--- conflicted
+++ resolved
@@ -641,18 +641,6 @@
         return std::hash<SecurityInfo>()(self);
       }).
     def("__str__", &lexical_cast<std::string, SecurityInfo>);
-<<<<<<< HEAD
-}
-
-void Nexus::Python::ExportSecurityTechnicals(module& module) {
-  class_<SecurityTechnicals>(module, "SecurityTechnicals").
-    def(init()).
-    def(init<const SecurityTechnicals&>()).
-    def_readwrite("volume", &SecurityTechnicals::m_volume).
-    def_readwrite("high", &SecurityTechnicals::m_high).
-    def_readwrite("low", &SecurityTechnicals::m_low);
-=======
->>>>>>> 353bc47b
 }
 
 void Nexus::Python::ExportSide(module& module) {
