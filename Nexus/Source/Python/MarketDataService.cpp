#include "Nexus/Python/MarketDataService.hpp"
#include <Aspen/Python/Box.hpp>
#include <Beam/IO/ConnectException.hpp>
#include <Beam/Python/Beam.hpp>
#include <Beam/Sql/SqlConnection.hpp>
#include <boost/throw_exception.hpp>
#include <Viper/MySql/Connection.hpp>
#include <Viper/Sqlite3/Connection.hpp>
#include "Nexus/MarketDataService/ApplicationDefinitions.hpp"
#include "Nexus/MarketDataService/Reactors.hpp"
#include "Nexus/MarketDataService/SqlHistoricalDataStore.hpp"
#include "Nexus/MarketDataServiceTests/MarketDataServiceTestEnvironment.hpp"
#include "Nexus/Python/ToPythonHistoricalDataStore.hpp"
#include "Nexus/Python/ToPythonMarketDataClient.hpp"
#include "Nexus/Python/ToPythonMarketDataFeedClient.hpp"

using namespace Beam;
using namespace Beam::IO;
using namespace Beam::Network;
using namespace Beam::Parsers;
using namespace Beam::Python;
using namespace Beam::Services;
using namespace Beam::ServiceLocator;
using namespace boost;
using namespace boost::posix_time;
using namespace Nexus;
using namespace Nexus::AdministrationService;
using namespace Nexus::MarketDataService;
using namespace Nexus::MarketDataService::Tests;
using namespace Nexus::Python;
using namespace pybind11;

namespace {
  auto historicalDataStoreBox =
    std::unique_ptr<class_<HistoricalDataStoreBox>>();
  auto marketDataClientBox = std::unique_ptr<class_<MarketDataClientBox>>();
  auto marketDataFeedClientBox =
    std::unique_ptr<class_<MarketDataFeedClientBox>>();
}

class_<HistoricalDataStoreBox>&
    Nexus::Python::GetExportedHistoricalDataStoreBox() {
  return *historicalDataStoreBox;
}

class_<MarketDataClientBox>& Nexus::Python::GetExportedMarketDataClientBox() {
  return *marketDataClientBox;
}

class_<MarketDataFeedClientBox>&
    Nexus::Python::GetExportedMarketDataFeedClientBox() {
  return *marketDataFeedClientBox;
}

void Nexus::Python::ExportApplicationMarketDataClient(module& module) {
  using PythonApplicationMarketDataClient = ToPythonMarketDataClient<
    MarketDataClient<ZLibSessionBuilder<ServiceLocatorClientBox>>>;
  ExportMarketDataClient<PythonApplicationMarketDataClient>(module,
    "ApplicationMarketDataClient").
    def(init([] (ServiceLocatorClientBox serviceLocatorClient) {
      return std::make_shared<PythonApplicationMarketDataClient>(
        MakeSessionBuilder<ZLibSessionBuilder<ServiceLocatorClientBox>>(
          std::move(serviceLocatorClient),
          MarketDataService::RELAY_SERVICE_NAME));
    }));
}

void Nexus::Python::ExportApplicationMarketDataFeedClient(module& module) {
  using PythonApplicationMarketDataFeedClient =
    ToPythonMarketDataFeedClient<ApplicationMarketDataFeedClient::Client>;
  static auto factory = [] (ServiceLocatorClientBox serviceLocatorClient,
      time_duration sampling, CountryCode country) {
    auto service = [&] {
      if(country == CountryCode::NONE) {
        auto services = serviceLocatorClient.Locate(FEED_SERVICE_NAME);
        if(services.empty()) {
          BOOST_THROW_EXCEPTION(ConnectException(
            "No market data services available."));
        }
        return services.front();
      } else {
        if(auto service = FindMarketDataFeedService(country,
            serviceLocatorClient)) {
          return *service;
        }
        BOOST_THROW_EXCEPTION(ConnectException(
          "No market data services available."));
      }
    }();
    auto addresses = Parse<std::vector<IpAddress>>(get<std::string>(
      service.GetProperties().At("addresses")));
    return std::make_shared<PythonApplicationMarketDataFeedClient>(
      Initialize(addresses),
      SessionAuthenticator(std::move(serviceLocatorClient)),
      Initialize(sampling), Initialize(seconds(10)));
  };
  ExportMarketDataFeedClient<PythonApplicationMarketDataFeedClient>(module,
      "ApplicationMarketDataFeedClient").
    def(init(
      [] (ServiceLocatorClientBox serviceLocatorClient, time_duration sampling,
          CountryCode country) {
        return factory(std::move(serviceLocatorClient), sampling, country);
      })).
    def(init(
      [] (ServiceLocatorClientBox serviceLocatorClient, CountryCode country) {
        return factory(std::move(serviceLocatorClient), milliseconds(10),
          country);
      })).
    def(init(
      [] (ServiceLocatorClientBox serviceLocatorClient,
          time_duration sampling) {
        return factory(std::move(serviceLocatorClient), sampling,
          CountryCode::NONE);
      })).
    def(init([] (ServiceLocatorClientBox serviceLocatorClient) {
      return factory(std::move(serviceLocatorClient), milliseconds(10),
        CountryCode::NONE);
    }));
}

void Nexus::Python::ExportMarketDataReactors(module& module) {
  auto aspenModule = pybind11::module::import("aspen");
  Aspen::export_box<SecurityMarketDataQuery>(aspenModule,
    "SecurityMarketDataQuery");
  Aspen::export_box<Security>(aspenModule, "Security");
  module.def("bbo_quote_reactor",
    [] (MarketDataClientBox client,
        Aspen::SharedBox<SecurityMarketDataQuery> query) {
      return Aspen::to_object(BboQuoteReactor(std::move(client),
        std::move(query)));
    });
  module.def("current_bbo_quote_reactor",
    [] (MarketDataClientBox client, Aspen::SharedBox<Security> security) {
      return Aspen::to_object(CurrentBboQuoteReactor(std::move(client),
        std::move(security)));
    });
  module.def("real_time_bbo_quote_reactor",
    [] (MarketDataClientBox client, Aspen::SharedBox<Security> security) {
      return Aspen::to_object(RealTimeBboQuoteReactor(std::move(client),
        std::move(security)));
    });
  module.def("book_quote_reactor",
    [] (MarketDataClientBox client,
        Aspen::SharedBox<SecurityMarketDataQuery> query) {
      return Aspen::to_object(BookQuoteReactor(std::move(client),
        std::move(query)));
    });
  module.def("current_book_quote_reactor",
    [] (MarketDataClientBox client, Aspen::SharedBox<Security> security) {
      return Aspen::to_object(CurrentBookQuoteReactor(std::move(client),
        std::move(security)));
    });
  module.def("real_time_book_quote_reactor",
    [] (MarketDataClientBox client, Aspen::SharedBox<Security> security) {
      return Aspen::to_object(RealTimeBookQuoteReactor(std::move(client),
        std::move(security)));
    });
  module.def("market_quote_reactor",
    [] (MarketDataClientBox client,
        Aspen::SharedBox<SecurityMarketDataQuery> query) {
      return Aspen::to_object(MarketQuoteReactor(std::move(client),
        std::move(query)));
    });
  module.def("current_market_quote_reactor",
    [] (MarketDataClientBox client, Aspen::SharedBox<Security> security) {
      return Aspen::to_object(CurrentMarketQuoteReactor(std::move(client),
        std::move(security)));
    });
  module.def("real_time_market_quote_reactor",
    [] (MarketDataClientBox client, Aspen::SharedBox<Security> security) {
      return Aspen::to_object(RealTimeMarketQuoteReactor(std::move(client),
        std::move(security)));
    });
  module.def("time_and_sales_reactor",
    [] (MarketDataClientBox client,
        Aspen::SharedBox<SecurityMarketDataQuery> query) {
      return Aspen::to_object(TimeAndSalesReactor(std::move(client),
        std::move(query)));
    });
  module.def("current_time_and_sales_reactor",
    [] (MarketDataClientBox client, Aspen::SharedBox<Security> security) {
      return Aspen::to_object(CurrentTimeAndSalesReactor(std::move(client),
        std::move(security)));
    });
  module.def("real_time_time_and_sales_reactor",
    [] (MarketDataClientBox client, Aspen::SharedBox<Security> security) {
      return Aspen::to_object(RealTimeTimeAndSalesReactor(std::move(client),
        std::move(security)));
    });
}

void Nexus::Python::ExportMarketDataService(module& module) {
  auto submodule = module.def_submodule("market_data_service");
  historicalDataStoreBox = std::make_unique<class_<HistoricalDataStoreBox>>(
    ExportHistoricalDataStore<HistoricalDataStoreBox>(submodule,
      "HistoricalDataStore"));
  marketDataClientBox = std::make_unique<class_<MarketDataClientBox>>(
    ExportMarketDataClient<MarketDataClientBox>(submodule, "MarketDataClient"));
  ExportMarketDataClient<ToPythonMarketDataClient<MarketDataClientBox>>(
    submodule, "MarketDataClientBox");
  ExportApplicationMarketDataClient(submodule);
  marketDataFeedClientBox = std::make_unique<class_<MarketDataFeedClientBox>>(
    ExportMarketDataFeedClient<MarketDataFeedClientBox>(submodule,
      "MarketDataFeedClient"));
  ExportMarketDataFeedClient<
    ToPythonMarketDataFeedClient<MarketDataFeedClientBox>>(submodule,
      "MarketDataFeedClientBox");
  ExportApplicationMarketDataFeedClient(submodule);
  ExportSecuritySnapshot(submodule);
  ExportMarketDataReactors(submodule);
  ExportMySqlHistoricalDataStore(submodule);
  ExportSqliteHistoricalDataStore(submodule);
  auto testModule = submodule.def_submodule("tests");
  ExportMarketDataServiceTestEnvironment(testModule);
}

void Nexus::Python::ExportMarketDataServiceTestEnvironment(module& module) {
  class_<MarketDataServiceTestEnvironment>(module,
      "MarketDataServiceTestEnvironment").
    def(init(
      [] (ServiceLocatorClientBox serviceLocatorClient,
          AdministrationClientBox administrationClient) {
        return std::make_unique<MarketDataServiceTestEnvironment>(
          std::move(serviceLocatorClient), std::move(administrationClient));
      }), call_guard<GilRelease>()).
    def("__del__", [] (MarketDataServiceTestEnvironment& self) {
      self.Close();
    }, call_guard<GilRelease>()).
    def("close", &MarketDataServiceTestEnvironment::Close,
      call_guard<GilRelease>()).
    def("publish", static_cast<void (MarketDataServiceTestEnvironment::*)(
      MarketCode, const OrderImbalance&)>(
      &MarketDataServiceTestEnvironment::Publish), call_guard<GilRelease>()).
    def("publish", static_cast<void (MarketDataServiceTestEnvironment::*)(
      const Security&, const BboQuote&)>(
      &MarketDataServiceTestEnvironment::Publish), call_guard<GilRelease>()).
    def("publish", static_cast<void (MarketDataServiceTestEnvironment::*)(
      const Security&, const BookQuote&)>(
      &MarketDataServiceTestEnvironment::Publish), call_guard<GilRelease>()).
    def("publish", static_cast<void (MarketDataServiceTestEnvironment::*)(
      const Security&, const MarketQuote&)>(
      &MarketDataServiceTestEnvironment::Publish), call_guard<GilRelease>()).
    def("publish", static_cast<void (MarketDataServiceTestEnvironment::*)(
      const Security&, const TimeAndSale&)>(
      &MarketDataServiceTestEnvironment::Publish), call_guard<GilRelease>()).
    def("make_client",
      [] (MarketDataServiceTestEnvironment& self,
          ServiceLocatorClientBox serviceLocatorClient) {
        return ToPythonMarketDataClient(self.MakeClient(
          std::move(serviceLocatorClient)));
      }, call_guard<GilRelease>());
}

void Nexus::Python::ExportMySqlHistoricalDataStore(module& module) {
  using PythonHistoricalDataStore = ToPythonHistoricalDataStore<
    SqlHistoricalDataStore<SqlConnection<Viper::MySql::Connection>>>;
  ExportHistoricalDataStore<PythonHistoricalDataStore>(module,
      "MySqlHistoricalDataStore").
    def(init([] (std::string host, unsigned int port, std::string username,
        std::string password, std::string database) {
<<<<<<< HEAD
      return MakeToPythonHistoricalDataStore(std::make_unique<
        SqlHistoricalDataStore<SqlConnection<Viper::MySql::Connection>>>(
          [=] {
            return SqlConnection(Viper::MySql::Connection(host, port, username,
              password, database));
          }));
=======
      return std::make_shared<PythonHistoricalDataStore>([=] {
        return SqlConnection(Viper::MySql::Connection(host, port, username,
          password, database));
      });
>>>>>>> 4e9f041c
    }), call_guard<GilRelease>());
}

void Nexus::Python::ExportSecuritySnapshot(module& module) {
  class_<SecuritySnapshot>(module, "SecuritySnapshot").
    def(init()).
    def(init<const Security&>()).
    def(init<const SecuritySnapshot&>()).
    def_readwrite("security", &SecuritySnapshot::m_security).
    def_readwrite("bbo_quote", &SecuritySnapshot::m_bboQuote).
    def_readwrite("time_and_sale", &SecuritySnapshot::m_timeAndSale).
    def_readwrite("market_quotes", &SecuritySnapshot::m_marketQuotes).
    def_readwrite("ask_book", &SecuritySnapshot::m_askBook).
    def_readwrite("bid_book", &SecuritySnapshot::m_bidBook);
}

void Nexus::Python::ExportSqliteHistoricalDataStore(module& module) {
  using PythonHistoricalDataStore = ToPythonHistoricalDataStore<
    SqlHistoricalDataStore<SqlConnection<Viper::Sqlite3::Connection>>>;
<<<<<<< HEAD
  class_<PythonHistoricalDataStore, VirtualHistoricalDataStore,
      std::shared_ptr<PythonHistoricalDataStore>>(module,
      "SqliteHistoricalDataStore")
    .def(init([] (std::string path) {
      return MakeToPythonHistoricalDataStore(std::make_unique<
        SqlHistoricalDataStore<SqlConnection<Viper::Sqlite3::Connection>>>(
          [=] {
            return SqlConnection(Viper::Sqlite3::Connection(path));
          }));
=======
  ExportHistoricalDataStore<PythonHistoricalDataStore>(module,
      "SqliteHistoricalDataStore").
    def(init([] (std::string path) {
      return std::make_shared<PythonHistoricalDataStore>([=] {
        return SqlConnection(Viper::Sqlite3::Connection(path));
      });
>>>>>>> 4e9f041c
    }), call_guard<GilRelease>());
}<|MERGE_RESOLUTION|>--- conflicted
+++ resolved
@@ -258,19 +258,10 @@
       "MySqlHistoricalDataStore").
     def(init([] (std::string host, unsigned int port, std::string username,
         std::string password, std::string database) {
-<<<<<<< HEAD
-      return MakeToPythonHistoricalDataStore(std::make_unique<
-        SqlHistoricalDataStore<SqlConnection<Viper::MySql::Connection>>>(
-          [=] {
-            return SqlConnection(Viper::MySql::Connection(host, port, username,
-              password, database));
-          }));
-=======
       return std::make_shared<PythonHistoricalDataStore>([=] {
         return SqlConnection(Viper::MySql::Connection(host, port, username,
           password, database));
       });
->>>>>>> 4e9f041c
     }), call_guard<GilRelease>());
 }
 
@@ -290,23 +281,11 @@
 void Nexus::Python::ExportSqliteHistoricalDataStore(module& module) {
   using PythonHistoricalDataStore = ToPythonHistoricalDataStore<
     SqlHistoricalDataStore<SqlConnection<Viper::Sqlite3::Connection>>>;
-<<<<<<< HEAD
-  class_<PythonHistoricalDataStore, VirtualHistoricalDataStore,
-      std::shared_ptr<PythonHistoricalDataStore>>(module,
-      "SqliteHistoricalDataStore")
-    .def(init([] (std::string path) {
-      return MakeToPythonHistoricalDataStore(std::make_unique<
-        SqlHistoricalDataStore<SqlConnection<Viper::Sqlite3::Connection>>>(
-          [=] {
-            return SqlConnection(Viper::Sqlite3::Connection(path));
-          }));
-=======
   ExportHistoricalDataStore<PythonHistoricalDataStore>(module,
       "SqliteHistoricalDataStore").
     def(init([] (std::string path) {
       return std::make_shared<PythonHistoricalDataStore>([=] {
         return SqlConnection(Viper::Sqlite3::Connection(path));
       });
->>>>>>> 4e9f041c
     }), call_guard<GilRelease>());
 }