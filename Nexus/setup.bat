--- conflicted
+++ resolved
@@ -20,11 +20,7 @@
   )
 )
 SET BUILD_BEAM=
-<<<<<<< HEAD
-SET BEAM_COMMIT="ebe28067faa38e417513400ca93e3edbc417b502"
-=======
 SET BEAM_COMMIT="533e02b17107a1d83490af01436f369ce2c7892f"
->>>>>>> a802a512
 IF NOT EXIST Beam (
   git clone https://www.github.com/spiretrading/beam Beam
   IF !ERRORLEVEL! EQU 0 (
