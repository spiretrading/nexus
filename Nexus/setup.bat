@ECHO OFF
SETLOCAL EnableDelayedExpansion
SET EXIT_STATUS=0
SET ROOT=%cd%
IF EXIST cache_files\nexus.txt (
  FOR /F %%i IN (
      'ls -l --time-style=full-iso "%~dp0\setup.bat" ^| awk "{print $6 $7}"') DO (
    FOR /F %%j IN (
        'ls -l --time-style=full-iso cache_files\nexus.txt ^| awk "{print $6 $7}"') DO (
      IF "%%i" LSS "%%j" (
        EXIT /B 0
      )
    )
  )
)
SET VSWHERE="%ProgramFiles(x86)%\Microsoft Visual Studio\Installer\vswhere.exe"
FOR /f "usebackq delims=" %%i IN (`!VSWHERE! -prerelease -latest -property installationPath`) DO (
  IF EXIST "%%i\Common7\Tools\vsdevcmd.bat" (
    CALL "%%i\Common7\Tools\vsdevcmd.bat"
  )
)
SET BUILD_BEAM=
<<<<<<< HEAD
SET BEAM_COMMIT="17dbcc091a87284a6b110571a9b5a8fb394ad47f"
=======
SET BEAM_COMMIT="839283b7d14700f08c57751403f81c09d40e6bca"
>>>>>>> 97beae2c
IF NOT EXIST Beam (
  git clone https://www.github.com/spiretrading/beam Beam
  IF !ERRORLEVEL! EQU 0 (
    SET BUILD_BEAM=1
    PUSHD Beam
    git checkout "!BEAM_COMMIT!"
    POPD
  ) ELSE (
    RD /S /Q Beam
    SET EXIT_STATUS=1
  )
)
IF EXIST Beam (
  PUSHD Beam
  git merge-base --is-ancestor "!BEAM_COMMIT!" HEAD
  IF !ERRORLEVEL! NEQ 0 (
    git checkout master
    git pull
    git checkout "!BEAM_COMMIT!"
    SET BUILD_BEAM=1
  )
  IF !BUILD_BEAM! EQU 1 (
    CALL build.bat Debug -DD="!ROOT!"
    CALL build.bat Release -DD="!ROOT!"
  ) ELSE (
    PUSHD !ROOT!
    CALL Beam\Beam\setup.bat
    POPD
  )
  POPD
)
SET PATH=!PATH!;!ROOT!\Strawberry\perl\site\bin;!ROOT!\Strawberry\perl\bin;!ROOT!\Strawberry\c\bin
IF NOT EXIST qt-5.14.0 (
  git clone git://code.qt.io/qt/qt5.git qt-5.14.0
  IF !ERRORLEVEL! EQU 0 (
    PUSHD qt-5.14.0
    git checkout 5.14.0
    perl init-repository --module-subset=default
    CALL configure -prefix %cd% -opensource -static -mp -make libs -make tools ^
      -nomake examples -nomake tests -opengl desktop -no-icu -qt-freetype ^
      -qt-harfbuzz -qt-libpng -qt-pcre -qt-zlib -confirm-license
    SET CL=/MP
    nmake
    DEL qtbase\lib\cmake\Qt5Core\Qt5CoreConfigExtrasMkspecDir.cmake
    COPY NUL qtbase\lib\cmake\Qt5Core\Qt5CoreConfigExtrasMkspecDir.cmake
    POPD
  ) ELSE (
    RD /S /Q qt-5.14.0
    SET EXIT_STATUS=1
  )
)
IF NOT EXIST lua-5.3.5 (
  wget http://www.lua.org/ftp/lua-5.3.5.tar.gz --no-check-certificate
  IF !ERRORLEVEL! LEQ 0 (
    gzip -d -c lua-5.3.5.tar.gz | tar -xf -
    PUSHD lua-5.3.5\src
    COPY %~dp0\Config\lua.cmake CMakeLists.txt
    cmake -A Win32 .
    cmake --build . --target ALL_BUILD --config Debug
    cmake --build . --target ALL_BUILD --config Release
    POPD
  ) ELSE (
    SET EXIT_STATUS=1
  )
  DEL /F /Q lua-5.3.5.tar.gz
)
IF NOT EXIST quickfix-v.1.15.1 (
  wget https://github.com/quickfix/quickfix/archive/49b3508e48f0bbafbab13b68be72250bdd971ac2.zip -O quickfix-v.1.15.1.zip --no-check-certificate
  IF !ERRORLEVEL! LEQ 0 (
    unzip quickfix-v.1.15.1.zip
    mv quickfix-49b3508e48f0bbafbab13b68be72250bdd971ac2 quickfix-v.1.15.1
    PUSHD quickfix-v.1.15.1
    PUSHD src\C++
    sed -i "105s/.*/template<typename T> using SmartPtr = std::shared_ptr<T>;/" Utility.h
    sed -i "108s/.*/template<typename T> using SmartPtr = std::shared_ptr<T>;/" Utility.h
    POPD
    devenv /Upgrade quickfix_vs12.sln
    msbuild quickfix_vs12.sln /p:PlatformToolset=v142 /p:configuration=Debug ^
      /p:UseEnv=true
    msbuild quickfix_vs12.sln /p:PlatformToolset=v142 /p:configuration=Release ^
      /p:UseEnv=true
    POPD
  ) ELSE (
    SET EXIT_STATUS=1
  )
  DEL /F /Q quickfix-v.1.15.1.zip
)
ECHO timestamp > cache_files\nexus.txt
ENDLOCAL
EXIT /B !EXIT_STATUS!<|MERGE_RESOLUTION|>--- conflicted
+++ resolved
@@ -20,11 +20,7 @@
   )
 )
 SET BUILD_BEAM=
-<<<<<<< HEAD
-SET BEAM_COMMIT="17dbcc091a87284a6b110571a9b5a8fb394ad47f"
-=======
 SET BEAM_COMMIT="839283b7d14700f08c57751403f81c09d40e6bca"
->>>>>>> 97beae2c
 IF NOT EXIST Beam (
   git clone https://www.github.com/spiretrading/beam Beam
   IF !ERRORLEVEL! EQU 0 (
