@ECHO OFF
SETLOCAL EnableDelayedExpansion
SET EXIT_STATUS=0
SET ROOT=%cd%
IF EXIST cache_files\nexus.txt (
  FOR /F %%i IN (
      'ls -l --time-style=full-iso "%~dp0\setup.bat" ^| awk "{print $6 $7}"') DO (
    FOR /F %%j IN (
        'ls -l --time-style=full-iso cache_files\nexus.txt ^| awk "{print $6 $7}"') DO (
      IF "%%i" LSS "%%j" (
        EXIT /B 0
      )
    )
  )
)
SET VSWHERE="%ProgramFiles(x86)%\Microsoft Visual Studio\Installer\vswhere.exe"
FOR /f "usebackq delims=" %%i IN (`!VSWHERE! -prerelease -latest -property installationPath`) DO (
  IF EXIST "%%i\Common7\Tools\vsdevcmd.bat" (
    CALL "%%i\Common7\Tools\vsdevcmd.bat"
  )
)
SET BUILD_BEAM=
<<<<<<< HEAD
SET BEAM_COMMIT="8a263790fd4339a4c3e14829a2ea7a5fc45696e1"
=======
SET BEAM_COMMIT="c62df438522aadf101c708c6c693282b9b96d5c0"
>>>>>>> 58ba4582
IF NOT EXIST Beam (
  git clone https://www.github.com/spiretrading/beam Beam
  IF !ERRORLEVEL! EQU 0 (
    SET BUILD_BEAM=1
    PUSHD Beam
    git checkout "!BEAM_COMMIT!"
    POPD
  ) ELSE (
    RD /S /Q Beam
    SET EXIT_STATUS=1
  )
)
IF EXIST Beam (
  PUSHD Beam
  git merge-base --is-ancestor "!BEAM_COMMIT!" HEAD
  IF !ERRORLEVEL! NEQ 0 (
    git checkout master
    git pull
    git checkout "!BEAM_COMMIT!"
    SET BUILD_BEAM=1
  )
  IF !BUILD_BEAM! EQU 1 (
    CALL build.bat Debug -DD="!ROOT!"
    CALL build.bat Release -DD="!ROOT!"
  ) ELSE (
    PUSHD !ROOT!
    CALL Beam\Beam\setup.bat
    POPD
  )
  POPD
)
SET PATH=!PATH!;!ROOT!\Strawberry\perl\site\bin;!ROOT!\Strawberry\perl\bin;!ROOT!\Strawberry\c\bin
IF NOT EXIST qt-5.14.0 (
  git clone git://code.qt.io/qt/qt5.git qt-5.14.0
  IF !ERRORLEVEL! EQU 0 (
    PUSHD qt-5.14.0
    git checkout 5.14.0
    perl init-repository --module-subset=default
    CALL configure -prefix %cd% -opensource -static -mp -make libs -make tools ^
      -nomake examples -nomake tests -opengl desktop -no-icu -qt-freetype ^
      -qt-harfbuzz -qt-libpng -qt-pcre -qt-zlib -confirm-license
    SET CL=/MP
    nmake
    DEL qtbase\lib\cmake\Qt5Core\Qt5CoreConfigExtrasMkspecDir.cmake
    COPY NUL qtbase\lib\cmake\Qt5Core\Qt5CoreConfigExtrasMkspecDir.cmake
    POPD
  ) ELSE (
    RD /S /Q qt-5.14.0
    SET EXIT_STATUS=1
  )
)
IF NOT EXIST lua-5.3.5 (
  wget http://www.lua.org/ftp/lua-5.3.5.tar.gz --no-check-certificate
  IF !ERRORLEVEL! LEQ 0 (
    gzip -d -c lua-5.3.5.tar.gz | tar -xf -
    PUSHD lua-5.3.5\src
    COPY %~dp0\Config\lua.cmake CMakeLists.txt
    cmake -A Win32 .
    cmake --build . --target ALL_BUILD --config Debug
    cmake --build . --target ALL_BUILD --config Release
    POPD
  ) ELSE (
    SET EXIT_STATUS=1
  )
  DEL /F /Q lua-5.3.5.tar.gz
)
IF NOT EXIST quickfix-v.1.15.1 (
  wget https://github.com/quickfix/quickfix/archive/49b3508e48f0bbafbab13b68be72250bdd971ac2.zip -O quickfix-v.1.15.1.zip --no-check-certificate
  IF !ERRORLEVEL! LEQ 0 (
    unzip quickfix-v.1.15.1.zip
    mv quickfix-49b3508e48f0bbafbab13b68be72250bdd971ac2 quickfix-v.1.15.1
    PUSHD quickfix-v.1.15.1
    PUSHD src\C++
    sed -i "105s/.*/template<typename T> using SmartPtr = std::shared_ptr<T>;/" Utility.h
    sed -i "108s/.*/template<typename T> using SmartPtr = std::shared_ptr<T>;/" Utility.h
    POPD
    devenv /Upgrade quickfix_vs12.sln
    msbuild quickfix_vs12.sln /p:PlatformToolset=v142 /p:configuration=Debug ^
      /p:UseEnv=true
    msbuild quickfix_vs12.sln /p:PlatformToolset=v142 /p:configuration=Release ^
      /p:UseEnv=true
    POPD
  ) ELSE (
    SET EXIT_STATUS=1
  )
  DEL /F /Q quickfix-v.1.15.1.zip
)
ECHO timestamp > cache_files\nexus.txt
ENDLOCAL
EXIT /B !EXIT_STATUS!<|MERGE_RESOLUTION|>--- conflicted
+++ resolved
@@ -20,11 +20,7 @@
   )
 )
 SET BUILD_BEAM=
-<<<<<<< HEAD
-SET BEAM_COMMIT="8a263790fd4339a4c3e14829a2ea7a5fc45696e1"
-=======
 SET BEAM_COMMIT="c62df438522aadf101c708c6c693282b9b96d5c0"
->>>>>>> 58ba4582
 IF NOT EXIST Beam (
   git clone https://www.github.com/spiretrading/beam Beam
   IF !ERRORLEVEL! EQU 0 (
