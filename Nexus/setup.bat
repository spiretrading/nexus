--- conflicted
+++ resolved
@@ -39,16 +39,7 @@
   )
   POPD
 )
-<<<<<<< HEAD
-POPD
-SET commit=
-IF NOT EXIST Catch2-2.2.1 (
-  git clone --branch v2.2.1 https://github.com/catchorg/Catch2.git Catch2-2.2.1
-)
-SET PATH=%PATH%;%ROOT%\Strawberry\perl\site\bin;%ROOT%\Strawberry\perl\bin;%ROOT%\Strawberry\c\bin
-=======
 SET PATH=!PATH!;!ROOT!\Strawberry\perl\site\bin;!ROOT!\Strawberry\perl\bin;!ROOT!\Strawberry\c\bin
->>>>>>> 854152b1
 IF NOT EXIST qt-5.14.0 (
   git clone git://code.qt.io/qt/qt5.git qt-5.14.0
   IF !ERRORLEVEL! EQU 0 (
