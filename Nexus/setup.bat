@ECHO OFF
SETLOCAL EnableDelayedExpansion
SET EXIT_STATUS=0
SET ROOT=%cd%
SET VSWHERE="%ProgramFiles(x86)%\Microsoft Visual Studio\Installer\vswhere.exe"
FOR /f "usebackq delims=" %%i IN (`!VSWHERE! -prerelease -latest -property installationPath`) DO (
  IF EXIST "%%i\Common7\Tools\vsdevcmd.bat" (
    CALL "%%i\Common7\Tools\vsdevcmd.bat"
  )
)
SET BUILD_BEAM=
SET BEAM_COMMIT="3031e63b83b897292fc6c91e7c64d4371a135946"
IF NOT EXIST Beam (
  git clone https://www.github.com/spiretrading/beam Beam
  IF !ERRORLEVEL! EQU 0 (
    SET BUILD_BEAM=1
    PUSHD Beam
    git checkout "!BEAM_COMMIT!"
    POPD
  ) ELSE (
    RD /S /Q Beam
    SET EXIT_STATUS=1
  )
)
<<<<<<< HEAD
SET beam_commit="0e3103bf8a043ab66c36d23dc2ab78feed5b8df2"
=======
>>>>>>> 4dd94df9
IF EXIST Beam (
  PUSHD Beam
  git merge-base --is-ancestor "!BEAM_COMMIT!" HEAD
  IF !ERRORLEVEL! NEQ 0 (
    git checkout master
    git pull
    git checkout "!BEAM_COMMIT!"
    SET BUILD_BEAM=1
  )
  IF !BUILD_BEAM! EQU 1 (
    CALL configure.bat -DD="!ROOT!"
    CALL build.bat Debug
    CALL build.bat Release
  ) ELSE (
    PUSHD !ROOT!
    CALL Beam\Beam\setup.bat
    POPD
  )
  POPD
)
SET PATH=!PATH!;!ROOT!\Strawberry\perl\site\bin;!ROOT!\Strawberry\perl\bin;!ROOT!\Strawberry\c\bin
IF NOT EXIST qt-5.14.0 (
  git clone git://code.qt.io/qt/qt5.git qt-5.14.0
  IF !ERRORLEVEL! EQU 0 (
    PUSHD qt-5.14.0
    git checkout 5.14.0
    perl init-repository --module-subset=default
    CALL configure -prefix %cd% -opensource -static -mp -make libs -make tools ^
      -nomake examples -nomake tests -opengl desktop -no-icu -qt-freetype ^
      -qt-harfbuzz -qt-libpng -qt-pcre -qt-zlib -confirm-license
    SET CL=/MP
    nmake
    DEL qtbase\lib\cmake\Qt5Core\Qt5CoreConfigExtrasMkspecDir.cmake
    COPY NUL qtbase\lib\cmake\Qt5Core\Qt5CoreConfigExtrasMkspecDir.cmake
    POPD
  ) ELSE (
    RD /S /Q qt-5.14.0
    SET EXIT_STATUS=1
  )
)
IF NOT EXIST lua-5.3.5 (
  wget http://www.lua.org/ftp/lua-5.3.5.tar.gz --no-check-certificate
  IF !ERRORLEVEL! LEQ 0 (
    gzip -d -c lua-5.3.5.tar.gz | tar -xf -
    PUSHD lua-5.3.5\src
    COPY %~dp0\Config\lua.cmake CMakeLists.txt
    cmake -A Win32 .
    cmake --build . --target ALL_BUILD --config Debug
    cmake --build . --target ALL_BUILD --config Release
    POPD
  ) ELSE (
    SET EXIT_STATUS=1
  )
  DEL /F /Q lua-5.3.5.tar.gz
)
IF NOT EXIST quickfix-v.1.15.1 (
  wget https://github.com/quickfix/quickfix/archive/49b3508e48f0bbafbab13b68be72250bdd971ac2.zip -O quickfix-v.1.15.1.zip --no-check-certificate
  IF !ERRORLEVEL! LEQ 0 (
    unzip quickfix-v.1.15.1.zip
    mv quickfix-49b3508e48f0bbafbab13b68be72250bdd971ac2 quickfix-v.1.15.1
    PUSHD quickfix-v.1.15.1
    PUSHD src\C++
    sed -i "105s/.*/template<typename T> using SmartPtr = std::shared_ptr<T>;/" Utility.h
    sed -i "108s/.*/template<typename T> using SmartPtr = std::shared_ptr<T>;/" Utility.h
    POPD
    devenv /Upgrade quickfix_vs12.sln
    msbuild quickfix_vs12.sln /p:PlatformToolset=v142 /p:configuration=Debug ^
      /p:UseEnv=true
    msbuild quickfix_vs12.sln /p:PlatformToolset=v142 /p:configuration=Release ^
      /p:UseEnv=true
    POPD
  ) ELSE (
    SET EXIT_STATUS=1
  )
  DEL /F /Q quickfix-v.1.15.1.zip
)
ENDLOCAL
EXIT /B !EXIT_STATUS!<|MERGE_RESOLUTION|>--- conflicted
+++ resolved
@@ -9,7 +9,7 @@
   )
 )
 SET BUILD_BEAM=
-SET BEAM_COMMIT="3031e63b83b897292fc6c91e7c64d4371a135946"
+SET BEAM_COMMIT="0e3103bf8a043ab66c36d23dc2ab78feed5b8df2"
 IF NOT EXIST Beam (
   git clone https://www.github.com/spiretrading/beam Beam
   IF !ERRORLEVEL! EQU 0 (
@@ -22,10 +22,6 @@
     SET EXIT_STATUS=1
   )
 )
-<<<<<<< HEAD
-SET beam_commit="0e3103bf8a043ab66c36d23dc2ab78feed5b8df2"
-=======
->>>>>>> 4dd94df9
 IF EXIST Beam (
   PUSHD Beam
   git merge-base --is-ancestor "!BEAM_COMMIT!" HEAD
