--- conflicted
+++ resolved
@@ -66,11 +66,6 @@
 
       SecuritySnapshot LoadSecuritySnapshot(const Security& security);
 
-<<<<<<< HEAD
-      SecurityTechnicals LoadSecurityTechnicals(const Security& security);
-
-=======
->>>>>>> 353bc47b
       std::vector<SecurityInfo> QuerySecurityInfo(
         const SecurityInfoQuery& query);
 
@@ -205,15 +200,6 @@
   }
 
   template<typename D>
-<<<<<<< HEAD
-  SecurityTechnicals DataStoreMarketDataClient<D>::LoadSecurityTechnicals(
-      const Security& security) {
-    return {};
-  }
-
-  template<typename D>
-=======
->>>>>>> 353bc47b
   std::vector<SecurityInfo> DataStoreMarketDataClient<D>::QuerySecurityInfo(
       const SecurityInfoQuery& query) {
     return m_dataStore->LoadSecurityInfo(query);
