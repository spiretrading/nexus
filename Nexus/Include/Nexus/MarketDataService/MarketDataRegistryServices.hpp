--- conflicted
+++ resolved
@@ -74,17 +74,6 @@
       Security, security),
 
     /**
-<<<<<<< HEAD
-     * Loads the SecurityTechnicals for a specified Security.
-     * @param security The Security whose SecurityTechnicals is to be loaded.
-     * @return The SecurityTechnicals for the specified <i>security</i>.
-     */
-    (LoadSecurityTechnicalsService,
-      "Nexus.MarketDataService.LoadSecurityTechnicalsService",
-      SecurityTechnicals, Security, security),
-
-=======
->>>>>>> 353bc47b
     /**
      * Queries for all SecurityInfo objects that are within a region.
      * @param security The Security whose SecurityInfo is to be loaded.
