--- conflicted
+++ resolved
@@ -124,11 +124,6 @@
         const Security& security, int id);
       SecuritySnapshot OnLoadSecuritySnapshot(ServiceProtocolClient& client,
         Security security);
-<<<<<<< HEAD
-      SecurityTechnicals OnLoadSecurityTechnicals(ServiceProtocolClient& client,
-        Security security);
-=======
->>>>>>> 353bc47b
       std::vector<SecurityInfo> OnQuerySecurityInfo(
         ServiceProtocolClient& client, const SecurityInfoQuery& query);
       std::vector<SecurityInfo> OnLoadSecurityInfoFromPrefix(
@@ -295,12 +290,6 @@
     LoadSecuritySnapshotService::AddSlot(Store(slots), std::bind(
       &MarketDataRegistryServlet::OnLoadSecuritySnapshot, this,
       std::placeholders::_1, std::placeholders::_2));
-<<<<<<< HEAD
-    LoadSecurityTechnicalsService::AddSlot(Store(slots), std::bind(
-      &MarketDataRegistryServlet::OnLoadSecurityTechnicals, this,
-      std::placeholders::_1, std::placeholders::_2));
-=======
->>>>>>> 353bc47b
     QuerySecurityInfoService::AddSlot(Store(slots), std::bind(
       &MarketDataRegistryServlet::OnQuerySecurityInfo, this,
       std::placeholders::_1, std::placeholders::_2));
@@ -578,20 +567,6 @@
   }
 
   template<typename C, typename R, typename D, typename A>
-<<<<<<< HEAD
-  SecurityTechnicals MarketDataRegistryServlet<C, R, D, A>::
-      OnLoadSecurityTechnicals(ServiceProtocolClient& client,
-        Security security) {
-    security = NormalizePrimaryMarket(security);
-    if(auto securityTechnicals = m_registry->FindSecurityTechnicals(security)) {
-      return *securityTechnicals;
-    }
-    return {};
-  }
-
-  template<typename C, typename R, typename D, typename A>
-=======
->>>>>>> 353bc47b
   std::vector<SecurityInfo> MarketDataRegistryServlet<C, R, D, A>::
       OnQuerySecurityInfo(ServiceProtocolClient& client,
         const SecurityInfoQuery& query) {
