#ifndef NEXUS_MARKET_DATA_RELAY_SERVLET_HPP
#define NEXUS_MARKET_DATA_RELAY_SERVLET_HPP
#include <functional>
#include <vector>
#include <Beam/Collections/SynchronizedSet.hpp>
#include <Beam/IO/OpenState.hpp>
#include <Beam/Pointers/Dereference.hpp>
#include <Beam/Pointers/LocalPtr.hpp>
#include <Beam/Queries/IndexedSubscriptions.hpp>
#include <Beam/Queues/RoutineTaskQueue.hpp>
#include <Beam/Routines/RoutineHandlerGroup.hpp>
#include <Beam/Services/ServiceProtocolServlet.hpp>
#include <Beam/Utilities/ResourcePool.hpp>
#include "Nexus/AdministrationService/AdministrationClient.hpp"
#include "Nexus/MarketDataService/EntitlementDatabase.hpp"
#include "Nexus/MarketDataService/MarketDataClientUtilities.hpp"
#include "Nexus/MarketDataService/MarketDataRegistryServices.hpp"
#include "Nexus/MarketDataService/MarketDataRegistrySession.hpp"
#include "Nexus/MarketDataService/MarketDataService.hpp"
#include "Nexus/MarketDataService/MarketWideDataQuery.hpp"
#include "Nexus/MarketDataService/SecurityMarketDataQuery.hpp"
#include "Nexus/Queries/ShuttleQueryTypes.hpp"

namespace Nexus::MarketDataService {

  /**
   * Implements a relay servlet for querying market data.
   * @param C container instantiating this servlet.
   * @param M The type of MarketDataClient connected to the source providing
   *          market data queries.
   * @param A The type of AdministrationClient to use.
   */
  template<typename C, typename M, typename A>
  class MarketDataRelayServlet {
    public:
      using Container = C;
      using ServiceProtocolClient = typename Container::ServiceProtocolClient;

      /**
       * The type of MarketDataClient connected to the source providing market
       * data queries.
       */
      using MarketDataClient = Beam::GetTryDereferenceType<M>;

      /** The type of AdministrationClient to use. */
      using AdministrationClient = Beam::GetTryDereferenceType<A>;

      /** The type of function used to builds MarketDataClients. */
      using MarketDataClientBuilder =
        std::function<std::unique_ptr<MarketDataClient> ()>;

      /**
       * Constructs a MarketDataRelayServlet.
       * @param entitlementDatabase The database of all market data
       *        entitlements.
       * @param clientTimeout The amount of time to wait before building another
       *        MarketDataClient.
       * @param marketDataClientBuilder Builds MarketDataClients used to
       *        distribute queries.
       * @param minMarketDataClients The minimum number of MarketDataClients to
       *        pool.
       * @param maxMarketDataClients The maximum number of MarketDataClients to
       *        pool.
       * @param administrationClient Used to check for entitlements.
       */
      template<typename AF>
      MarketDataRelayServlet(EntitlementDatabase entitlementDatabase,
        boost::posix_time::time_duration clientTimeout,
        MarketDataClientBuilder marketDataClientBuilder,
        std::size_t minMarketDataClients, std::size_t maxMarketDataClients,
        AF&& administrationClient);

      void RegisterServices(Beam::Out<Beam::Services::ServiceSlots<
        ServiceProtocolClient>> slots);

      void HandleClientAccepted(ServiceProtocolClient& client);

      void HandleClientClosed(ServiceProtocolClient& client);

      void Close();

    private:
      struct RealTimeQueryEntry {
        std::unique_ptr<MarketDataClient> m_marketDataClient;
        Beam::RoutineTaskQueue m_tasks;

        RealTimeQueryEntry(std::unique_ptr<MarketDataClient> marketDataClient);
      };
      template<typename T>
      using MarketSubscriptions = Beam::Queries::IndexedSubscriptions<
        T, MarketCode, ServiceProtocolClient>;
      template<typename T>
      using SecuritySubscriptions = Beam::Queries::IndexedSubscriptions<
        T, Security, ServiceProtocolClient>;
      template<typename T>
      using RealTimeSubscriptionSet = Beam::SynchronizedUnorderedSet<
        T, Beam::Threading::Mutex>;
      MarketSubscriptions<OrderImbalance> m_orderImbalanceSubscriptions;
      SecuritySubscriptions<BboQuote> m_bboQuoteSubscriptions;
      SecuritySubscriptions<BookQuote> m_bookQuoteSubscriptions;
      SecuritySubscriptions<MarketQuote> m_marketQuoteSubscriptions;
      SecuritySubscriptions<TimeAndSale> m_timeAndSaleSubscriptions;
      RealTimeSubscriptionSet<MarketCode> m_orderImbalanceRealTimeSubscriptions;
      RealTimeSubscriptionSet<Security> m_bboQuoteRealTimeSubscriptions;
      RealTimeSubscriptionSet<Security> m_bookQuoteRealTimeSubscriptions;
      RealTimeSubscriptionSet<Security> m_marketQuoteRealTimeSubscriptions;
      RealTimeSubscriptionSet<Security> m_timeAndSaleRealTimeSubscriptions;
      Beam::SynchronizedUnorderedSet<Security> m_primarySecurities;
      EntitlementDatabase m_entitlementDatabase;
      Beam::ResourcePool<MarketDataClient, MarketDataClientBuilder>
        m_marketDataClients;
      Beam::GetOptionalLocalPtr<A> m_administrationClient;
      Beam::IO::OpenState m_openState;
      std::vector<std::unique_ptr<RealTimeQueryEntry>> m_realTimeQueryEntries;

      MarketDataRelayServlet(const MarketDataRelayServlet&) = delete;
      MarketDataRelayServlet& operator =(
        const MarketDataRelayServlet&) = delete;
      template<typename T>
      RealTimeQueryEntry& GetRealTimeQueryEntry(const T& index);
      template<typename Service, typename Query, typename Subscriptions,
        typename RealTimeSubscriptions>
      void HandleQueryRequest(Beam::Services::RequestToken<
        ServiceProtocolClient, Service>& request, const Query& query,
        Subscriptions& subscriptions,
        RealTimeSubscriptions& realTimeSubscriptions);
      template<typename Subscriptions>
      void OnEndQuery(ServiceProtocolClient& client,
        const typename Subscriptions::Index& index, int id,
        Subscriptions& subscriptions);
      SecuritySnapshot OnLoadSecuritySnapshot(ServiceProtocolClient& client,
        const Security& security);
<<<<<<< HEAD
      SecurityTechnicals OnLoadSecurityTechnicals(ServiceProtocolClient& client,
        const Security& security);
=======
>>>>>>> 353bc47b
      std::vector<SecurityInfo> OnQuerySecurityInfo(
        ServiceProtocolClient& client, const SecurityInfoQuery& query);
      std::vector<SecurityInfo> OnLoadSecurityInfoFromPrefix(
        ServiceProtocolClient& client, const std::string& prefix);
      template<typename Index, typename Value, typename Subscriptions>
      std::enable_if_t<!std::is_same_v<Value, SequencedBookQuote>>
        OnRealTimeUpdate(const Index& index, const Value& value,
          Subscriptions& subscriptions);
      template<typename Index, typename Value, typename Subscriptions>
      std::enable_if_t<std::is_same_v<Value, SequencedBookQuote>>
        OnRealTimeUpdate(const Index& index, const Value& value,
          Subscriptions& subscriptions);
  };

  template<typename M, typename A>
  struct MetaMarketDataRelayServlet {
    using Session = MarketDataRegistrySession;
    static constexpr auto SupportsParallelism = true;

    template<typename C>
    struct apply {
      using type = MarketDataRelayServlet<C, M, A>;
    };
  };

  template<typename C, typename M, typename A>
  MarketDataRelayServlet<C, M, A>::RealTimeQueryEntry::RealTimeQueryEntry(
    std::unique_ptr<MarketDataClient> marketDataClient)
    : m_marketDataClient(std::move(marketDataClient)) {}

  template<typename C, typename M, typename A>
  template<typename AF>
  MarketDataRelayServlet<C, M, A>::MarketDataRelayServlet(
      EntitlementDatabase entitlementDatabase,
      boost::posix_time::time_duration clientTimeout,
      MarketDataClientBuilder marketDataClientBuilder,
      std::size_t minMarketDataClients, std::size_t maxMarketDataClients,
      AF&& administrationClient)
      : m_entitlementDatabase(entitlementDatabase),
        m_marketDataClients(clientTimeout, marketDataClientBuilder,
          minMarketDataClients, maxMarketDataClients),
        m_administrationClient(std::forward<AF>(administrationClient)) {
    for(auto i = std::size_t(0); i < boost::thread::hardware_concurrency();
        ++i) {
      m_realTimeQueryEntries.emplace_back(
        std::make_unique<RealTimeQueryEntry>(marketDataClientBuilder()));
    }
  }

  template<typename C, typename M, typename A>
  void MarketDataRelayServlet<C, M, A>::RegisterServices(
      Beam::Out<Beam::Services::ServiceSlots<ServiceProtocolClient>> slots) {
    Queries::RegisterQueryTypes(Beam::Store(slots->GetRegistry()));
    RegisterMarketDataRegistryServices(Beam::Store(slots));
    RegisterMarketDataRegistryMessages(Beam::Store(slots));
    QueryOrderImbalancesService::AddRequestSlot(Store(slots),
      std::bind(&MarketDataRelayServlet::HandleQueryRequest<
        QueryOrderImbalancesService, MarketWideDataQuery,
        MarketSubscriptions<OrderImbalance>,
        RealTimeSubscriptionSet<MarketCode>>, this, std::placeholders::_1,
        std::placeholders::_2, std::ref(m_orderImbalanceSubscriptions),
        std::ref(m_orderImbalanceRealTimeSubscriptions)));
    Beam::Services::AddMessageSlot<EndOrderImbalanceQueryMessage>(Store(slots),
      std::bind(&MarketDataRelayServlet::OnEndQuery<
        MarketSubscriptions<OrderImbalance>>, this, std::placeholders::_1,
        std::placeholders::_2, std::placeholders::_3,
        std::ref(m_orderImbalanceSubscriptions)));
    QueryBboQuotesService::AddRequestSlot(Store(slots),
      std::bind(&MarketDataRelayServlet::HandleQueryRequest<
        QueryBboQuotesService, SecurityMarketDataQuery,
        SecuritySubscriptions<BboQuote>, RealTimeSubscriptionSet<Security>>,
        this, std::placeholders::_1, std::placeholders::_2,
        std::ref(m_bboQuoteSubscriptions),
        std::ref(m_bboQuoteRealTimeSubscriptions)));
    Beam::Services::AddMessageSlot<EndBboQuoteQueryMessage>(Store(slots),
      std::bind(&MarketDataRelayServlet::OnEndQuery<
        SecuritySubscriptions<BboQuote>>, this, std::placeholders::_1,
        std::placeholders::_2, std::placeholders::_3,
        std::ref(m_bboQuoteSubscriptions)));
    QueryBookQuotesService::AddRequestSlot(Store(slots),
      std::bind(&MarketDataRelayServlet::HandleQueryRequest<
        QueryBookQuotesService, SecurityMarketDataQuery,
        SecuritySubscriptions<BookQuote>, RealTimeSubscriptionSet<Security>>,
        this, std::placeholders::_1, std::placeholders::_2,
        std::ref(m_bookQuoteSubscriptions),
        std::ref(m_bookQuoteRealTimeSubscriptions)));
    Beam::Services::AddMessageSlot<EndBookQuoteQueryMessage>(Store(slots),
      std::bind(&MarketDataRelayServlet::OnEndQuery<
        SecuritySubscriptions<BookQuote>>, this, std::placeholders::_1,
        std::placeholders::_2, std::placeholders::_3,
        std::ref(m_bookQuoteSubscriptions)));
    QueryMarketQuotesService::AddRequestSlot(Store(slots),
      std::bind(&MarketDataRelayServlet::HandleQueryRequest<
        QueryMarketQuotesService, SecurityMarketDataQuery,
        SecuritySubscriptions<MarketQuote>, RealTimeSubscriptionSet<Security>>,
        this, std::placeholders::_1, std::placeholders::_2,
        std::ref(m_marketQuoteSubscriptions),
        std::ref(m_marketQuoteRealTimeSubscriptions)));
    Beam::Services::AddMessageSlot<EndMarketQuoteQueryMessage>(Store(slots),
      std::bind(&MarketDataRelayServlet::OnEndQuery<
        SecuritySubscriptions<MarketQuote>>, this, std::placeholders::_1,
        std::placeholders::_2, std::placeholders::_3,
        std::ref(m_marketQuoteSubscriptions)));
    QueryTimeAndSalesService::AddRequestSlot(Store(slots),
      std::bind(&MarketDataRelayServlet::HandleQueryRequest<
        QueryTimeAndSalesService, SecurityMarketDataQuery,
        SecuritySubscriptions<TimeAndSale>, RealTimeSubscriptionSet<Security>>,
        this, std::placeholders::_1, std::placeholders::_2,
        std::ref(m_timeAndSaleSubscriptions),
        std::ref(m_timeAndSaleRealTimeSubscriptions)));
    Beam::Services::AddMessageSlot<EndTimeAndSaleQueryMessage>(Store(slots),
      std::bind(&MarketDataRelayServlet::OnEndQuery<
        SecuritySubscriptions<TimeAndSale>>, this, std::placeholders::_1,
        std::placeholders::_2, std::placeholders::_3,
        std::ref(m_timeAndSaleSubscriptions)));
    LoadSecuritySnapshotService::AddSlot(Store(slots), std::bind(
      &MarketDataRelayServlet::OnLoadSecuritySnapshot, this,
      std::placeholders::_1, std::placeholders::_2));
<<<<<<< HEAD
    LoadSecurityTechnicalsService::AddSlot(Store(slots), std::bind(
      &MarketDataRelayServlet::OnLoadSecurityTechnicals, this,
      std::placeholders::_1, std::placeholders::_2));
=======
>>>>>>> 353bc47b
    QuerySecurityInfoService::AddSlot(Store(slots), std::bind(
      &MarketDataRelayServlet::OnQuerySecurityInfo, this, std::placeholders::_1,
      std::placeholders::_2));
    LoadSecurityInfoFromPrefixService::AddSlot(Store(slots), std::bind(
      &MarketDataRelayServlet::OnLoadSecurityInfoFromPrefix, this,
      std::placeholders::_1, std::placeholders::_2));
  }

  template<typename C, typename M, typename A>
  void MarketDataRelayServlet<C, M, A>::HandleClientAccepted(
      ServiceProtocolClient& client) {
    auto& session = client.GetSession();
    session.m_roles = m_administrationClient->LoadAccountRoles(
      session.GetAccount());
    auto& entitlements = m_entitlementDatabase.GetEntries();
    auto accountEntitlements = m_administrationClient->LoadEntitlements(
      session.GetAccount());
    for(auto& entitlement : entitlements) {
      auto entryIterator = std::find(accountEntitlements.begin(),
        accountEntitlements.end(), entitlement.m_groupEntry);
      if(entryIterator != accountEntitlements.end()) {
        for(auto& applicability : entitlement.m_applicability) {
          session.m_entitlements.GrantEntitlement(applicability.first,
            applicability.second);
        }
      }
    }
  }

  template<typename C, typename M, typename A>
  void MarketDataRelayServlet<C, M, A>::HandleClientClosed(
      ServiceProtocolClient& client) {
    m_orderImbalanceSubscriptions.RemoveAll(client);
    m_bboQuoteSubscriptions.RemoveAll(client);
    m_marketQuoteSubscriptions.RemoveAll(client);
    m_bookQuoteSubscriptions.RemoveAll(client);
    m_timeAndSaleSubscriptions.RemoveAll(client);
  }

  template<typename C, typename M, typename A>
  void MarketDataRelayServlet<C, M, A>::Close() {
    if(m_openState.SetClosing()) {
      return;
    }
    auto closeGroup = Beam::Routines::RoutineHandlerGroup();
    for(auto& entry : m_realTimeQueryEntries) {
      closeGroup.Spawn([&] {
        entry->m_tasks.Break();
        entry->m_tasks.Wait();
        entry->m_marketDataClient->Close();
      });
    }
    auto pooledClients = std::vector<
      Beam::ScopedResource<MarketDataClient, MarketDataClientBuilder>>();
    while(auto client = m_marketDataClients.TryAcquire()) {
      pooledClients.push_back(std::move(*client));
    }
    for(auto& client : pooledClients) {
      closeGroup.Spawn([&] {
        client->Close();
      });
    }
    closeGroup.Wait();
    m_openState.Close();
  }

  template<typename C, typename M, typename A>
  template<typename T>
  typename MarketDataRelayServlet<C, M, A>::RealTimeQueryEntry&
      MarketDataRelayServlet<C, M, A>::GetRealTimeQueryEntry(const T& index) {
    auto i = std::hash<T>()(index) % m_realTimeQueryEntries.size();
    return *m_realTimeQueryEntries[i];
  }

  template<typename C, typename M, typename A>
  template<typename Service, typename Query, typename Subscriptions,
    typename RealTimeSubscriptions>
  void MarketDataRelayServlet<C, M, A>::HandleQueryRequest(
      Beam::Services::RequestToken<ServiceProtocolClient, Service>& request,
      const Query& query, Subscriptions& subscriptions,
      RealTimeSubscriptions& realTimeSubscriptions) {
    using Result = typename Service::Return;
    using MarketDataType = typename Result::Type;
    auto& session = request.GetSession();
    auto result = Result();
    if(!HasEntitlement<typename MarketDataType::Value>(session, query)) {
      request.SetResult(result);
      return;
    }
    if(query.GetRange().GetEnd() == Beam::Queries::Sequence::Last()) {
      if constexpr(std::is_same_v<typename Query::Index, Security>) {
        if(query.GetIndex().GetMarket().IsEmpty()) {
          request.SetResult(result);
          return;
        }
        if(!m_primarySecurities.Contains(query.GetIndex())) {
          auto client = m_marketDataClients.Acquire();
          auto infoQuery = SecurityInfoQuery();
          infoQuery.SetIndex(query.GetIndex());
          infoQuery.SetSnapshotLimit(Beam::Queries::SnapshotLimit::FromHead(1));
          auto infoResult = client->QuerySecurityInfo(infoQuery);
          if(!infoResult.empty() && infoResult.front().m_security.GetMarket() !=
              query.GetIndex().GetMarket()) {
            request.SetResult(result);
            return;
          }
          m_primarySecurities.Insert(query.GetIndex());
        }
      }
      auto filter = Beam::Queries::Translate<Queries::EvaluatorTranslator>(
        query.GetFilter());
      result.m_queryId = subscriptions.Initialize(query.GetIndex(),
        request.GetClient(), Beam::Queries::Range::Total(), std::move(filter));
      realTimeSubscriptions.TestAndSet(query.GetIndex(), [&] {
        auto& queryEntry = GetRealTimeQueryEntry(query.GetIndex());
        auto initialValueQuery = Query();
        initialValueQuery.SetIndex(query.GetIndex());
        initialValueQuery.SetRange(Beam::Queries::Sequence::First(),
          Beam::Queries::Sequence::Present());
        initialValueQuery.SetSnapshotLimit(
          Beam::Queries::SnapshotLimit::FromTail(1));
        auto initialValueQueue =
          std::make_shared<Beam::Queue<MarketDataType>>();
        QueryMarketDataClient(*queryEntry.m_marketDataClient, initialValueQuery,
          Beam::ScopedQueueWriter(initialValueQueue));
        auto initialValues = std::vector<MarketDataType>();
        Beam::Flush(initialValueQueue, std::back_inserter(initialValues));
        auto initialSequence = Beam::Queries::Sequence();
        if(initialValues.empty()) {
          initialSequence = Beam::Queries::Sequence::First();
        } else {
          initialSequence = Beam::Queries::Increment(
            initialValues.back().GetSequence());
        }
        auto realTimeQuery = Query();
        realTimeQuery.SetIndex(query.GetIndex());
        realTimeQuery.SetInterruptionPolicy(
          Beam::Queries::InterruptionPolicy::RECOVER_DATA);
        realTimeQuery.SetRange(initialSequence,
          Beam::Queries::Sequence::Last());
        QueryMarketDataClient(*queryEntry.m_marketDataClient, realTimeQuery,
          queryEntry.m_tasks.template GetSlot<MarketDataType>(
            std::bind(&MarketDataRelayServlet::OnRealTimeUpdate<
              typename Query::Index, MarketDataType, Subscriptions>, this,
              query.GetIndex(), std::placeholders::_1,
              std::ref(subscriptions))));
      });
      auto queue = std::make_shared<Beam::Queue<MarketDataType>>();
      auto client = m_marketDataClients.Acquire();
      auto snapshotQuery = query;
      snapshotQuery.SetRange(query.GetRange().GetStart(),
        Beam::Queries::Sequence::Present());
      QueryMarketDataClient(*client, snapshotQuery,
        Beam::ScopedQueueWriter(queue));
      Beam::Flush(queue, std::back_inserter(result.m_snapshot));
      subscriptions.Commit(query.GetIndex(), std::move(result),
        [&] (auto&& result) {
          request.SetResult(std::forward<decltype(result)>(result));
        });
    } else {
      auto queue = std::make_shared<Beam::Queue<MarketDataType>>();
      auto client = m_marketDataClients.Acquire();
      QueryMarketDataClient(*client, query, Beam::ScopedQueueWriter(queue));
      Beam::Flush(queue, std::back_inserter(result.m_snapshot));
      request.SetResult(result);
    }
  }

  template<typename C, typename M, typename A>
  template<typename Subscriptions>
  void MarketDataRelayServlet<C, M, A>::OnEndQuery(
      ServiceProtocolClient& client, const typename Subscriptions::Index& index,
      int id, Subscriptions& subscriptions) {
    subscriptions.End(index, id);
  }

  template<typename C, typename M, typename A>
  SecuritySnapshot MarketDataRelayServlet<C, M, A>::OnLoadSecuritySnapshot(
      ServiceProtocolClient& client, const Security& security) {
    auto& session = client.GetSession();
    auto marketDataClient = m_marketDataClients.Acquire();
    auto securitySnapshot = marketDataClient->LoadSecuritySnapshot(security);
    if(!HasEntitlement(session, security.GetMarket(),
        MarketDataType::BBO_QUOTE)) {
      securitySnapshot.m_bboQuote = SequencedBboQuote();
    }
    if(!HasEntitlement(session, security.GetMarket(),
        MarketDataType::TIME_AND_SALE)) {
      securitySnapshot.m_timeAndSale = SequencedTimeAndSale();
    }
    if(!HasEntitlement(session, security.GetMarket(),
        MarketDataType::MARKET_QUOTE)) {
      securitySnapshot.m_marketQuotes.clear();
    }
    auto askEndRange = std::remove_if(securitySnapshot.m_askBook.begin(),
      securitySnapshot.m_askBook.end(), [&] (auto& bookQuote) {
      return !HasEntitlement(session,
        EntitlementKey(security.GetMarket(), bookQuote->m_market),
        MarketDataType::BOOK_QUOTE);
    });
    securitySnapshot.m_askBook.erase(askEndRange,
      securitySnapshot.m_askBook.end());
    auto bidEndRange = std::remove_if(securitySnapshot.m_bidBook.begin(),
      securitySnapshot.m_bidBook.end(), [&] (auto& bookQuote) {
      return !HasEntitlement(session,
        EntitlementKey(security.GetMarket(), bookQuote->m_market),
        MarketDataType::BOOK_QUOTE);
    });
    securitySnapshot.m_bidBook.erase(bidEndRange,
      securitySnapshot.m_bidBook.end());
    return securitySnapshot;
  }

  template<typename C, typename M, typename A>
<<<<<<< HEAD
  SecurityTechnicals MarketDataRelayServlet<C, M, A>::OnLoadSecurityTechnicals(
      ServiceProtocolClient& client, const Security& security) {
    auto marketDataClient = m_marketDataClients.Acquire();
    return marketDataClient->LoadSecurityTechnicals(security);
  }

  template<typename C, typename M, typename A>
=======
>>>>>>> 353bc47b
  std::vector<SecurityInfo> MarketDataRelayServlet<C, M, A>::
      OnQuerySecurityInfo(ServiceProtocolClient& client,
        const SecurityInfoQuery& query) {
    auto marketDataClient = m_marketDataClients.Acquire();
    return marketDataClient->QuerySecurityInfo(query);
  }

  template<typename C, typename M, typename A>
  std::vector<SecurityInfo> MarketDataRelayServlet<C, M, A>::
      OnLoadSecurityInfoFromPrefix(ServiceProtocolClient& client,
        const std::string& prefix) {
    auto marketDataClient = m_marketDataClients.Acquire();
    return marketDataClient->LoadSecurityInfoFromPrefix(prefix);
  }

  template<typename C, typename M, typename A>
  template<typename Index, typename Value, typename Subscriptions>
  std::enable_if_t<!std::is_same_v<Value, SequencedBookQuote>>
      MarketDataRelayServlet<C, M, A>::OnRealTimeUpdate(const Index& index,
        const Value& value, Subscriptions& subscriptions) {
    auto indexedValue = Beam::Queries::SequencedValue(
      Beam::Queries::IndexedValue(*value, index), value.GetSequence());
    subscriptions.Publish(indexedValue, [&] (auto& clients) {
      Beam::Services::BroadcastRecordMessage<
        GetMarketDataMessageType<typename Value::Value>>(clients, indexedValue);
    });
  }

  template<typename C, typename M, typename A>
  template<typename Index, typename Value, typename Subscriptions>
  std::enable_if_t<std::is_same_v<Value, SequencedBookQuote>>
      MarketDataRelayServlet<C, M, A>::OnRealTimeUpdate(const Index& index,
        const Value& value, Subscriptions& subscriptions) {
    auto key = EntitlementKey{index.GetMarket(), value.GetValue().m_market};
    auto indexedValue = Beam::Queries::SequencedValue(
      Beam::Queries::IndexedValue(*value, index), value.GetSequence());
    subscriptions.Publish(indexedValue,
      [&] (auto& client) {
        return HasEntitlement(client.GetSession(), key,
          MarketDataType::BOOK_QUOTE);
      },
      [&] (auto& clients) {
        Beam::Services::BroadcastRecordMessage<
          GetMarketDataMessageType<typename Value::Value>>(
            clients, indexedValue);
      });
  }
}

#endif<|MERGE_RESOLUTION|>--- conflicted
+++ resolved
@@ -130,11 +130,6 @@
         Subscriptions& subscriptions);
       SecuritySnapshot OnLoadSecuritySnapshot(ServiceProtocolClient& client,
         const Security& security);
-<<<<<<< HEAD
-      SecurityTechnicals OnLoadSecurityTechnicals(ServiceProtocolClient& client,
-        const Security& security);
-=======
->>>>>>> 353bc47b
       std::vector<SecurityInfo> OnQuerySecurityInfo(
         ServiceProtocolClient& client, const SecurityInfoQuery& query);
       std::vector<SecurityInfo> OnLoadSecurityInfoFromPrefix(
@@ -253,12 +248,6 @@
     LoadSecuritySnapshotService::AddSlot(Store(slots), std::bind(
       &MarketDataRelayServlet::OnLoadSecuritySnapshot, this,
       std::placeholders::_1, std::placeholders::_2));
-<<<<<<< HEAD
-    LoadSecurityTechnicalsService::AddSlot(Store(slots), std::bind(
-      &MarketDataRelayServlet::OnLoadSecurityTechnicals, this,
-      std::placeholders::_1, std::placeholders::_2));
-=======
->>>>>>> 353bc47b
     QuerySecurityInfoService::AddSlot(Store(slots), std::bind(
       &MarketDataRelayServlet::OnQuerySecurityInfo, this, std::placeholders::_1,
       std::placeholders::_2));
@@ -473,16 +462,6 @@
   }
 
   template<typename C, typename M, typename A>
-<<<<<<< HEAD
-  SecurityTechnicals MarketDataRelayServlet<C, M, A>::OnLoadSecurityTechnicals(
-      ServiceProtocolClient& client, const Security& security) {
-    auto marketDataClient = m_marketDataClients.Acquire();
-    return marketDataClient->LoadSecurityTechnicals(security);
-  }
-
-  template<typename C, typename M, typename A>
-=======
->>>>>>> 353bc47b
   std::vector<SecurityInfo> MarketDataRelayServlet<C, M, A>::
       OnQuerySecurityInfo(ServiceProtocolClient& client,
         const SecurityInfoQuery& query) {
