#ifndef NEXUS_BACKTESTER_MARKET_DATA_CLIENT_HPP
#define NEXUS_BACKTESTER_MARKET_DATA_CLIENT_HPP
#include <Beam/IO/OpenState.hpp>
#include <Beam/Pointers/Ref.hpp>
#include "Nexus/Backtester/Backtester.hpp"
#include "Nexus/Backtester/BacktesterMarketDataService.hpp"
#include "Nexus/MarketDataService/MarketDataClientBox.hpp"

namespace Nexus {

  /** Implements a MarketDataClient used for backtesting. */
  class BacktesterMarketDataClient {
    public:

      /**
       * Constructs a BacktesterMarketDataClient.
       * @param service The BacktesterMarketDataService to connect to.
       * @param marketDataClient The underlying MarketDataClient to submit
       *        queries to.
       */
      BacktesterMarketDataClient(Beam::Ref<BacktesterMarketDataService> service,
        MarketDataService::MarketDataClientBox marketDataClient);

      ~BacktesterMarketDataClient();

      void QueryOrderImbalances(
        const MarketDataService::MarketWideDataQuery& query,
        Beam::ScopedQueueWriter<SequencedOrderImbalance> queue);

      void QueryOrderImbalances(
        const MarketDataService::MarketWideDataQuery& query,
        Beam::ScopedQueueWriter<OrderImbalance> queue);

      void QueryBboQuotes(
        const MarketDataService::SecurityMarketDataQuery& query,
        Beam::ScopedQueueWriter<SequencedBboQuote> queue);

      void QueryBboQuotes(
        const MarketDataService::SecurityMarketDataQuery& query,
        Beam::ScopedQueueWriter<BboQuote> queue);

      void QueryBookQuotes(
        const MarketDataService::SecurityMarketDataQuery& query,
        Beam::ScopedQueueWriter<SequencedBookQuote> queue);

      void QueryBookQuotes(
        const MarketDataService::SecurityMarketDataQuery& query,
        Beam::ScopedQueueWriter<BookQuote> queue);

      void QueryMarketQuotes(
        const MarketDataService::SecurityMarketDataQuery& query,
        Beam::ScopedQueueWriter<SequencedMarketQuote> queue);

      void QueryMarketQuotes(
        const MarketDataService::SecurityMarketDataQuery& query,
        Beam::ScopedQueueWriter<MarketQuote> queue);

      void QueryTimeAndSales(
        const MarketDataService::SecurityMarketDataQuery& query,
        Beam::ScopedQueueWriter<SequencedTimeAndSale> queue);

      void QueryTimeAndSales(
        const MarketDataService::SecurityMarketDataQuery& query,
        Beam::ScopedQueueWriter<TimeAndSale> queue);

      MarketDataService::SecuritySnapshot LoadSecuritySnapshot(
        const Security& security);

<<<<<<< HEAD
      SecurityTechnicals LoadSecurityTechnicals(
        const Security& security);

=======
>>>>>>> 353bc47b
      std::vector<SecurityInfo> QuerySecurityInfo(
        const MarketDataService::SecurityInfoQuery& query);

      std::vector<SecurityInfo> LoadSecurityInfoFromPrefix(
        const std::string& prefix);

      void Close();

    private:
      BacktesterMarketDataService* m_service;
      MarketDataService::MarketDataClientBox m_marketDataClient;
      Beam::IO::OpenState m_openState;

      BacktesterMarketDataClient(const BacktesterMarketDataClient&) = delete;
      BacktesterMarketDataClient& operator =(
        const BacktesterMarketDataClient&) = delete;
  };

  inline BacktesterMarketDataClient::BacktesterMarketDataClient(
    Beam::Ref<BacktesterMarketDataService> service,
    MarketDataService::MarketDataClientBox marketDataClient)
    : m_service(service.Get()),
      m_marketDataClient(std::move(marketDataClient)) {}

  inline BacktesterMarketDataClient::~BacktesterMarketDataClient() {
    Close();
  }

  inline void BacktesterMarketDataClient::QueryOrderImbalances(
      const MarketDataService::MarketWideDataQuery& query,
      Beam::ScopedQueueWriter<SequencedOrderImbalance> queue) {
    m_service->QueryOrderImbalances(query);
    m_marketDataClient.QueryOrderImbalances(query, std::move(queue));
  }

  inline void BacktesterMarketDataClient::QueryOrderImbalances(
      const MarketDataService::MarketWideDataQuery& query,
      Beam::ScopedQueueWriter<OrderImbalance> queue) {
    m_service->QueryOrderImbalances(query);
    m_marketDataClient.QueryOrderImbalances(query, std::move(queue));
  }

  inline void BacktesterMarketDataClient::QueryBboQuotes(
      const MarketDataService::SecurityMarketDataQuery& query,
      Beam::ScopedQueueWriter<SequencedBboQuote> queue) {
    m_service->QueryBboQuotes(query);
    m_marketDataClient.QueryBboQuotes(query, std::move(queue));
  }

  inline void BacktesterMarketDataClient::QueryBboQuotes(
      const MarketDataService::SecurityMarketDataQuery& query,
      Beam::ScopedQueueWriter<BboQuote> queue) {
    m_service->QueryBboQuotes(query);
    m_marketDataClient.QueryBboQuotes(query, std::move(queue));
  }

  inline void BacktesterMarketDataClient::QueryBookQuotes(
      const MarketDataService::SecurityMarketDataQuery& query,
      Beam::ScopedQueueWriter<SequencedBookQuote> queue) {
    m_service->QueryBookQuotes(query);
    m_marketDataClient.QueryBookQuotes(query, std::move(queue));
  }

  inline void BacktesterMarketDataClient::QueryBookQuotes(
      const MarketDataService::SecurityMarketDataQuery& query,
      Beam::ScopedQueueWriter<BookQuote> queue) {
    m_service->QueryBookQuotes(query);
    m_marketDataClient.QueryBookQuotes(query, std::move(queue));
  }

  inline void BacktesterMarketDataClient::QueryMarketQuotes(
      const MarketDataService::SecurityMarketDataQuery& query,
      Beam::ScopedQueueWriter<SequencedMarketQuote> queue) {
    m_service->QueryMarketQuotes(query);
    m_marketDataClient.QueryMarketQuotes(query, std::move(queue));
  }

  inline void BacktesterMarketDataClient::QueryMarketQuotes(
      const MarketDataService::SecurityMarketDataQuery& query,
      Beam::ScopedQueueWriter<MarketQuote> queue) {
    m_service->QueryMarketQuotes(query);
    m_marketDataClient.QueryMarketQuotes(query, std::move(queue));
  }

  inline void BacktesterMarketDataClient::QueryTimeAndSales(
      const MarketDataService::SecurityMarketDataQuery& query,
      Beam::ScopedQueueWriter<SequencedTimeAndSale> queue) {
    m_service->QueryTimeAndSales(query);
    m_marketDataClient.QueryTimeAndSales(query, std::move(queue));
  }

  inline void BacktesterMarketDataClient::QueryTimeAndSales(
      const MarketDataService::SecurityMarketDataQuery& query,
      Beam::ScopedQueueWriter<TimeAndSale> queue) {
    m_service->QueryTimeAndSales(query);
    m_marketDataClient.QueryTimeAndSales(query, std::move(queue));
  }

  inline MarketDataService::SecuritySnapshot
      BacktesterMarketDataClient::LoadSecuritySnapshot(
      const Security& security) {
    return m_marketDataClient.LoadSecuritySnapshot(security);
  }

<<<<<<< HEAD
  inline SecurityTechnicals BacktesterMarketDataClient::LoadSecurityTechnicals(
      const Security& security) {
    return m_marketDataClient.LoadSecurityTechnicals(security);
  }

=======
>>>>>>> 353bc47b
  inline std::vector<SecurityInfo>
      BacktesterMarketDataClient::QuerySecurityInfo(
        const MarketDataService::SecurityInfoQuery& query) {
    return m_marketDataClient.QuerySecurityInfo(query);
  }

  inline std::vector<SecurityInfo> BacktesterMarketDataClient::
      LoadSecurityInfoFromPrefix(const std::string& prefix) {
    return m_marketDataClient.LoadSecurityInfoFromPrefix(prefix);
  }

  inline void BacktesterMarketDataClient::Close() {
    if(m_openState.SetClosing()) {
      return;
    }
    m_marketDataClient.Close();
    m_openState.Close();
  }
}

#endif<|MERGE_RESOLUTION|>--- conflicted
+++ resolved
@@ -66,12 +66,6 @@
       MarketDataService::SecuritySnapshot LoadSecuritySnapshot(
         const Security& security);
 
-<<<<<<< HEAD
-      SecurityTechnicals LoadSecurityTechnicals(
-        const Security& security);
-
-=======
->>>>>>> 353bc47b
       std::vector<SecurityInfo> QuerySecurityInfo(
         const MarketDataService::SecurityInfoQuery& query);
 
@@ -176,14 +170,6 @@
     return m_marketDataClient.LoadSecuritySnapshot(security);
   }
 
-<<<<<<< HEAD
-  inline SecurityTechnicals BacktesterMarketDataClient::LoadSecurityTechnicals(
-      const Security& security) {
-    return m_marketDataClient.LoadSecurityTechnicals(security);
-  }
-
-=======
->>>>>>> 353bc47b
   inline std::vector<SecurityInfo>
       BacktesterMarketDataClient::QuerySecurityInfo(
         const MarketDataService::SecurityInfoQuery& query) {
