#ifndef NEXUS_RISK_SERVICES_HPP
#define NEXUS_RISK_SERVICES_HPP
#include <vector>
#include <Beam/Serialization/ShuttleVector.hpp>
#include <Beam/Services/RecordMessage.hpp>
#include <Beam/Services/Service.hpp>
#include "Nexus/Accounting/Portfolio.hpp"
#include "Nexus/RiskService/RiskPortfolioTypes.hpp"
#include "Nexus/RiskService/RiskService.hpp"
#include "Nexus/RiskService/RiskState.hpp"

namespace Nexus::RiskService {
  BEAM_DEFINE_RECORD(SecurityValuationUpdate, Security, security,
    RiskSecurityValuation, valuation);
  BEAM_DEFINE_RECORD(InventoryUpdate, Beam::ServiceLocator::DirectoryEntry,
    account, RiskPortfolioInventory, inventory);
  BEAM_DEFINE_RECORD(RiskStateUpdate, Beam::ServiceLocator::DirectoryEntry,
    account, RiskState, risk_state);

  BEAM_DEFINE_SERVICES(RiskServices,

<<<<<<< HEAD
    /**
     * Subscribes to the RiskPortfolioUpdates permissioned by the session's
     * account.
     * @param dummy unused.
     */
    (SubscribeRiskPortfolioUpdatesService,
      "Nexus.RiskService.SubscribeRiskPortfolioUpdatesService",
      std::vector<RiskPortfolioInventoryEntry>, int, dummy));
=======
    /*! \interface Nexus::RiskService::SubscribeRiskPortfolioUpdatesService
        \brief Subscribes to the RiskPortfolioUpdates permissioned by the
               session's account.
    */
    //! \cond
    (SubscribeRiskPortfolioUpdatesService,
      "Nexus.RiskService.SubscribeRiskPortfolioUpdatesService",
      std::vector<RiskPortfolioInventoryEntry>));
    //! \endcond
>>>>>>> c77227a5

  BEAM_DEFINE_MESSAGES(RiskMessages,

    /**
     * Indicates a list of updates to a Security's valuation.
     * @param valuations The list of Securities whose valuations have updated.
     */
    (SecurityValuationMessage, "Nexus.RiskService.SecurityValuationMessage",
      std::vector<SecurityValuationUpdate>, valuations),

    /**
     * Indicates a list of updates to an account's Inventory.
     * @param inventories The list of updated Inventories.
     */
    (InventoryMessage, "Nexus.RiskService.InventoryMessage",
      std::vector<InventoryUpdate>, inventories),

    /**
     * Indicates a list of updates to an account's RiskState.
     * @param riskStates The list of updated RiskStates.
     */
    (RiskStateMessage, "Nexus.RiskService.RiskStateMessage",
      std::vector<RiskStateUpdate>, risk_states));
}

#endif<|MERGE_RESOLUTION|>--- conflicted
+++ resolved
@@ -19,7 +19,6 @@
 
   BEAM_DEFINE_SERVICES(RiskServices,
 
-<<<<<<< HEAD
     /**
      * Subscribes to the RiskPortfolioUpdates permissioned by the session's
      * account.
@@ -27,18 +26,7 @@
      */
     (SubscribeRiskPortfolioUpdatesService,
       "Nexus.RiskService.SubscribeRiskPortfolioUpdatesService",
-      std::vector<RiskPortfolioInventoryEntry>, int, dummy));
-=======
-    /*! \interface Nexus::RiskService::SubscribeRiskPortfolioUpdatesService
-        \brief Subscribes to the RiskPortfolioUpdates permissioned by the
-               session's account.
-    */
-    //! \cond
-    (SubscribeRiskPortfolioUpdatesService,
-      "Nexus.RiskService.SubscribeRiskPortfolioUpdatesService",
       std::vector<RiskPortfolioInventoryEntry>));
-    //! \endcond
->>>>>>> c77227a5
 
   BEAM_DEFINE_MESSAGES(RiskMessages,
 
