--- conflicted
+++ resolved
@@ -174,10 +174,6 @@
         const MarketDataService::SecurityMarketDataQuery&,
         Beam::ScopedQueueWriter<TimeAndSale>)>(&Client::QueryTimeAndSales)).
       def("load_security_snapshot", &Client::LoadSecuritySnapshot).
-<<<<<<< HEAD
-      def("load_security_technicals", &Client::LoadSecurityTechnicals).
-=======
->>>>>>> 353bc47b
       def("query_security_info", &Client::QuerySecurityInfo).
       def("load_security_info_from_prefix",
         &Client::LoadSecurityInfoFromPrefix).
