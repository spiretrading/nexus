#!/bin/bash
let cores="`grep -c "processor" < /proc/cpuinfo`"
root="$(pwd)"
beam_commit="8eba00bbc1fa2d87b05aadb527233ffaf655674d"
build_beam=0
if [ ! -d "Beam" ]; then
  git clone https://www.github.com/eidolonsystems/beam.git Beam
  build_beam=1
fi
pushd Beam
if ! git merge-base --is-ancestor "$beam_commit" HEAD; then
  git checkout master
  git pull
  git checkout "$beam_commit"
  build_beam=1
fi
if [ "$build_beam" == "1" ]; then
  ./configure.sh "-DD=$root" Debug
  ./build.sh
  ./configure.sh "-DD=$root" Release
  ./build.sh
else
  pushd "$root"
  ./Beam/Beam/setup.sh
  popd
fi
popd
<<<<<<< HEAD
if [ ! -d "Catch-2.2.1" ]; then
  git clone --branch v2.2.1 https://github.com/catchorg/Catch2.git Catch2-2.2.1
=======
if [ ! -d "lua-5.3.5" ]; then
  wget http://www.lua.org/ftp/lua-5.3.5.tar.gz --no-check-certificate
  if [ -f lua-5.3.5.tar.gz ]; then
    gzip -d -c lua-5.3.5.tar.gz | tar -x
    pushd lua-5.3.5
    make -j $cores linux
    make local
    popd
    rm lua-5.3.5.tar.gz
  fi
>>>>>>> 984d1bb2
fi
if [ ! -d "quickfix-v.1.15.1" ]; then
  wget https://github.com/quickfix/quickfix/archive/49b3508e48f0bbafbab13b68be72250bdd971ac2.zip -O quickfix-v.1.15.1.zip --no-check-certificate
  if [ -f quickfix-v.1.15.1.zip ]; then
    unzip quickfix-v.1.15.1.zip
    mv quickfix-49b3508e48f0bbafbab13b68be72250bdd971ac2 quickfix-v.1.15.1
    pushd quickfix-v.1.15.1
    pushd src/C++
    sed -i '105s/.*/template<typename T> using SmartPtr = std::shared_ptr<T>;/' Utility.h
    sed -i '108s/.*/template<typename T> using SmartPtr = std::shared_ptr<T>;/' Utility.h
    popd
    ./bootstrap
    ./configure --enable-shared=no --enable-static=yes 
    make -j $cores
    popd
    rm quickfix-v.1.15.1.zip
  fi
fi

pip3 install argparse
pip3 install HTMLParser
pip3 install GitPython<|MERGE_RESOLUTION|>--- conflicted
+++ resolved
@@ -25,10 +25,6 @@
   popd
 fi
 popd
-<<<<<<< HEAD
-if [ ! -d "Catch-2.2.1" ]; then
-  git clone --branch v2.2.1 https://github.com/catchorg/Catch2.git Catch2-2.2.1
-=======
 if [ ! -d "lua-5.3.5" ]; then
   wget http://www.lua.org/ftp/lua-5.3.5.tar.gz --no-check-certificate
   if [ -f lua-5.3.5.tar.gz ]; then
@@ -39,7 +35,6 @@
     popd
     rm lua-5.3.5.tar.gz
   fi
->>>>>>> 984d1bb2
 fi
 if [ ! -d "quickfix-v.1.15.1" ]; then
   wget https://github.com/quickfix/quickfix/archive/49b3508e48f0bbafbab13b68be72250bdd971ac2.zip -O quickfix-v.1.15.1.zip --no-check-certificate
