--- conflicted
+++ resolved
@@ -80,11 +80,7 @@
     }
     return (
       <div>
-<<<<<<< HEAD
         <div style={NewRuleModal.STYLE.modalButtonWrapper}
-=======
-        <div style={NewRuleModal.STYLE.newRuleRow}
->>>>>>> d775e683
             onClick={this.props.onToggleModal}>
           <div style={NewRuleModal.STYLE.imageWrapper}>
             <img src={NewRuleModal.ADD_PATH}
@@ -143,12 +139,7 @@
       display: 'flex' as 'flex',
       flexDirection: 'row' as 'row',
       alignItems: 'center' as 'center',
-<<<<<<< HEAD
-      cursor: 'pointer' as 'pointer'
-=======
-      cursor: 'pointer' as 'pointer',
-      width: '130px'
->>>>>>> d775e683
+      cursor: 'pointer' as 'pointer'
     },
     newRuleText: {
       font: '400 14px Roboto',
@@ -248,10 +239,7 @@
       backgroundColor: '#684BC7',
       display: 'flex' as 'flex',
       alignItems: 'center' as 'center',
-<<<<<<< HEAD
-=======
       paddingLeft: '18px'
->>>>>>> d775e683
     }
   });
   private static readonly CLOSE_PATH =
