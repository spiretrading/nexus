import * as Nexus from 'nexus';
import * as React from 'react';
import { DisplaySize } from '../../../display_size';
import { NewRuleButton, RulesList } from '.';

interface Properties {
  
  /** The size at which the component should be displayed at. */
  displaySize: DisplaySize;

  /** The set of available currencies to select. */
  currencyDatabase?: Nexus.CurrencyDatabase;

  /** The list of compliance rules to display and edit. */
  entries: Nexus.ComplianceRuleEntry[];

  /** The list of rule schemas. Used in adding new rules. */
  schemas: Nexus.ComplianceRuleSchema[];

  /** The callback for adding the rule.*/
  onRuleAdd?: (newSchema: Nexus.ComplianceRuleSchema) => void;

  /** The callback for updating a changed rule. */
  onRuleChange?: (updatedRule: Nexus.ComplianceRuleEntry) => void;
}

interface State {
  isAddRuleModalOpen: boolean;
}

/* Displays the compliance page.*/
export class CompliancePage extends React.Component<Properties, State> {
  constructor(props: Properties) {
    super(props);
    this.state = {
      isAddRuleModalOpen: false,
    };
    this.onToggleAddRuleModal = this.onToggleAddRuleModal.bind(this);
  }

  public render(): JSX.Element {
    const contentStyle = (() => {
      if(this.props.displaySize === DisplaySize.SMALL) {
        return CompliancePage.STYLE.smallContent;
      } else if(this.props.displaySize === DisplaySize.MEDIUM) {
        return CompliancePage.STYLE.mediumContent;
      } else {
        return CompliancePage.STYLE.largeContent;
      }
    })();
    return (
<<<<<<< HEAD

        <div style={contentStyle}>
          <RulesList
            displaySize={this.props.displaySize}
            currencyDatabase={this.props.currencyDatabase}
            complianceList={this.props.entries}
            onChange={this.props.onRuleChange}/>
          <div style={CompliancePage.STYLE.paddingMedium}/>
          <NewRuleButton displaySize={this.props.displaySize}
            isOpen={this.state.isAddRuleModalOpen}
            onToggleModal={this.onToggleAddRuleModal}
            onAddNewRule={this.props.onRuleAdd}
            schemas={this.props.schemas}/>
          <div style={CompliancePage.STYLE.paddingLarge}/>
        </div>);
=======
      <div style={contentStyle}>
        <RulesList
          displaySize={this.props.displaySize}
          currencyDatabase={this.props.currencyDatabase}
          complianceList={this.props.entries}
          onChange={this.props.onRuleChange}/>
        <div style={CompliancePage.STYLE.paddingMedium}/>
        <NewRuleButton displaySize={this.props.displaySize}
          isOpen={this.state.isAddRuleModalOpen}
          onToggleModal={this.onToggleAddRuleModal}
          onAddNewRule={this.props.onRuleAdd}
          schemas={this.props.schemas}/>
        <div style={CompliancePage.STYLE.paddingLarge}/>
      </div>);
>>>>>>> af5f6536
  }

  private onToggleAddRuleModal() {
    this.setState({isAddRuleModalOpen: !this.state.isAddRuleModalOpen});
  }

  private onToggleSecurityModal() {
    this.setState({isAddRuleModalOpen: !this.state.isAddRuleModalOpen});
  }

  private static readonly STYLE = {
    paddingMedium: {
      width: '100%',
      height: '20px'
    },
    paddingLarge: {
      width: '100%',
      height: '30px'
    },
    smallContent: {
      paddingTop: '18px',
      paddingLeft: '18px',
      paddingRight: '18px',
      paddingBottom: '60px',
      display: 'flex' as 'flex',
      flexDirection: 'column' as 'column',
      flexBasis: '284px',
      flexGrow: 1,
      minWidth: '284px',
      maxWidth: '424px'
    },
    mediumContent: {
      paddingTop: '18px',
      paddingLeft: '18px',
      paddingRight: '18px',
      paddingBottom: '60px',
      display: 'flex' as 'flex',
      flexDirection: 'column' as 'column',
      width: '732px'
    },
    largeContent: {
      paddingTop: '18px',
      paddingLeft: '18px',
      paddingRight: '18px',
      paddingBottom: '60px',
      display: 'flex' as 'flex',
      flexDirection: 'column' as 'column',
      width: '1000px'
    }
  };
}<|MERGE_RESOLUTION|>--- conflicted
+++ resolved
@@ -49,23 +49,6 @@
       }
     })();
     return (
-<<<<<<< HEAD
-
-        <div style={contentStyle}>
-          <RulesList
-            displaySize={this.props.displaySize}
-            currencyDatabase={this.props.currencyDatabase}
-            complianceList={this.props.entries}
-            onChange={this.props.onRuleChange}/>
-          <div style={CompliancePage.STYLE.paddingMedium}/>
-          <NewRuleButton displaySize={this.props.displaySize}
-            isOpen={this.state.isAddRuleModalOpen}
-            onToggleModal={this.onToggleAddRuleModal}
-            onAddNewRule={this.props.onRuleAdd}
-            schemas={this.props.schemas}/>
-          <div style={CompliancePage.STYLE.paddingLarge}/>
-        </div>);
-=======
       <div style={contentStyle}>
         <RulesList
           displaySize={this.props.displaySize}
@@ -80,7 +63,6 @@
           schemas={this.props.schemas}/>
         <div style={CompliancePage.STYLE.paddingLarge}/>
       </div>);
->>>>>>> af5f6536
   }
 
   private onToggleAddRuleModal() {
