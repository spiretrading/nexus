import * as Nexus from 'nexus';
import * as React from 'react';
<<<<<<< HEAD
import { CurrencySelectionBox, DisplaySize, MoneyInputBox,
  TextInputField } from '../../..';
import { NumberInput, SecurityInput } from '../../../components';
=======
import { CurrencySelectionBox, DisplaySize, DurationInput, MoneyInputBox,
  NumberInput, TextInputField } from '../../..';
>>>>>>> ad4a51c8

interface Properties {

  /** The size at which the component should be displayed at. */
  displaySize: DisplaySize;

  /** The parameter to be displayed. */
  parameter?: Nexus.ComplianceParameter;

  /** The set of available currencies to select. */
  currencyDatabase: Nexus.CurrencyDatabase;

  /** The event handler called when the parameter changes. */
  onChange?: (newParameter: Nexus.ComplianceParameter) => void;
}

/** Displays a specific parameter. */
export class ParameterEntry extends React.Component<Properties> {
  constructor(props: Properties) {
    super(props);
    this.onChange = this.onChange.bind(this);
  }

  public render(): JSX.Element {
    const rowStyle = (() => {
      if(this.props.displaySize === DisplaySize.SMALL) {
        return ParameterEntry.STYLE.rowSmall;
      } else {
        return ParameterEntry.STYLE.rowLarge;
      }
    })();
    const labelStyle = (() => {
      if(this.props.displaySize === DisplaySize.SMALL) {
        return ParameterEntry.STYLE.label;
      } else {
        return ParameterEntry.STYLE.label;
      }
    })();
    const inputWrapper = (() => {
      console.log('Howdy!');
      console.log(this.props.displaySize);
      if(this.props.displaySize === DisplaySize.SMALL) {
        return ParameterEntry.STYLE.inputWrapperSmall;
      } else {
        console.log('Big and medium');
        return ParameterEntry.STYLE.inputWrapperBig;
      }
    })();
    const input = (() => {
      switch(this.props.parameter.value.type) {
        case Nexus.ComplianceValue.Type.BOOLEAN:
          return <div/>;
        case Nexus.ComplianceValue.Type.CURRENCY:
          return <CurrencySelectionBox
            value={this.props.parameter.value.value}
            style={inputWrapper}
            onChange={this.onChange}
            currencyDatabase={this.props.currencyDatabase}/>;
        case Nexus.ComplianceValue.Type.DATE_TIME:
          return <div/>;
        case Nexus.ComplianceValue.Type.DOUBLE:
          return <NumberInput 
            value={this.props.parameter.value.value}
            onChange={this.onChange}/>;
        case Nexus.ComplianceValue.Type.DURATION:
<<<<<<< HEAD
          return <div/>;
=======
          return <DurationInput
            displaySize={this.props.displaySize}
            value={this.props.parameter.value.value}
            onChange={this.onChange}/>;
>>>>>>> ad4a51c8
        case Nexus.ComplianceValue.Type.MONEY:
          return <MoneyInputBox
              value={this.props.parameter.value.value}
              onChange={this.onChange}/>;
        case Nexus.ComplianceValue.Type.QUANTITY:
          return <NumberInput 
            value={this.props.parameter.value.value}
            onChange={this.onChange}/>;
        case Nexus.ComplianceValue.Type.SECURITY:
          return <SecurityInput
            displaySize={this.props.displaySize}
            value={this.props.parameter.value.value}/>;
        case Nexus.ComplianceValue.Type.STRING:
          return <TextInputField
            displaySize={this.props.displaySize}
            value={this.props.parameter.value.value}
            onInput={this.onChange}
            style={inputWrapper}/>;
        case Nexus.ComplianceValue.Type.LIST:
          return <div/>;
        default:
          return <div/>;
      }
    })();
    return (
      <div style={rowStyle}>
        <div style={labelStyle}>{this.props.parameter.name}</div>
        <div style={inputWrapper}>
          {input}
        </div>
      </div>);
  }

  private onChange(newValue: any) {
    this.props.onChange(new Nexus.ComplianceParameter(this.props.parameter.name, 
      new Nexus.ComplianceValue(this.props.parameter.value.type, newValue)));
  }

  private static readonly STYLE = {
    inputWrapperSmall: {
      minWidth: '184px',
      flexBasis: '184px',
      maxWidth: '246px',
      flexGrow: 1,
      flexShrink: 1
    },
    inputWrapperBig: {
      width: '246px',
      minWidth: '246px',
      maxWidth: '246px',
      flexBasis: '246px',
      flexGrow: 0,
      flexShrink: 0
    },
    rowSmall: {
      display: 'flex' as 'flex',
      flexDirection: 'row' as 'row',
      flexBasis: '284px',
      flexGrow: 1,
      flexShrink: 1,
      maxWidth: '424px',
      width: '100%',
      height: '34px',
      font: '400 14px Roboto',
      alignItems: 'center' as 'center'
    },
    rowLarge: {
      display: 'flex' as 'flex',
      flexDirection: 'row' as 'row',
      width: '100%',
      height: '34px',
      font: '400 14px Roboto',
      alignItems: 'center' as 'center'
    },
    label: {
      width: '100px',
      font: '400 14px Roboto',
      flexGrow: 0,
      flexShrink: 0
    }
  };
}<|MERGE_RESOLUTION|>--- conflicted
+++ resolved
@@ -1,13 +1,7 @@
 import * as Nexus from 'nexus';
 import * as React from 'react';
-<<<<<<< HEAD
-import { CurrencySelectionBox, DisplaySize, MoneyInputBox,
-  TextInputField } from '../../..';
-import { NumberInput, SecurityInput } from '../../../components';
-=======
 import { CurrencySelectionBox, DisplaySize, DurationInput, MoneyInputBox,
   NumberInput, TextInputField } from '../../..';
->>>>>>> ad4a51c8
 
 interface Properties {
 
@@ -73,14 +67,10 @@
             value={this.props.parameter.value.value}
             onChange={this.onChange}/>;
         case Nexus.ComplianceValue.Type.DURATION:
-<<<<<<< HEAD
-          return <div/>;
-=======
           return <DurationInput
             displaySize={this.props.displaySize}
             value={this.props.parameter.value.value}
             onChange={this.onChange}/>;
->>>>>>> ad4a51c8
         case Nexus.ComplianceValue.Type.MONEY:
           return <MoneyInputBox
               value={this.props.parameter.value.value}
