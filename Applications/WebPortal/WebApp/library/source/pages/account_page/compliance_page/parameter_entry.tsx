import * as Nexus from 'nexus';
import * as React from 'react';
import { CurrencySelectionBox, DisplaySize, DurationInput, MoneyInputBox,
  NumberInput, SecurityInput, TextInputField } from '../../..';

interface Properties {

  /** The size at which the component should be displayed at. */
  displaySize: DisplaySize;

  /** The parameter to be displayed. */
  parameter?: Nexus.ComplianceParameter;

  /** The set of available currencies to select. */
  currencyDatabase: Nexus.CurrencyDatabase;

  /** The event handler called when the parameter changes. */
  onChange?: (newParameter: Nexus.ComplianceParameter) => void;
}

/** Displays a specific parameter. */
export class ParameterEntry extends React.Component<Properties> {
  constructor(props: Properties) {
    super(props);
    this.onChange = this.onChange.bind(this);
  }

  public render(): JSX.Element {
    const rowStyle = (() => {
      if(this.props.displaySize === DisplaySize.SMALL) {
        return ParameterEntry.STYLE.rowSmall;
      } else {
        return ParameterEntry.STYLE.rowLarge;
      }
    })();
    const labelStyle = (() => {
      if(this.props.displaySize === DisplaySize.SMALL) {
        return ParameterEntry.STYLE.label;
      } else {
        return ParameterEntry.STYLE.label;
      }
    })();
    const inputWrapper = (() => {
      if(this.props.displaySize === DisplaySize.SMALL) {
        return ParameterEntry.STYLE.inputSmall;
      } else {
        return ParameterEntry.STYLE.inputLarge;
      }
    })();
    const input = (() => {
      switch(this.props.parameter.value.type) {
        case Nexus.ComplianceValue.Type.BOOLEAN:
          return <div/>;
        case Nexus.ComplianceValue.Type.CURRENCY:
          return <CurrencySelectionBox
            value={this.props.parameter.value.value}
            style={inputWrapper}
            onChange={this.onChange}
            currencyDatabase={this.props.currencyDatabase}/>;
        case Nexus.ComplianceValue.Type.DATE_TIME:
          return <div/>;
        case Nexus.ComplianceValue.Type.DOUBLE:
          return <NumberInput 
            value={this.props.parameter.value.value}
            onChange={this.onChange}/>;
        case Nexus.ComplianceValue.Type.DURATION:
          return <DurationInput
            displaySize={this.props.displaySize}
            value={this.props.parameter.value.value}
            onChange={this.onChange}/>;
        case Nexus.ComplianceValue.Type.MONEY:
          return <MoneyInputBox
            value={this.props.parameter.value.value}
            onChange={this.onChange}/>;
        case Nexus.ComplianceValue.Type.QUANTITY:
          return <NumberInput 
            value={this.props.parameter.value.value}
            onChange={this.onChange}/>;
        case Nexus.ComplianceValue.Type.SECURITY:
          return <SecurityInput
            displaySize={this.props.displaySize}
            value={this.props.parameter.value.value}/>;
        case Nexus.ComplianceValue.Type.STRING:
          return <TextInputField
            displaySize={this.props.displaySize}
            value={this.props.parameter.value.value}
            onInput={this.onChange}
            style={inputWrapper}/>;
        case Nexus.ComplianceValue.Type.LIST:
          if(this.props.parameter.value.value[0].type ===
              Nexus.ComplianceValue.Type.SECURITY) {
            return <SecurityInput
            displaySize={this.props.displaySize}
            onChange={this.onChange}
            value={this.props.parameter.value.value}/>;
          }
          
          return <div/>;
        default:
          return <div/>;
      }
    })();
    return (
      <div style={rowStyle}>
        <div style={labelStyle}>{this.props.parameter.name}</div>
        <div style={inputWrapper}>
          {input}
        </div>
      </div>);
  }

  private onChange(newValue: any) {
    this.props.onChange(new Nexus.ComplianceParameter(this.props.parameter.name, 
      new Nexus.ComplianceValue(this.props.parameter.value.type, newValue)));
  }

  private static readonly STYLE = {
<<<<<<< HEAD
    inputWrapperSmall: {
=======
    inputSmall: {
>>>>>>> af5f6536
      minWidth: '184px',
      flexBasis: '184px',
      maxWidth: '246px',
      flexGrow: 1,
      flexShrink: 1
    },
    inputLarge: {
      width: '246px',
      minWidth: '246px',
      maxWidth: '246px',
      flexBasis: '246px',
      flexGrow: 0,
      flexShrink: 0
    },
    rowSmall: {
      display: 'flex' as 'flex',
      flexDirection: 'row' as 'row',
      flexBasis: '284px',
      flexGrow: 1,
      flexShrink: 1,
      maxWidth: '424px',
      width: '100%',
      height: '34px',
      font: '400 14px Roboto',
      alignItems: 'center' as 'center'
    },
    rowLarge: {
      display: 'flex' as 'flex',
      flexDirection: 'row' as 'row',
      width: '100%',
      height: '34px',
      font: '400 14px Roboto',
      alignItems: 'center' as 'center'
    },
    label: {
      width: '100px',
      font: '400 14px Roboto',
      flexGrow: 0,
      flexShrink: 0
    }
  };
}<|MERGE_RESOLUTION|>--- conflicted
+++ resolved
@@ -115,11 +115,7 @@
   }
 
   private static readonly STYLE = {
-<<<<<<< HEAD
-    inputWrapperSmall: {
-=======
     inputSmall: {
->>>>>>> af5f6536
       minWidth: '184px',
       flexBasis: '184px',
       maxWidth: '246px',
