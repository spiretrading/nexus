import * as Beam from 'beam';
import * as Nexus from 'nexus';
import * as React from 'react';
import { DisplaySize, LoadingPage } from '../../..';
import { ProfileModel } from './profile_model';
import { ProfilePage } from './profile_page';

interface Properties {

  /** Determines the layout used to display the page. */
  displaySize: DisplaySize;

  /** The database of all available countries. */
  countryDatabase?: Nexus.CountryDatabase;

<<<<<<< HEAD
  /** The groups the account belongs to. */
  groups: Beam.DirectoryEntry[];

  /** Indicates the profile's readonly condition. */
  readonly: boolean;

  /** Indicates the profile's PasswordReadonly condition. */
  isPasswordReadOnly: boolean;

=======
>>>>>>> c61373da
  /** The model representing the account's profile. */
  model: ProfileModel;
}

interface State {
  isLoaded: boolean;
  hasIdentityError: boolean;
  identityStatus: string;
  hasPasswordError: boolean;
  passwordStatus: string;
}

/** Implements a controller for the ProfilePage. */
export class ProfileController extends React.Component<Properties, State> {
  constructor(props: Properties) {
    super(props);
    this.state = {
      isLoaded: false,
      hasIdentityError: false,
      identityStatus: '',
      hasPasswordError: false,
      passwordStatus: ''
    };
  }

  public render(): JSX.Element {
    if(!this.state.isLoaded) {
      return <LoadingPage/>;
    }
    return <ProfilePage 
      account={this.props.model.account}
      roles={this.props.model.roles}
      identity={this.props.model.identity}
      groups={this.props.model.groups}
      countryDatabase={this.props.countryDatabase}
      displaySize={this.props.displaySize}
      readonly={this.props.readonly}
      isPasswordReadOnly={this.props.isPasswordReadOnly}
      submitStatus={this.state.identityStatus}
      hasError={this.state.hasIdentityError}
      onSubmit={this.onSubmitIdentity}
      hasPasswordError={this.state.hasPasswordError}
      submitPasswordStatus={this.state.passwordStatus}
      onSubmitPassword={this.onSubmitPassword}/>;
  }

  public async componentDidMount(): Promise<void> {
    await this.props.model.load();
    this.setState({
      isLoaded: true
    });
  }

  public componentDidUpdate(prevProps: Properties): void {
    if(prevProps.model.account &&
        !prevProps.model.account.equals(this.props.model.account)) {
      this.setState({isLoaded: false}, () => {
        this.setState({isLoaded: true});
      });
    }
  }

  private onSubmitPassword = async (password: string) => {
    try {
      this.setState({
        hasPasswordError: false,
        passwordStatus: ''
      });
      await this.props.model.updatePassword(password);
      this.setState({
        passwordStatus: 'Saved.'
      });
    } catch(e) {
      this.setState({
        hasPasswordError: true,
        passwordStatus: e.toString()
      });
    }
  }

  private onSubmitIdentity = async (
      roles: Nexus.AccountRoles, identity: Nexus.AccountIdentity) => {
    try {
      this.setState({
        hasIdentityError: false,
        identityStatus: ''
      });
      await this.props.model.updateIdentity(roles, identity);
      this.setState({
        identityStatus: 'Saved.'
      });
    } catch(e) {
      this.setState({
        hasIdentityError: true,
        identityStatus: e.toString()
      });
    }
  }
}<|MERGE_RESOLUTION|>--- conflicted
+++ resolved
@@ -13,7 +13,6 @@
   /** The database of all available countries. */
   countryDatabase?: Nexus.CountryDatabase;
 
-<<<<<<< HEAD
   /** The groups the account belongs to. */
   groups: Beam.DirectoryEntry[];
 
@@ -23,8 +22,6 @@
   /** Indicates the profile's PasswordReadonly condition. */
   isPasswordReadOnly: boolean;
 
-=======
->>>>>>> c61373da
   /** The model representing the account's profile. */
   model: ProfileModel;
 }
