import * as Beam from 'beam';
import * as Nexus from 'nexus';
import * as React from 'react';
import * as Router from 'react-router-dom';
import { DisplaySize, LoadingPage, PageNotFoundPage } from '../..';
import { AccountModel } from './account_model';
import { AccountPage } from './account_page';
import { EntitlementsController } from './entitlements_page';
import { ProfileController } from './profile_page';
import { RiskController } from './risk_page';
import { SubPage } from './sub_page';

interface Properties {

  /** Stores the entitlements to display. */
  entitlements: Nexus.EntitlementDatabase;

  /** The database of currencies. */
  countryDatabase: Nexus.CountryDatabase;

  /** The database of countries. */
  currencyDatabase: Nexus.CurrencyDatabase;

  /** The set of markets. */
  marketDatabase: Nexus.MarketDatabase;

  /** Determines the layout to use based on the display device. */
  displaySize: DisplaySize;

  /** The authenticated user's account. */
  authenticatedAccount: Beam.DirectoryEntry;
  
  /** The authenticated user's roles. */
  roles: Nexus.AccountRoles;

  /** The model representing the account to display. */
  model: AccountModel;
}

interface State {
  isLoaded: boolean;
  cannotLoad: boolean;
  redirect: string;
  readonly: boolean;
  isPasswordReadOnly: boolean;
}

/** Implements a controller for the AccountPage. */
export class AccountController extends React.Component<Properties, State> {
  constructor(props: Properties) {
    super(props);
    this.state = {
      isLoaded: false,
      cannotLoad: false,
      redirect: null,
      readonly: true,
      isPasswordReadOnly: true
    };
    this.renderProfilePage = this.renderProfilePage.bind(this);
    this.renderEntitlementsPage = this.renderEntitlementsPage.bind(this);
    this.renderRiskPage = this.renderRiskPage.bind(this);
    this.onMenuClick = this.onMenuClick.bind(this);
  }

  public render(): JSX.Element {
    if(this.state.redirect) {
      return <Router.Redirect push to={this.state.redirect}/>;
    }
    if(this.state.cannotLoad) {
      return <PageNotFoundPage displaySize={this.props.displaySize}/>;
    }
    if(!this.state.isLoaded) {
      return <LoadingPage/>;
    }
    const subPage = (() => {
      if(window.location.pathname.endsWith('/profile')) {
        return SubPage.PROFILE;
      } else if(window.location.pathname.endsWith('/entitlements')) {
        return SubPage.ENTITLEMENTS;
      } else if(window.location.pathname.endsWith('/risk')) {
        return SubPage.RISK_CONTROLS;
      }
      return SubPage.NONE;
    })();
    return (
      <AccountPage displaySize={this.props.displaySize}
          subPage={subPage} account={this.props.model.account}
          roles={this.props.model.roles} onMenuClick={this.onMenuClick}>
        <Router.Switch>
          <Router.Route path='/account/:id(\d+)?/profile'
            render={this.renderProfilePage}/>
          <Router.Route path='/account/:id(\d+)?/entitlements'
            render={this.renderEntitlementsPage}/>
          <Router.Route path='/account/:id(\d+)?/risk'
            render={this.renderRiskPage}/>
          <Router.Route path='/account/:id(\d+)?'
            render={({match}) => {
              const url = (() => {
                if(match.params.id) {
                  return `/account/${match.params.id}/profile`;
                }
                return '/account/profile';
              })();
              return <Router.Redirect to={url}/>;
            }}/>
        </Router.Switch>
      </AccountPage>);
  }

  public async componentDidMount(): Promise<void> {
    try {
      await this.props.model.load();
      const readonly = 
        !(this.props.roles.test(Nexus.AccountRoles.Role.ADMINISTRATOR) && (
          this.props.authenticatedAccount.equals(this.props.model.account) ||
          this.props.model.roles.test(Nexus.AccountRoles.Role.TRADER) ||
          this.props.model.roles.test(Nexus.AccountRoles.Role.MANAGER)));
      const isPasswordReadOnly =
        !(this.props.authenticatedAccount.equals(this.props.model.account) ||
        !readonly);
      this.setState({
        isLoaded: true,
        readonly: readonly,
        isPasswordReadOnly: isPasswordReadOnly
      });
    } catch {
      this.setState({cannotLoad: true});
    }
  }

  public componentDidUpdate(): void {
    if(this.state.redirect) {
      this.setState({redirect: null});
    }
  }

  private parseUrlPrefix(): string {
    const url = window.location.pathname;
    const prefix = url.substr(0, url.lastIndexOf('/'));
    if(prefix === '') {
      return url;
    }
    return prefix;
  }

  private renderProfilePage() {
    return <ProfileController
      displaySize={this.props.displaySize}
      countryDatabase={this.props.countryDatabase}
<<<<<<< HEAD
      groups={this.props.model.groups}
      readonly={this.state.readonly}
      isPasswordReadOnly={this.state.isPasswordReadOnly}
=======
>>>>>>> c61373da
      model={this.props.model.profileModel}/>;
  }

  private renderEntitlementsPage() {
    return <EntitlementsController roles={this.props.model.roles}
      entitlements={this.props.entitlements}
      model={this.props.model.entitlementsModel}
      currencyDatabase={this.props.currencyDatabase}
      marketDatabase={this.props.marketDatabase}
      displaySize={this.props.displaySize}/>;
  }

  private renderRiskPage() {
    return <RiskController
      currencyDatabase={this.props.currencyDatabase}
      displaySize={this.props.displaySize}
      model={this.props.model.riskModel}
      roles={this.props.model.roles}/>;
  }

  private onMenuClick(subPage: SubPage) {
    const urlPrefix = this.parseUrlPrefix();
    if(subPage === SubPage.PROFILE) {
      this.setState({redirect: `${urlPrefix}/profile`});
    } else if(subPage === SubPage.ENTITLEMENTS) {
      this.setState({redirect: `${urlPrefix}/entitlements`});
    } else if(subPage === SubPage.RISK_CONTROLS) {
      this.setState({redirect: `${urlPrefix}/risk`});
    }
  }
}<|MERGE_RESOLUTION|>--- conflicted
+++ resolved
@@ -147,12 +147,10 @@
     return <ProfileController
       displaySize={this.props.displaySize}
       countryDatabase={this.props.countryDatabase}
-<<<<<<< HEAD
+
       groups={this.props.model.groups}
       readonly={this.state.readonly}
       isPasswordReadOnly={this.state.isPasswordReadOnly}
-=======
->>>>>>> c61373da
       model={this.props.model.profileModel}/>;
   }
 
