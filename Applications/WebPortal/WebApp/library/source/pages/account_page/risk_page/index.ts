--- conflicted
+++ resolved
@@ -1,9 +1,6 @@
 export * from './http_risk_model';
 export * from './local_risk_model';
 export * from './risk_controller';
-<<<<<<< HEAD
 export * from './risk_page';
-=======
 export * from './risk_model';
->>>>>>> c37ad372
 export * from './risk_parameters_view';