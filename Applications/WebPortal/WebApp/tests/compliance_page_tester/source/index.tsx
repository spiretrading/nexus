--- conflicted
+++ resolved
@@ -31,18 +31,6 @@
 
   public render(): JSX.Element {
     return(
-<<<<<<< HEAD
-      <div style={{height: '100%'}}>
-        <WebPortal.PageWrapper>
-          <WebPortal.CompliancePage
-            onRuleAdd={this.onRuleAdd}
-            onRuleChange={this.onRuleChange}
-            displaySize={this.props.displaySize}
-            schemas={this.state.schemas}
-            currencyDatabase={Nexus.buildDefaultCurrencyDatabase()}
-            entries={this.state.entries}/>
-        </WebPortal.PageWrapper>
-=======
       <div style={{backgroundColor: 'black', height: '100%'}}>
         <div style={TestApp.STYLE.testingComponents}>
           <button tabIndex={-1}
@@ -60,7 +48,6 @@
           currencyDatabase={Nexus.buildDefaultCurrencyDatabase()}
           entries={this.state.entries}/>
       </WebPortal.PageWrapper>
->>>>>>> c54e515b
       </div>);
   }
 
