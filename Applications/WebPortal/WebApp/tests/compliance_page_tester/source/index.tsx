import * as Beam from 'beam';
import * as Nexus from 'nexus';
import * as React from 'react';
import * as ReactDOM from 'react-dom';
import * as WebPortal from 'web_portal';
import { DateTimeField } from 'web_portal';

interface Properties {
  displaySize: WebPortal.DisplaySize;
}

interface State {
  entries: Nexus.ComplianceRuleEntry[];
  schemas: Nexus.ComplianceRuleSchema[];
}

/** Displays a sample CompliancePage for testing. */
class TestApp extends React.Component<Properties, State> {
  constructor(props: Properties) {
    super(props);
    this.state = {
      entries: [],
      schemas: []
    };
    this.onRuleAdd = this.onRuleAdd.bind(this);
    this.onRuleChange = this.onRuleChange.bind(this);
  }

  public render(): JSX.Element {

    return(
      <WebPortal.PageWrapper>
        <WebPortal.CompliancePage
          onRuleAdd={this.onRuleAdd}
          onRuleChange={this.onRuleChange}
          displaySize={this.props.displaySize} 
          schemas={this.state.schemas}
          currencyDatabase={Nexus.buildDefaultCurrencyDatabase()}
          entries={this.state.entries}/>
      </WebPortal.PageWrapper>);
  }

  public componentDidMount() {
    this.state.entries.push(new Nexus.ComplianceRuleEntry(
      56,
      Beam.DirectoryEntry.makeDirectory(124, 'Directory'),
      Nexus.ComplianceRuleEntry.State.ACTIVE,
      new Nexus.ComplianceRuleSchema(
        'Old Components', [
          new Nexus.ComplianceParameter(
            'Money',
            new Nexus.ComplianceValue(
              Nexus.ComplianceValue.Type.MONEY, Nexus.Money.parse('1234.56'))),
          new Nexus.ComplianceParameter(
            'Currency',
            new Nexus.ComplianceValue(Nexus.ComplianceValue.Type.CURRENCY, 
              Nexus.DefaultCurrencies.CAD)),
          new Nexus.ComplianceParameter(
            'Note',
            new Nexus.ComplianceValue(
              Nexus.ComplianceValue.Type.STRING, 'Keep an eye on this.'))
        ]
      )
    ));
    this.state.entries.push(new Nexus.ComplianceRuleEntry(
      34,
      Beam.DirectoryEntry.makeDirectory(124, 'Directory'),
      Nexus.ComplianceRuleEntry.State.PASSIVE,
      new Nexus.ComplianceRuleSchema('New Components', [
        new Nexus.ComplianceParameter(
          'Decimal',
          new Nexus.ComplianceValue(
            Nexus.ComplianceValue.Type.DOUBLE, 345.686868)),
        new Nexus.ComplianceParameter(
          'Quantity',
          new Nexus.ComplianceValue(
            Nexus.ComplianceValue.Type.QUANTITY, 234.56)),
        new Nexus.ComplianceParameter(
          'Duration',
          new Nexus.ComplianceValue(
            Nexus.ComplianceValue.Type.DURATION, new Beam.Duration(16000))),
        new Nexus.ComplianceParameter(
<<<<<<< HEAD
          'Boolean',
          new Nexus.ComplianceValue(
            Nexus.ComplianceValue.Type.BOOLEAN, true)),
        new Nexus.ComplianceParameter(
          'Date/Time',
          new Nexus.ComplianceValue(
            Nexus.ComplianceValue.Type.DATE_TIME, 
            new Beam.DateTime(new Beam.Date(0, 0, 0), new Beam.Duration(0))))
=======
          'Securities',
          new Nexus.ComplianceValue(
            Nexus.ComplianceValue.Type.LIST, [
            new Nexus.ComplianceValue(
              Nexus.ComplianceValue.Type.SECURITY, 
              new Nexus.Security('AST.XASX', Nexus.MarketCode.NONE, Nexus.DefaultCountries.CA)),
            new Nexus.ComplianceValue(
              Nexus.ComplianceValue.Type.SECURITY, 
              new Nexus.Security('PST.CSE', Nexus.MarketCode.NONE, Nexus.DefaultCountries.CA)),
            new Nexus.ComplianceValue(
              Nexus.ComplianceValue.Type.SECURITY, 
              new Nexus.Security('NQR.YYYY', Nexus.MarketCode.NONE, Nexus.DefaultCountries.CA)),
            new Nexus.ComplianceValue(
              Nexus.ComplianceValue.Type.SECURITY, 
              new Nexus.Security('NQR.YYYY', Nexus.MarketCode.NONE, Nexus.DefaultCountries.CA)),
            new Nexus.ComplianceValue(
              Nexus.ComplianceValue.Type.SECURITY, 
              new Nexus.Security('NQR.YYYY', Nexus.MarketCode.NONE, Nexus.DefaultCountries.CA)),
            new Nexus.ComplianceValue(
              Nexus.ComplianceValue.Type.SECURITY, 
              new Nexus.Security('NQR.YYYY', Nexus.MarketCode.NONE, Nexus.DefaultCountries.CA)),
            new Nexus.ComplianceValue(
              Nexus.ComplianceValue.Type.SECURITY, 
              new Nexus.Security('NQR.YYYY', Nexus.MarketCode.NONE, Nexus.DefaultCountries.CA)),
            new Nexus.ComplianceValue(
              Nexus.ComplianceValue.Type.SECURITY, 
              new Nexus.Security('NQR.YYYY', Nexus.MarketCode.NONE, Nexus.DefaultCountries.CA)),
            new Nexus.ComplianceValue(
              Nexus.ComplianceValue.Type.SECURITY, 
              new Nexus.Security('AST.NYC', Nexus.MarketCode.NONE, Nexus.DefaultCountries.CA))
            ]))
>>>>>>> 833800a4
      ])));
    this.state.schemas.push(
      new Nexus.ComplianceRuleSchema('Buying Power', [
        new Nexus.ComplianceParameter(
          'Currency',
          new Nexus.ComplianceValue(
            Nexus.ComplianceValue.Type.MONEY, Nexus.Money.parse('10000'))),
        new Nexus.ComplianceParameter(
          'Money',
          new Nexus.ComplianceValue(
            Nexus.ComplianceValue.Type.CURRENCY, Nexus.DefaultCurrencies.CAD))
      ]));
    this.state.schemas.push(
      new Nexus.ComplianceRuleSchema('Max Payout', [
        new Nexus.ComplianceParameter(
          'Currency',
          new Nexus.ComplianceValue(
            Nexus.ComplianceValue.Type.MONEY, Nexus.Money.parse('10000'))),
        new Nexus.ComplianceParameter(
          'Money',
          new Nexus.ComplianceValue(
            Nexus.ComplianceValue.Type.CURRENCY, Nexus.DefaultCurrencies.CAD))
      ]));
    this.state.schemas.push(
      new Nexus.ComplianceRuleSchema('Payout Range', [
        new Nexus.ComplianceParameter(
          'Min',
          new Nexus.ComplianceValue(
            Nexus.ComplianceValue.Type.MONEY, Nexus.Money.parse('10000'))),
        new Nexus.ComplianceParameter(
          'Max',
          new Nexus.ComplianceValue(
            Nexus.ComplianceValue.Type.MONEY, Nexus.Money.parse('10000')))
      ]));
    this.state.schemas.push(
      new Nexus.ComplianceRuleSchema('Min Payout', [
        new Nexus.ComplianceParameter(
          'Currency',
          new Nexus.ComplianceValue(
            Nexus.ComplianceValue.Type.MONEY, Nexus.Money.parse('10000'))),
        new Nexus.ComplianceParameter(
          'Money',
          new Nexus.ComplianceValue(
            Nexus.ComplianceValue.Type.CURRENCY, Nexus.DefaultCurrencies.CAD))
      ]));
    this.state.schemas.push(
      new Nexus.ComplianceRuleSchema('Some Rule', [
        new Nexus.ComplianceParameter(
          'Currency',
          new Nexus.ComplianceValue(
            Nexus.ComplianceValue.Type.DURATION, new Beam.Duration(23424))),
        new Nexus.ComplianceParameter(
          'Money',
          new Nexus.ComplianceValue(
            Nexus.ComplianceValue.Type.CURRENCY, Nexus.DefaultCurrencies.CAD))
      ]));
    this.state.schemas.push(
      new Nexus.ComplianceRuleSchema('Timeout Period', [
        new Nexus.ComplianceParameter(
          'Time Out Duration',
          new Nexus.ComplianceValue(
            Nexus.ComplianceValue.Type.DURATION, new Beam.Duration(2342)))
      ]));
    this.state.schemas.push(
      new Nexus.ComplianceRuleSchema('Rule with many Parameters', [
        new Nexus.ComplianceParameter(
          'Currency',
          new Nexus.ComplianceValue(
            Nexus.ComplianceValue.Type.MONEY, Nexus.Money.parse('10000'))),
        new Nexus.ComplianceParameter(
          'Money',
          new Nexus.ComplianceValue(
            Nexus.ComplianceValue.Type.CURRENCY, Nexus.DefaultCurrencies.CAD)),
        new Nexus.ComplianceParameter(
          'Some Number',
          new Nexus.ComplianceValue(
            Nexus.ComplianceValue.Type.QUANTITY, 2423)),
        new Nexus.ComplianceParameter(
          'Some Double',
          new Nexus.ComplianceValue(
            Nexus.ComplianceValue.Type.LIST, 123.4567)),
      ]));
      this.setState({
        entries: this.state.entries,
        schemas: this.state.schemas
      });
  }

  private onRuleChange(updatedRule: Nexus.ComplianceRuleEntry) {
    for(let i = 0; i< this.state.entries.length; ++i) {
      if(this.state.entries[i].id === updatedRule.id) {
        this.state.entries[i] = updatedRule;
        this.setState({entries: this.state.entries});
      }
    }
  }

  private onRuleAdd(newSchema: Nexus.ComplianceRuleSchema) {
      this.state.entries.push(
      new Nexus.ComplianceRuleEntry(
        0,
        Beam.DirectoryEntry.INVALID,
        Nexus.ComplianceRuleEntry.State.DISABLED,
        newSchema
      )
    );
    this.setState({entries: this.state.entries});
  }
}

const ResponsivePage = WebPortal.displaySizeRenderer(TestApp);
ReactDOM.render(<ResponsivePage/>, document.getElementById('main'));<|MERGE_RESOLUTION|>--- conflicted
+++ resolved
@@ -80,7 +80,6 @@
           new Nexus.ComplianceValue(
             Nexus.ComplianceValue.Type.DURATION, new Beam.Duration(16000))),
         new Nexus.ComplianceParameter(
-<<<<<<< HEAD
           'Boolean',
           new Nexus.ComplianceValue(
             Nexus.ComplianceValue.Type.BOOLEAN, true)),
@@ -88,8 +87,8 @@
           'Date/Time',
           new Nexus.ComplianceValue(
             Nexus.ComplianceValue.Type.DATE_TIME, 
-            new Beam.DateTime(new Beam.Date(0, 0, 0), new Beam.Duration(0))))
-=======
+            new Beam.DateTime(new Beam.Date(0, 0, 0), new Beam.Duration(0)))),
+        new Nexus.ComplianceParameter(    
           'Securities',
           new Nexus.ComplianceValue(
             Nexus.ComplianceValue.Type.LIST, [
@@ -121,7 +120,6 @@
               Nexus.ComplianceValue.Type.SECURITY, 
               new Nexus.Security('AST.NYC', Nexus.MarketCode.NONE, Nexus.DefaultCountries.CA))
             ]))
->>>>>>> 833800a4
       ])));
     this.state.schemas.push(
       new Nexus.ComplianceRuleSchema('Buying Power', [
