--- conflicted
+++ resolved
@@ -56,20 +56,7 @@
       ruleTypeName = labelFormatter.toLowerCaseWithUnderscore(ruleTypeName);
       let $newEntryWrapper = $('<div class="new-entry-wrapper"></div>');
       $('#compliance-container .add-rule-wrapper').before($newEntryWrapper);
-<<<<<<< HEAD
-      let model = {
-        ruleEntryId: 0,
-        schema: schema,
-        state: 0,
-        isGroup: this.componentModel.isGroup,
-        isAdmin: this.componentModel.isAdmin
-      };
-
-      let id = uuid.v4();
-      this.controller.onRuleAdd.apply(this.controller, [id, schema, 0]);
-=======
       this.controller.onRuleAdd.apply(this.controller, [ruleTypeName]);
->>>>>>> 54b32969
 
       $('#compliance-container .rule-types li').removeClass('selected');
       modal.hide($('#add-rule-modal'));
