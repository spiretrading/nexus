import View from './view';
import {browserHistory} from 'react-router/es6';

class Controller {
  constructor(react) {
    this.componentModel = react.props.model || [];
    this.view = new View(react, this, this.componentModel);
  }

  componentDidMount() {
    this.pageTransitionedEventListenerId = EventBus.subscribe(Event.Application.PAGE_TRANSITIONED, this.onPageTransitioned.bind(this));
    this.onPageTransitioned.apply(this, [null, window.location.pathname]);
  }

  componentWillUnmount() {
    EventBus.unsubscribe(this.pageTransitionedEventListenerId);
  }

  /** @private */
  onPageTransitioned(eventName, path) {
    if (path.indexOf('/profile') >= 0) {
      this.componentModel = this.getTraderProfilePages.apply(this, [path]);
      EventBus.publish(Event.TopNav.SUBMENU_UPDATED, true);
    } else if (path.indexOf('/group-profile') >= 0) {
      this.componentModel = this.getGroupProfilePages.apply(this, [path]);
      EventBus.publish(Event.TopNav.SUBMENU_UPDATED, true);
    } else {
      this.componentModel = [];
      EventBus.publish(Event.TopNav.SUBMENU_UPDATED, false);
    }
    this.view.update(this.componentModel);
  }

  /** @private */
  getTraderProfilePages(path) {
    let dashIndex = path.indexOf('-');
    let subPath = path.substring(dashIndex + 1).split('/')[0];
    let params = window.location.pathname.split('/');
    let directoryEntry = {
      type: params[params.length - 3],
      id: params[params.length - 2],
      name: params[params.length - 1]
    };
    let subPages = [
      {
        name: 'Account',
        iconClass: 'icon-account',
        isActive: 'account' === subPath,
        path: '/profile-account/' + directoryEntry.type + '/' + directoryEntry.id + '/' + directoryEntry.name
      },
      {
        name: 'Risk Controls',
        iconClass: 'icon-risk-controls',
        isActive: 'riskControls' === subPath,
        path: '/profile-riskControls/' + directoryEntry.type + '/' + directoryEntry.id + '/' + directoryEntry.name
      },
      {
        name: 'Entitlements',
        iconClass: 'icon-entitlements',
        isActive: 'entitlements' === subPath,
        path: '/profile-entitlements/' + directoryEntry.type + '/' + directoryEntry.id + '/' + directoryEntry.name
      },
      {
        name: 'Compliance',
        iconClass: 'icon-compliance',
        isActive: 'compliance' === subPath,
        path: '/profile-compliance/' + directoryEntry.type + '/' + directoryEntry.id + '/' + directoryEntry.name
      },
      {
<<<<<<< HEAD
        name: 'Performance',
=======
        name: 'Profit & Loss',
>>>>>>> 6f106c2b
        iconClass: 'icon-profit-loss',
        isActive: 'performance' === subPath,
        path: '/profile-performance/' + directoryEntry.type + '/' + directoryEntry.id + '/' + directoryEntry.name
      }
    ];
    return subPages;
  }

  /** @private */
  getGroupProfilePages(path) {
    let dashIndex = path.lastIndexOf('-');
    let subPath = path.substring(dashIndex + 1).split('/')[0];
    let params = window.location.pathname.split('/');
    let directoryEntry = {
      type: params[params.length - 3],
      id: params[params.length - 2],
      name: params[params.length - 1]
    };
    let subPages = [
      {
        name: 'Account',
        iconClass: 'icon-group',
        isActive: 'account' === subPath,
        path: '/group-profile-account/' + directoryEntry.type + '/' + directoryEntry.id + '/' + directoryEntry.name
      },
      {
        name: 'Compliance',
        iconClass: 'icon-compliance',
        isActive: 'compliance' === subPath,
        path: '/group-profile-compliance/' + directoryEntry.type + '/' + directoryEntry.id + '/' + directoryEntry.name
      },
      {
        name: 'Profit & Loss',
        iconClass: 'icon-profit-loss',
        isActive: 'performance' === subPath,
        path: '/group-profile-performance/' + directoryEntry.type + '/' + directoryEntry.id + '/' + directoryEntry.name
      }
    ];
    return subPages;
  }

  getView() {
    return this.view;
  }

  navigateTo(path) {
    browserHistory.push(path);
  }
}

export default Controller;<|MERGE_RESOLUTION|>--- conflicted
+++ resolved
@@ -67,11 +67,7 @@
         path: '/profile-compliance/' + directoryEntry.type + '/' + directoryEntry.id + '/' + directoryEntry.name
       },
       {
-<<<<<<< HEAD
-        name: 'Performance',
-=======
         name: 'Profit & Loss',
->>>>>>> 6f106c2b
         iconClass: 'icon-profit-loss',
         isActive: 'performance' === subPath,
         path: '/profile-performance/' + directoryEntry.type + '/' + directoryEntry.id + '/' + directoryEntry.name
