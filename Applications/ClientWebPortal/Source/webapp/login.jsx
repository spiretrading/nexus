require(['react', 'react-dom', 'ReactRouter.min', 'jquery', 'TimerMixin'],
  function(React, ReactDOM, ReactRouter, $, TimerMixin) {
    var Router = ReactRouter.Router;
    var Route = ReactRouter.Route;
    var Link = ReactRouter.Link;
<<<<<<< HEAD
    //var TimerMixin = require('react-timer-mixin');
=======
    var submitStyle = {};
>>>>>>> f11de10e
    var logoStyle = {};
    var LoginPage = React.createClass({
      mixins: [TimerMixin],
      render: function() {
        return (
          <div className="login_page">
            <img ref="logo" id="logo" src={this.state.logo_src} loop="infinite"
            alt="Spire Trading Logo" style={logoStyle} />
            <form ref="login_form" id="login_form" onSubmit={this.handleSubmit}>
              <input 
                autoFocus 
                className="login_input" 
                id="login_username" 
                type="text" 
                name="login_username" 
                placeholder="Username" 
                ref="login_username"
                value={this.state.username}
                onChange={this.handleUsernameChange} /><br/>
              <input 
                className="login_input" 
                id="login_password" 
                type="password"
                name="login_password" 
                placeholder="Password"
                ref="login_password"
                value={this.state.password}
                onChange={this.handlePasswordChange} /><br/>
              <input 
                id="login_submit"
                className={this.state.submitted ? "inactive" : ""}
                type="submit"
                ref="login_submit"
                value="Login" />
              <div className="error_messages">
                <p> {this.state.errorMessages} </p>
              </div>
            </form>
          </div>);
      },
      getInitialState: function() {
        return {
          username: ''
          , password: ''
          , submitted : false
          , logo_src: 'img/spire_white.png'
          , errorMessages: ''
        };
      },
      componentDidMount: function () {
        console.log("submitted: " + this.state.submitted);
      },
      componentWillUpdate: function () {
      },
      componentWillUnmount: function() {
        this.serverRequest.abort();
      },
      handleSubmit: function(e) {
        e.preventDefault();
        this.setState({ submitted: true });
        console.log("submitted after handleSubmit func: " + this.state.submitted);
        console.log("Handle submit is working!");
        console.log("image src before: " + this.state.logo_src);
        var submitted_username = this.state.username.trim();
        var submitted_password = this.state.password.trim();
        if (!submitted_username) {
          console.log("No username or password");
          return;
        }
        this.setState({username: ''});
        this.setState({password: ''});
        console.log("Entered Username is: "+ submitted_username);
        console.log("Entered Password is: "+ submitted_password);
        var jqxhr = $.ajax(
          {
            url: this.props.url,
            dataType: 'json',
            method: 'POST',
            data: JSON.stringify(
              {
                username: submitted_username,
                password: submitted_password
              })
          }).done(
            function(data, status, xhr) {
              console.log("done:  " + data);
              console.log("Request was successful");
              console.log("Response data: " + JSON.stringify(data) +
                " Status: " + status + " xhr: "+ xhr);
              $.ajax(
              {
                url: "/api/service_locator/logout",
                method: 'POST'
              }).done(
                function () {
                  console.log("Logged out and back to login page!");
                  this.setState({ submitted : false });
                  console.log("submitted: " + this.state.submitted);
                  window.clearInterval(intervalID);
                  window.clearTimeout(timeoutID);
                  window.location.href = "/index.html"
                }.bind(this));
            }.bind(this)).fail(
            function(data, xhr, status, err) {
              this.setState({ submitted : false });
              this.setState({ errorMessages: 'the username and password you entered don\’t match'});
              console.log("submitted: " + this.state.submitted);
              console.log("Request failed! ERROR Section");
              console.log("errorMsg: "+ this.state.errorMessages);
              console.log("fail data:  " + data);
              console.log("Response data: " + JSON.stringify(data) +
                " Status: " + status + " xhr: "+ xhr);
              window.clearInterval(intervalID);
              window.clearTimeout(timeoutID);
            }.bind(this));
        var timeoutID = window.setTimeout( function () {
          this.setState({ errorMessages: 'unable to connect, check your connection' });
          jqxhr.abort();
          console.log("errorMessages: "+ this.state.errorMessages);
          }.bind(this),6000);
        var intervalID = window.setInterval(function () {
          this.setState({logo_src : 'img/spire_loading_animation.gif'});
          console.log("image src after: " + this.state.logo_src);
        }.bind(this), 1000);
      },
      handleUsernameChange: function (e) {
        this.setState({username: e.target.value});
      },
      handlePasswordChange: function (e) {
        this.setState({password: e.target.value});
      },
    });
    ReactDOM.render(<LoginPage url="/api/service_locator/login" />,
      document.getElementById("container"));
});<|MERGE_RESOLUTION|>--- conflicted
+++ resolved
@@ -3,11 +3,6 @@
     var Router = ReactRouter.Router;
     var Route = ReactRouter.Route;
     var Link = ReactRouter.Link;
-<<<<<<< HEAD
-    //var TimerMixin = require('react-timer-mixin');
-=======
-    var submitStyle = {};
->>>>>>> f11de10e
     var logoStyle = {};
     var LoginPage = React.createClass({
       mixins: [TimerMixin],
