#ifndef NEXUS_CTAMARKETDATAFEEDCLIENT_HPP
#define NEXUS_CTAMARKETDATAFEEDCLIENT_HPP
#include <Beam/IO/OpenState.hpp>
#include <Beam/Pointers/Dereference.hpp>
#include <Beam/Pointers/LocalPtr.hpp>
#include <Beam/Routines/RoutineHandler.hpp>
#include <boost/noncopyable.hpp>
#include <boost/date_time/posix_time/posix_time_types.hpp>
#include "Nexus/MarketDataService/MarketDataFeedClient.hpp"
#include "Nexus/MarketDataService/MarketDataService.hpp"
#include "CtaMarketDataFeedClient/CtaConfiguration.hpp"
#include "CtaMarketDataFeedClient/CtaMessage.hpp"

namespace Nexus {
namespace MarketDataService {

  /*! \class CtaMarketDataFeedClient
      \brief Parses packets from a CTA market data feed.
      \tparam MarketDataFeedClientType The type of MarketDataFeedClient used to
              update the MarketDataServer.
      \tparam ProtocolClientType The type of client receiving messages.
   */
  template<typename MarketDataFeedClientType, typename ProtocolClientType>
  class CtaMarketDataFeedClient : private boost::noncopyable {
    public:

      //! The type of MarketDataFeedClient used to update the MarketDataServer.
      using MarketDataFeedClient =
        Beam::GetTryDereferenceType<MarketDataFeedClientType>;

      //! The type of client receiving messages.
      using ProtocolClient = Beam::GetTryDereferenceType<ProtocolClientType>;

      //! Constructs a CtaMarketDataFeedClient.
      /*!
        \param config The configuration to use.
        \param marketDataFeedClient Initializes the MarketDataFeedClient.
        \param protocolClient The client receiving messages.
      */
      template<typename MarketDataFeedClientForward,
        typename ProtocolClientForward>
      CtaMarketDataFeedClient(const CtaConfiguration& config,
        MarketDataFeedClientForward&& marketDataFeedClient,
        ProtocolClientForward&& protocolClient);

      ~CtaMarketDataFeedClient();

      void Open();

      void Close();

    private:
      CtaConfiguration m_config;
      Beam::GetOptionalLocalPtr<MarketDataFeedClientType>
        m_marketDataFeedClient;
      Beam::GetOptionalLocalPtr<ProtocolClientType> m_protocolClient;
      Beam::Routines::RoutineHandler m_readLoopRoutine;
      Beam::IO::OpenState m_openState;

      void Shutdown();
      char ParseChar(Beam::Out<const char*> cursor);
      std::string ParseAlphanumeric(std::size_t size,
        Beam::Out<const char*> cursor);
      std::string ParseSymbol(std::size_t size, Beam::Out<const char*> cursor);
      template<typename T>
      Quantity ParseNumeric(Beam::Out<const char*> cursor);
      Money ParseMoney(std::size_t length, Beam::Out<const char*> cursor);
      MarketCode ParseMarket(std::uint8_t identifier);
      MarketCode ParseMarket(Beam::Out<const char*> cursor);
      Quote HandleShortNationalBboAppendage(Side side,
        Beam::Out<const char*> cursor);
      Quote HandleLongNationalBboAppendage(Side side,
        Beam::Out<const char*> cursor);
      void HandleShortFormMarketQuoteMessage(const CtaMessage& message);
      void HandleLongFormMarketQuoteMessage(const CtaMessage& message);
      void HandleShortFormTradeMessage(const CtaMessage& message);
      void HandleLongFormTradeMessage(const CtaMessage& message);
      void Dispatch(const CtaMessage& message);
      void ReadLoop();
  };

  template<typename MarketDataFeedClientType, typename ProtocolClientType>
  template<typename MarketDataFeedClientForward, typename ProtocolClientForward>
  CtaMarketDataFeedClient<MarketDataFeedClientType, ProtocolClientType>::
      CtaMarketDataFeedClient(const CtaConfiguration& config,
      MarketDataFeedClientForward&& marketDataFeedClient,
      ProtocolClientForward&& protocolClient)
      : m_config{config},
        m_marketDataFeedClient{std::forward<MarketDataFeedClientForward>(
          marketDataFeedClient)},
        m_protocolClient{std::forward<ProtocolClientForward>(protocolClient)} {}

  template<typename MarketDataFeedClientType, typename ProtocolClientType>
  CtaMarketDataFeedClient<MarketDataFeedClientType, ProtocolClientType>::
      ~CtaMarketDataFeedClient() {
    Close();
  }

  template<typename MarketDataFeedClientType, typename ProtocolClientType>
  void CtaMarketDataFeedClient<MarketDataFeedClientType, ProtocolClientType>::
      Open() {
    if(m_openState.SetOpening()) {
      return;
    }
    try {
      m_marketDataFeedClient->Open();
      m_protocolClient->Open();
      m_readLoopRoutine = Beam::Routines::Spawn(
        std::bind(&CtaMarketDataFeedClient::ReadLoop, this));
    } catch(std::exception&) {
      m_openState.SetOpenFailure();
      Shutdown();
    }
    m_openState.SetOpen();
  }

  template<typename MarketDataFeedClientType, typename ProtocolClientType>
  void CtaMarketDataFeedClient<MarketDataFeedClientType, ProtocolClientType>::
      Close() {
    if(m_openState.SetClosing()) {
      return;
    }
    Shutdown();
  }

  template<typename MarketDataFeedClientType, typename ProtocolClientType>
  void CtaMarketDataFeedClient<MarketDataFeedClientType, ProtocolClientType>::
      Shutdown() {
    m_protocolClient->Close();
    m_marketDataFeedClient->Close();
    m_readLoopRoutine.Wait();
    m_openState.SetClosed();
  }

  template<typename MarketDataFeedClientType, typename ProtocolClientType>
  char CtaMarketDataFeedClient<MarketDataFeedClientType,
      ProtocolClientType>::ParseChar(Beam::Out<const char*> cursor) {
    auto value = **cursor;
    ++*cursor;
    return value;
  }

  template<typename MarketDataFeedClientType, typename ProtocolClientType>
  std::string CtaMarketDataFeedClient<MarketDataFeedClientType,
      ProtocolClientType>::ParseAlphanumeric(std::size_t size,
      Beam::Out<const char*> cursor) {
    std::string value;
    auto token = *cursor;
    while(size > 0) {
      if(*token != ' ') {
        value += *token;
        ++token;
        --size;
      } else {
        token += size;
        size = 0;
      }
    }
    *cursor = token;
    return value;
  }

  template<typename MarketDataFeedClientType, typename ProtocolClientType>
  std::string CtaMarketDataFeedClient<MarketDataFeedClientType,
      ProtocolClientType>::ParseSymbol(std::size_t size,
      Beam::Out<const char*> cursor) {
    std::string value;
    auto token = *cursor;
    auto state = 0;
    std::string suffix;
    while(size > 0) {
      if(state == 0) {
        if(*token == '.' || *token == 'p' || *token == 'r' || *token == 'w') {
          state = 1;
        } else if(*token != ' ') {
          value += *token;
          ++token;
          --size;
        } else {
          token += size;
          size = 0;
        }
      }
      if(state == 1) {
        if(*token != ' ') {
          suffix += *token;
          ++token;
          --size;
        } else {
          token += size;
          size = 0;
        }
      }
    }
    *cursor = token;
    if(!suffix.empty()) {
      value += '.';
      auto suffixToken = suffix.c_str();
      auto suffixSize = suffix.size();
      while(suffixSize > 0) {
        if(*suffixToken == 'p') {
          value += "PR";
          ++suffixToken;
          --suffixSize;
        } else if(*suffixToken == 'r') {
          value += "RT";
          ++suffixToken;
          --suffixSize;
        } else if(*suffixToken == 'w') {
          value += "WI";
          ++suffixToken;
          --suffixSize;
        } else if(*suffixToken == '.') {
          ++suffixToken;
          --suffixSize;
        } else {
          value += *suffixToken;
          ++suffixToken;
          --suffixSize;
        }
      }
    }
    return value;
  }

  template<typename MarketDataFeedClientType, typename ProtocolClientType>
  template<typename T>
  Quantity CtaMarketDataFeedClient<MarketDataFeedClientType,
      ProtocolClientType>::ParseNumeric(Beam::Out<const char*> cursor) {
    auto token = *cursor;
    auto value = static_cast<Quantity>(Beam::FromBigEndian(
      *reinterpret_cast<const T*>(token)));
    token += sizeof(T);
    *cursor = token;
    return value;
  }

  template<typename MarketDataFeedClientType, typename ProtocolClientType>
  Money CtaMarketDataFeedClient<MarketDataFeedClientType, ProtocolClientType>::
      ParseMoney(std::size_t length, Beam::Out<const char*> cursor) {
    static auto SHORT_FORM = 2;
    static auto LONG_FORM = 8;
    std::uint64_t rawValue;
    Money value;
    auto token = *cursor;
    if(length == SHORT_FORM) {
      rawValue = Beam::FromBigEndian(
        *reinterpret_cast<const std::uint16_t*>(token));
      value = (rawValue * Money::ONE) / 100;
      token += sizeof(std::uint16_t);
    } else if(length == LONG_FORM) {
      rawValue = Beam::FromBigEndian(
        *reinterpret_cast<const std::uint64_t*>(token));
      value = (rawValue * Money::ONE) / 1000000;
      token += sizeof(std::uint64_t);
    } else {
      BOOST_THROW_EXCEPTION(std::runtime_error{"Unknown price format."});
    }
    *cursor = token;
<<<<<<< HEAD
    auto multiplier = Quantity{1} / Beam::PowerOfTen(decimalDigits);
    auto price = dollarValue * Money::ONE + Money{multiplier * decimalValue};
    return price;
=======
    return value;
>>>>>>> 1bf68818
  }

  template<typename MarketDataFeedClientType, typename ProtocolClientType>
  MarketCode CtaMarketDataFeedClient<MarketDataFeedClientType,
      ProtocolClientType>::ParseMarket(std::uint8_t identifier) {
    return m_config.m_marketCodes[identifier];
  }

  template<typename MarketDataFeedClientType, typename ProtocolClientType>
  MarketCode CtaMarketDataFeedClient<MarketDataFeedClientType,
      ProtocolClientType>::ParseMarket(Beam::Out<const char*> cursor) {
    auto value = static_cast<std::uint8_t>(**cursor);
    auto code = ParseMarket(value);
    ++*cursor;
    return code;
  }

  template<typename MarketDataFeedClientType, typename ProtocolClientType>
  Quote CtaMarketDataFeedClient<MarketDataFeedClientType, ProtocolClientType>::
      HandleShortNationalBboAppendage(Side side,
      Beam::Out<const char*> cursor) {
    static const auto SHORT_FORM = 2;
    auto token = *cursor;
    token += sizeof(std::uint8_t);
    auto price = ParseMoney(SHORT_FORM, Beam::Store(token));
    auto size = ParseNumeric<std::uint16_t>(Beam::Store(token));
    *cursor = token;
    return Quote{price, size, side};
  }

  template<typename MarketDataFeedClientType, typename ProtocolClientType>
  Quote CtaMarketDataFeedClient<MarketDataFeedClientType, ProtocolClientType>::
      HandleLongNationalBboAppendage(Side side, Beam::Out<const char*> cursor) {
    static const auto LONG_FORM = 8;
    auto token = *cursor;
    token += sizeof(std::uint8_t);
    token += sizeof(std::uint8_t);
    auto price = ParseMoney(LONG_FORM, Beam::Store(token));
    auto size = ParseNumeric<std::uint32_t>(Beam::Store(token));
    token += sizeof(std::uint32_t);
    *cursor = token;
    return Quote{price, size, side};
  }

  template<typename MarketDataFeedClientType, typename ProtocolClientType>
  void CtaMarketDataFeedClient<MarketDataFeedClientType, ProtocolClientType>::
      HandleShortFormMarketQuoteMessage(const CtaMessage& message) {
    const auto SYMBOL_LENGTH = 5;
    const auto PRICE_LENGTH = 2;
    const auto LOT_SIZE = 100;
    auto cursor = message.m_body;
    auto symbol = ParseSymbol(SYMBOL_LENGTH, Beam::Store(cursor));
    auto bidPrice = ParseMoney(PRICE_LENGTH, Beam::Store(cursor));
    auto bidSize = LOT_SIZE * ParseNumeric<std::uint16_t>(Beam::Store(cursor));
    auto askPrice = ParseMoney(PRICE_LENGTH, Beam::Store(cursor));
    auto askSize = LOT_SIZE * ParseNumeric<std::uint16_t>(Beam::Store(cursor));
    auto primaryMarket = ParseMarket(Beam::Store(cursor));
    auto nationalBboIndicator = ParseChar(Beam::Store(cursor));
    auto market = ParseMarket(message.m_header.m_participantId);
    Security security{symbol, primaryMarket, m_config.m_country};
    Quote bid{bidPrice, bidSize, Side::BID};
    Quote ask{askPrice, askSize, Side::ASK};
    if(nationalBboIndicator == 'G') {
      BboQuote bboQuote{bid, ask, message.m_header.m_timestamp};
      m_marketDataFeedClient->PublishBboQuote(
        SecurityBboQuote{bboQuote, security});
    } else if(nationalBboIndicator == 'T') {
      auto bboBid = HandleShortNationalBboAppendage(Side::BID,
        Beam::Store(cursor));
      auto bboAsk = HandleShortNationalBboAppendage(Side::ASK,
        Beam::Store(cursor));
      BboQuote bboQuote{bboBid, bboAsk, message.m_header.m_timestamp};
      m_marketDataFeedClient->PublishBboQuote(
        SecurityBboQuote{bboQuote, security});
    } else if(nationalBboIndicator == 'U') {
      auto bboBid = HandleLongNationalBboAppendage(Side::BID,
        Beam::Store(cursor));
      auto bboAsk = HandleLongNationalBboAppendage(Side::ASK,
        Beam::Store(cursor));
      BboQuote bboQuote{bboBid, bboAsk, message.m_header.m_timestamp};
      m_marketDataFeedClient->PublishBboQuote(
        SecurityBboQuote{bboQuote, security});
    }
    MarketQuote marketQuote{market, bid, ask, message.m_header.m_timestamp};
    m_marketDataFeedClient->PublishMarketQuote(
      SecurityMarketQuote{marketQuote, security});
  }

  template<typename MarketDataFeedClientType, typename ProtocolClientType>
  void CtaMarketDataFeedClient<MarketDataFeedClientType, ProtocolClientType>::
      HandleLongFormMarketQuoteMessage(const CtaMessage& message) {
    const auto SYMBOL_LENGTH = 11;
    const auto PRICE_LENGTH = 8;
    const auto LOT_SIZE = 100;
    auto cursor = message.m_body;
    auto symbol = ParseSymbol(SYMBOL_LENGTH, Beam::Store(cursor));
    cursor += sizeof(std::uint8_t);
    cursor += sizeof(std::uint8_t);
    cursor += sizeof(std::uint8_t);
    auto bidPrice = ParseMoney(PRICE_LENGTH, Beam::Store(cursor));
    auto bidSize = LOT_SIZE * ParseNumeric<std::uint32_t>(Beam::Store(cursor));
    auto askPrice = ParseMoney(PRICE_LENGTH, Beam::Store(cursor));
    auto askSize = LOT_SIZE * ParseNumeric<std::uint32_t>(Beam::Store(cursor));
    cursor += sizeof(std::uint8_t);
    cursor += sizeof(std::uint8_t);
    cursor += sizeof(std::uint8_t);
    cursor += sizeof(std::uint32_t);
    cursor += sizeof(std::uint8_t);
    cursor += sizeof(std::uint64_t);
    cursor += sizeof(std::uint8_t);
    auto primaryMarket = ParseMarket(Beam::Store(cursor));
    cursor += sizeof(std::uint8_t);
    cursor += sizeof(std::uint8_t);
    cursor += sizeof(std::uint8_t);
    cursor += sizeof(std::uint8_t);
    auto nationalBboIndicator = ParseChar(Beam::Store(cursor));
    auto market = ParseMarket(message.m_header.m_participantId);
    Security security{symbol, primaryMarket, m_config.m_country};
    Quote bid{bidPrice, bidSize, Side::BID};
    Quote ask{askPrice, askSize, Side::ASK};
    if(nationalBboIndicator == 'G') {
      BboQuote bboQuote{bid, ask, message.m_header.m_timestamp};
      m_marketDataFeedClient->PublishBboQuote(
        SecurityBboQuote{bboQuote, security});
    } else if(nationalBboIndicator == 'T') {
      auto bboBid = HandleShortNationalBboAppendage(Side::BID,
        Beam::Store(cursor));
      auto bboAsk = HandleShortNationalBboAppendage(Side::ASK,
        Beam::Store(cursor));
      BboQuote bboQuote{bboBid, bboAsk, message.m_header.m_timestamp};
      m_marketDataFeedClient->PublishBboQuote(
        SecurityBboQuote{bboQuote, security});
    } else if(nationalBboIndicator == 'U') {
      auto bboBid = HandleLongNationalBboAppendage(Side::BID,
        Beam::Store(cursor));
      auto bboAsk = HandleLongNationalBboAppendage(Side::ASK,
        Beam::Store(cursor));
      BboQuote bboQuote{bboBid, bboAsk, message.m_header.m_timestamp};
      m_marketDataFeedClient->PublishBboQuote(
        SecurityBboQuote{bboQuote, security});
    }
    MarketQuote marketQuote{market, bid, ask, message.m_header.m_timestamp};
    m_marketDataFeedClient->PublishMarketQuote(
      SecurityMarketQuote{marketQuote, security});
  }

  template<typename MarketDataFeedClientType, typename ProtocolClientType>
  void CtaMarketDataFeedClient<MarketDataFeedClientType, ProtocolClientType>::
      HandleShortFormTradeMessage(const CtaMessage& message) {
    const auto SYMBOL_LENGTH = 5;
    const auto PRICE_LENGTH = 2;
    auto cursor = message.m_body;
    auto symbol = ParseSymbol(SYMBOL_LENGTH, Beam::Store(cursor));
    auto saleCondition = ParseChar(Beam::Store(cursor));
    cursor += sizeof(std::uint8_t);
    auto price = ParseMoney(PRICE_LENGTH, Beam::Store(cursor));
    auto quantity = ParseNumeric<std::uint16_t>(Beam::Store(cursor));
    auto primaryMarket = ParseMarket(Beam::Store(cursor));
    auto market = ParseMarket(message.m_header.m_participantId);
    TimeAndSale::Condition condition{
      TimeAndSale::Condition::Type::REGULAR, std::string{saleCondition}};
    TimeAndSale timeAndSale{message.m_header.m_timestamp, price, quantity,
      condition, market.GetData()};
    Security security{symbol, primaryMarket, m_config.m_country};
    m_marketDataFeedClient->PublishTimeAndSale(
      SecurityTimeAndSale{timeAndSale, security});
  }

  template<typename MarketDataFeedClientType, typename ProtocolClientType>
  void CtaMarketDataFeedClient<MarketDataFeedClientType, ProtocolClientType>::
      HandleLongFormTradeMessage(const CtaMessage& message) {
    const auto SYMBOL_LENGTH = 11;
    const auto PRICE_LENGTH = 8;
    const auto CONDITION_LENGTH = 4;
    auto cursor = message.m_body;
    auto symbol = ParseSymbol(SYMBOL_LENGTH, Beam::Store(cursor));
    cursor += sizeof(std::uint8_t);
    auto saleCondition = ParseAlphanumeric(CONDITION_LENGTH,
      Beam::Store(cursor));
    auto price = ParseMoney(PRICE_LENGTH, Beam::Store(cursor));
    auto quantity = ParseNumeric<std::uint32_t>(Beam::Store(cursor));
    cursor += sizeof(std::uint8_t);
    cursor += sizeof(std::uint8_t);
    cursor += sizeof(std::uint8_t);
    cursor += sizeof(std::uint8_t);
    cursor += sizeof(std::uint64_t);
    cursor += sizeof(std::uint8_t);
    auto primaryMarket = ParseMarket(Beam::Store(cursor));
    auto market = ParseMarket(message.m_header.m_participantId);
    TimeAndSale::Condition condition{
      TimeAndSale::Condition::Type::REGULAR, saleCondition};
    TimeAndSale timeAndSale{message.m_header.m_timestamp, price, quantity,
      condition, market.GetData()};
    Security security{symbol, primaryMarket, m_config.m_country};
    m_marketDataFeedClient->PublishTimeAndSale(
      SecurityTimeAndSale{timeAndSale, security});
  }

  template<typename MarketDataFeedClientType, typename ProtocolClientType>
  void CtaMarketDataFeedClient<MarketDataFeedClientType, ProtocolClientType>::
      Dispatch(const CtaMessage& message) {
    if(message.m_header.m_category == 'Q') {
      if(message.m_header.m_type == 'L') {
        HandleLongFormMarketQuoteMessage(message);
      } else if(message.m_header.m_type == 'Q') {
        HandleShortFormMarketQuoteMessage(message);
      }
    } else if(message.m_header.m_category == 'T') {
      if(message.m_header.m_type == 'L') {
        HandleLongFormTradeMessage(message);
      } else if(message.m_header.m_type == 'T') {
        HandleShortFormTradeMessage(message);
      }
    }
  }

  template<typename MarketDataFeedClientType, typename ProtocolClientType>
  void CtaMarketDataFeedClient<MarketDataFeedClientType, ProtocolClientType>::
      ReadLoop() {
    while(true) {
      try {
        auto message = m_protocolClient->Read();
        if(m_config.m_isLoggingMessages) {
          std::cout << message.m_header.m_timestamp << ": " <<
            message.m_header.m_category << " " <<
            message.m_header.m_type << std::endl;
        }
        Dispatch(message);
      } catch(const Beam::IO::EndOfFileException&) {
        break;
      }
    }
  }
}
}

#endif<|MERGE_RESOLUTION|>--- conflicted
+++ resolved
@@ -257,13 +257,7 @@
       BOOST_THROW_EXCEPTION(std::runtime_error{"Unknown price format."});
     }
     *cursor = token;
-<<<<<<< HEAD
-    auto multiplier = Quantity{1} / Beam::PowerOfTen(decimalDigits);
-    auto price = dollarValue * Money::ONE + Money{multiplier * decimalValue};
-    return price;
-=======
     return value;
->>>>>>> 1bf68818
   }
 
   template<typename MarketDataFeedClientType, typename ProtocolClientType>
