--- conflicted
+++ resolved
@@ -21,12 +21,8 @@
 #include "Spire/SignIn/SignInController.hpp"
 #include "Spire/SignIn/SignInException.hpp"
 #include "Spire/Spire/Resources.hpp"
-<<<<<<< HEAD
-#include "Spire/Spire/SpireServiceClients.hpp"
-=======
 #include "Spire/Spire/SpireClients.hpp"
 #include "Spire/TimeAndSales/TimeAndSalesProperties.hpp"
->>>>>>> 73976117
 #include "Spire/Toolbar/ToolbarController.hpp"
 #include "Version.hpp"
 #include <QtPlugin>
@@ -193,37 +189,9 @@
       return Clients(std::move(clients));
     };
   auto sign_in_controller = std::unique_ptr<SignInController>();
-<<<<<<< HEAD
-  auto sign_in_handler = [&] (auto service_clients) {
-    auto username =
-      service_clients.GetServiceLocatorClient().GetAccount().m_name;
-    auto is_administrator =
-      service_clients.GetAdministrationClient().CheckAdministrator(
-        service_clients.GetServiceLocatorClient().GetAccount());
-    auto is_manager = is_administrator ||
-      !service_clients.GetAdministrationClient().LoadManagedTradingGroups(
-        service_clients.GetServiceLocatorClient().GetAccount()).empty();
-    auto book_view_properties =
-      load_book_view_properties(get_profile_path(username));
-    auto time_and_sales_properties =
-      load_time_and_sales_properties(get_profile_path(username));
-    user_profile.emplace(username, is_administrator, is_manager,
-      service_clients.GetDefinitionsClient().LoadCountryDatabase(),
-      service_clients.GetDefinitionsClient().LoadTimeZoneDatabase(),
-      service_clients.GetDefinitionsClient().LoadCurrencyDatabase(),
-      service_clients.GetDefinitionsClient().LoadExchangeRates(),
-      service_clients.GetDefinitionsClient().LoadMarketDatabase(),
-      service_clients.GetDefinitionsClient().LoadDestinationDatabase(),
-      service_clients.GetAdministrationClient().LoadEntitlements(),
-      get_default_additional_tag_database(), std::move(book_view_properties),
-      std::move(time_and_sales_properties), std::move(service_clients),
-      *telemetry_client);
-    auto sign_in_data = JsonObject();
-    sign_in_data["version"] = std::string(SPIRE_VERSION);
-=======
   auto sign_in_handler = [&] (auto clients) {
->>>>>>> 73976117
     try {
+      auto username = clients.get_service_locator_client().get_account().m_name;
       auto is_administrator = [&] {
         try {
           return clients.get_administration_client().check_administrator(
@@ -255,11 +223,14 @@
           throw std::runtime_error("Unable to load entitlements.");
         }
       }();
-      user_profile.emplace(
-        clients.get_service_locator_client().get_account().m_name,
-        is_administrator, is_manager, std::move(exchange_rates),
-        std::move(entitlements), get_default_additional_tag_database(),
-        std::move(clients));
+      auto book_view_properties =
+        load_book_view_properties(get_profile_path(username));
+      auto time_and_sales_properties =
+        load_time_and_sales_properties(get_profile_path(username));
+      user_profile.emplace(username, is_administrator, is_manager,
+        std::move(exchange_rates), std::move(entitlements),
+        get_default_additional_tag_database(), std::move(book_view_properties),
+        std::move(time_and_sales_properties), std::move(clients));
       auto sign_in_data = JsonObject();
       sign_in_data["version"] = std::string(SPIRE_VERSION);
       try {
@@ -272,23 +243,12 @@
         QObject::tr(e.what()));
       return;
     }
-<<<<<<< HEAD
-    BlotterSettings::Load(Store(*user_profile));
-    CatalogSettings::Load(Store(*user_profile));
-    RiskTimerProperties::Load(Store(*user_profile));
-    PortfolioViewerProperties::Load(Store(*user_profile));
-    OrderImbalanceIndicatorProperties::Load(Store(*user_profile));
-    SavedDashboards::Load(Store(*user_profile));
-=======
     BlotterSettings::Load(out(*user_profile));
     CatalogSettings::Load(out(*user_profile));
-    BookViewProperties::Load(out(*user_profile));
     RiskTimerProperties::Load(out(*user_profile));
-    TimeAndSalesProperties::Load(out(*user_profile));
     PortfolioViewerProperties::Load(out(*user_profile));
     OrderImbalanceIndicatorProperties::Load(out(*user_profile));
     SavedDashboards::Load(out(*user_profile));
->>>>>>> 73976117
     toolbar_controller.emplace(Ref(*user_profile));
     toolbar_controller->open();
     risk_timer_monitor.emplace(Ref(*user_profile));
