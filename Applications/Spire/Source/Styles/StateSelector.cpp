#include "Spire/Styles/StateSelector.hpp"
#include "Spire/Ui/FocusObserver.hpp"
#include "Spire/Ui/HoverObserver.hpp"

using namespace boost;
using namespace boost::signals2;
using namespace Spire;
using namespace Spire::Styles;

namespace {
  struct FocusExecutor {
    FocusObserver::State m_expected_state;
    Stylist* m_stylist;
    SelectionUpdateSignal m_on_update;
    FocusObserver m_observer;
    scoped_connection m_connection;

    FocusExecutor(FocusObserver::State state, const Stylist& base,
        const SelectionUpdateSignal& on_update)
        : m_expected_state(state),
          m_stylist(const_cast<Stylist*>(&base)),
          m_on_update(on_update),
          m_observer(m_stylist->get_widget()),
          m_connection(m_observer.connect_state_signal(
<<<<<<< HEAD
            std::bind_front(&FocusExecutor::on_state, this))),
          m_is_match(is_set(m_observer.get_state(), m_expected_state)) {
      if(m_is_match) {
=======
            std::bind_front(&Observer::on_state, this))) {
      if(is_match(m_observer.get_state())) {
>>>>>>> 4ef5c8bd
        m_on_update({m_stylist}, {});
      }
    }

    void on_state(FocusObserver::State state) {
      if(is_match(state)) {
        m_on_update({m_stylist}, {});
      } else {
        m_on_update({}, {m_stylist});
      }
    }

    bool is_match(FocusObserver::State state) const {
      return state == m_expected_state ||
        m_expected_state == FocusObserver::State::FOCUS &&
        is_set(state, m_expected_state);
    }
  };

  struct HoverExecutor {
    Stylist* m_stylist;
    SelectionUpdateSignal m_on_update;
    HoverObserver m_observer;
    scoped_connection m_connection;
    bool m_is_match;

    HoverExecutor(const Stylist& base, const SelectionUpdateSignal& on_update)
        : m_stylist(const_cast<Stylist*>(&base)),
          m_on_update(on_update),
          m_observer(m_stylist->get_widget()),
          m_connection(m_observer.connect_state_signal(
            std::bind_front(&HoverExecutor::on_state, this))),
          m_is_match(
            is_set(m_observer.get_state(), HoverObserver::State::MOUSE_OVER)) {
      if(m_is_match) {
        m_on_update({m_stylist}, {});
      }
    }

    void on_state(HoverObserver::State state) {
      auto is_hovered = is_set(state, HoverObserver::State::MOUSE_OVER);
      if(m_is_match) {
        if(!is_hovered) {
          m_is_match = false;
          m_on_update({}, {m_stylist});
        }
      } else if(is_hovered) {
        m_is_match = true;
        m_on_update({m_stylist}, {});
      }
    }
  };
}

SelectConnection Spire::Styles::select(const Focus& selector,
    const Stylist& base, const SelectionUpdateSignal& on_update) {
  return SelectConnection(std::make_unique<FocusExecutor>(
    FocusObserver::State::FOCUS, base, on_update));
}

SelectConnection Spire::Styles::select(const FocusIn& selector,
    const Stylist& base, const SelectionUpdateSignal& on_update) {
  return SelectConnection(std::make_unique<FocusExecutor>(
    FocusObserver::State::FOCUS_IN, base, on_update));
}

SelectConnection Spire::Styles::select(const FocusVisible& selector,
    const Stylist& base, const SelectionUpdateSignal& on_update) {
  return SelectConnection(std::make_unique<FocusExecutor>(
    FocusObserver::State::FOCUS_VISIBLE, base, on_update));
}

SelectConnection Spire::Styles::select(const Hover& selector,
    const Stylist& base, const SelectionUpdateSignal& on_update) {
  return SelectConnection(std::make_unique<HoverExecutor>(base, on_update));
}<|MERGE_RESOLUTION|>--- conflicted
+++ resolved
@@ -22,14 +22,8 @@
           m_on_update(on_update),
           m_observer(m_stylist->get_widget()),
           m_connection(m_observer.connect_state_signal(
-<<<<<<< HEAD
-            std::bind_front(&FocusExecutor::on_state, this))),
-          m_is_match(is_set(m_observer.get_state(), m_expected_state)) {
-      if(m_is_match) {
-=======
-            std::bind_front(&Observer::on_state, this))) {
+            std::bind_front(&FocusExecutor::on_state, this))) {
       if(is_match(m_observer.get_state())) {
->>>>>>> 4ef5c8bd
         m_on_update({m_stylist}, {});
       }
     }
