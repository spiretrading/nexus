#include "Spire/TimeAndSales/TimeAndSalesWindow.hpp"
#include <QFileDialog>
#include <QScreen>
#include <QStandardPaths>
#include "Spire/Spire/Dimensions.hpp"
#include "Spire/Spire/ExportTable.hpp"
#include "Spire/TimeAndSales/NoneTimeAndSalesModel.hpp"
#include "Spire/TimeAndSales/TimeAndSalesTableView.hpp"
#include "Spire/TimeAndSales/TimeAndSalesWindowSettings.hpp"
#include "Spire/Ui/ContextMenu.hpp"
#include "Spire/Ui/CustomQtVariants.hpp"
#include "Spire/Ui/SecurityView.hpp"
#include "Spire/Ui/TransitionView.hpp"
#include "Spire/Utilities/LinkMenu.hpp"

using namespace boost::signals2;
using namespace Nexus;
using namespace Spire;
using namespace Spire::Styles;

namespace {
  const auto TITLE_NAME = QObject::tr("Time and Sales");

<<<<<<< HEAD
  auto estimate_row_height(const QFont& font) {
    static const auto CELL_VERTICAL_PADDING = 1.5;
    static const auto PADDING = 2 * scale_height(CELL_VERTICAL_PADDING);
    return std::max(0, QFontMetrics(font).height()) + PADDING;
=======
TimeAndSalesWindow::TimeAndSalesWindow(Ref<UserProfile> userProfile,
    const TimeAndSalesProperties& properties, const std::string& identifier,
    QWidget* parent, Qt::WindowFlags flags)
    : QFrame(parent, flags),
      SecurityContext(identifier),
      m_ui(std::make_unique<Ui_TimeAndSalesWindow>()),
      m_userProfile(userProfile.get()) {
  m_ui->setupUi(this);
  resize(scale(size()));
  m_ui->m_timeAndSalesView->setItemDelegate(
    new CustomVariantItemDelegate(Ref(*m_userProfile)));
  m_ui->m_snapshotView->setItemDelegate(
    new CustomVariantItemDelegate(Ref(*m_userProfile)));
  connect(m_ui->m_timeAndSalesView, &QTableView::customContextMenuRequested,
    this, &TimeAndSalesWindow::OnContextMenu);
  connect(m_ui->m_timeAndSalesView->horizontalHeader(),
    &QHeaderView::sectionMoved, this, &TimeAndSalesWindow::OnSectionMoved);
  connect(m_ui->m_snapshotView, &QTableView::customContextMenuRequested, this,
    &TimeAndSalesWindow::OnContextMenu);
  connect(m_ui->m_timeAndSalesView->horizontalHeader(),
    &QHeaderView::sectionResized, this, &TimeAndSalesWindow::OnSectionResized);
  m_model = std::make_unique<TimeAndSalesModel>(
    Ref(*m_userProfile), properties, Security());
  m_ui->m_timeAndSalesView->horizontalHeader()->setSectionsMovable(true);
  m_ui->m_timeAndSalesView->horizontalHeader()->setMinimumSectionSize(1);
  m_ui->m_timeAndSalesView->verticalHeader()->setMinimumSectionSize(0);
  m_ui->m_timeAndSalesView->setModel(m_model.get());
  m_ui->m_snapshotView->horizontalHeader()->setSectionsMovable(true);
  m_ui->m_snapshotView->horizontalHeader()->setMinimumSectionSize(1);
  m_ui->m_snapshotView->verticalHeader()->setMinimumSectionSize(0);
  m_ui->m_snapshotView->setModel(m_model.get());
  auto splitterSizes = m_ui->m_splitter->sizes();
  splitterSizes.back() = 0;
  m_ui->m_splitter->setSizes(splitterSizes);
  m_statusBar = new QStatusBar(this);
  auto sizePolicy = QSizePolicy(QSizePolicy::Expanding, QSizePolicy::Fixed);
  sizePolicy.setHorizontalStretch(0);
  sizePolicy.setVerticalStretch(0);
  sizePolicy.setHeightForWidth(m_statusBar->sizePolicy().hasHeightForWidth());
  m_statusBar->setSizePolicy(sizePolicy);
  m_ui->verticalLayout->addWidget(m_statusBar);
  m_volumeLabel = new ValueLabel("Volume", Ref(*m_userProfile));
  m_volumeLabel->AdjustSize(QVariant::fromValue(999999999));
  m_statusBar->setStyleSheet("QStatusBar::item { border: 0px solid black };");
  m_statusBar->addWidget(m_volumeLabel);
  setWindowTitle(tr("Time and Sales"));
  SetProperties(properties);
  for(auto i = 0; i < TimeAndSalesModel::COLUMN_COUNT; ++i) {
    m_ui->m_timeAndSalesView->setColumnWidth(i, DEFAULT_COLUMN_SIZES[i]);
>>>>>>> 73976117
  }
}

TimeAndSalesWindow::TimeAndSalesWindow(
  std::shared_ptr<SecurityInfoQueryModel> securities, MarketDatabase markets,
  std::shared_ptr<TimeAndSalesPropertiesWindowFactory> factory,
  ModelBuilder model_builder, QWidget* parent)
  : TimeAndSalesWindow(std::move(securities), std::move(markets),
      std::move(factory), std::move(model_builder), std::string(), parent) {}

TimeAndSalesWindow::TimeAndSalesWindow(
    std::shared_ptr<SecurityInfoQueryModel> securities, MarketDatabase markets,
    std::shared_ptr<TimeAndSalesPropertiesWindowFactory> factory,
    ModelBuilder model_builder, std::string identifier, QWidget* parent)
    : Window(parent),
      SecurityContext(std::move(identifier)),
      m_markets(std::move(markets)),
      m_factory(std::move(factory)),
      m_model_builder(std::move(model_builder)),
      m_table_model(std::make_shared<TimeAndSalesTableModel>(
        std::make_shared<NoneTimeAndSalesModel>())),
      m_table_view(nullptr) {
  set_svg_icon(":/Icons/time-sales.svg");
  setWindowFlags(windowFlags() & ~Qt::WindowMaximizeButtonHint);
  setWindowIcon(QIcon(":/Icons/taskbar_icons/time-sales.png"));
  setWindowTitle(TITLE_NAME);
  m_transition_view = new TransitionView(new QWidget());
  m_security_view = new SecurityView(std::move(securities), *m_transition_view);
  m_security_view->get_current()->connect_update_signal(
    std::bind_front(&TimeAndSalesWindow::on_current, this));
  m_security_view->setSizePolicy(
    QSizePolicy::Expanding, QSizePolicy::Expanding);
  m_security_view->setContextMenuPolicy(Qt::CustomContextMenu);
  set_body(m_security_view);
  update_style(*this, [] (auto& style) {
    style.get(Any()).set(BackgroundColor(QColor(0xFFFFFF)));
  });
  connect(m_security_view, &QWidget::customContextMenuRequested,
    std::bind_front(&TimeAndSalesWindow::on_context_menu, this,
      m_security_view));
  resize(m_security_view->sizeHint().width(), scale_height(361));
}

const std::shared_ptr<SecurityModel>& TimeAndSalesWindow::get_current() const {
  return m_security_view->get_current();
}

<<<<<<< HEAD
std::unique_ptr<LegacyUI::WindowSettings>
    TimeAndSalesWindow::GetWindowSettings() const {
  return std::make_unique<TimeAndSalesWindowSettings>(*this);
=======
void TimeAndSalesWindow::DisplaySecurity(const Security& security) {
  m_security = security;
  setWindowTitle(QString::fromStdString(to_string(m_security)) +
    tr(" - Time and Sales"));
  auto widths = std::vector<int>();
  for(auto i = 0; i < TimeAndSalesProperties::COLUMN_COUNT; ++i) {
    widths.push_back(m_ui->m_timeAndSalesView->columnWidth(i));
  }
  auto newModel = std::make_unique<TimeAndSalesModel>(
    Ref(*m_userProfile), m_properties, m_security);
  m_ui->m_timeAndSalesView->setModel(newModel.get());
  m_model = std::move(newModel);
  m_ui->m_timeAndSalesView->setModel(m_model.get());
  m_ui->m_snapshotView->setModel(m_model.get());
  for(auto i = 0; i < TimeAndSalesProperties::COLUMN_COUNT; ++i) {
    m_ui->m_timeAndSalesView->setColumnWidth(i, widths[i]);
  }
  SetupSecurityTechnicals();
  SetDisplayedSecurity(m_security);
}

std::unique_ptr<WindowSettings> TimeAndSalesWindow::GetWindowSettings() const {
  return std::make_unique<TimeAndSalesWindowSettings>(
    *this, Ref(*m_userProfile));
>>>>>>> 73976117
}

void TimeAndSalesWindow::showEvent(QShowEvent* event) {
  if(auto context = SecurityContext::FindSecurityContext(m_link_identifier)) {
    Link(*context);
  } else {
    HandleUnlink();
  }
  Window::showEvent(event);
}

void TimeAndSalesWindow::HandleLink(SecurityContext& context) {
  m_link_identifier = context.GetIdentifier();
  m_link_connection = context.ConnectSecurityDisplaySignal(
    [=] (const auto& security) {
      if(m_security_view->get_current()->get() != security) {
         m_security_view->get_current()->set(security);
      }
    });
  m_security_view->get_current()->set(context.GetDisplayedSecurity());
}

void TimeAndSalesWindow::HandleUnlink() {
  m_link_connection.disconnect();
  m_link_identifier.clear();
}

void TimeAndSalesWindow::on_context_menu(QWidget* parent, const QPoint& pos) {
  auto menu = new ContextMenu(*parent);
  menu->add_action(tr("Properties"),
    std::bind_front(&TimeAndSalesWindow::on_properties_menu, this));
  add_link_menu(*menu, *this, m_markets);
  menu->add_separator();
  menu->add_action(tr("Export..."),
    std::bind_front(&TimeAndSalesWindow::on_export_menu, this));
  const auto EXPORT_MENU_ITEM_INDEX = 3;
  if(auto export_item = menu->get_menu_item(EXPORT_MENU_ITEM_INDEX)) {
    export_item->setEnabled(m_table_model->get_row_size() != 0);
  }
  menu->window()->setAttribute(Qt::WA_DeleteOnClose);
  menu->window()->move(parent->mapToGlobal(pos));
  menu->window()->show();
}

void TimeAndSalesWindow::on_export_menu() {
  auto file_name = QFileDialog::getSaveFileName(this, tr("Save As"),
    QStandardPaths::writableLocation(QStandardPaths::DocumentsLocation) +
    tr("/time_and_sales"), tr("CSV (*.csv)"));
  if(!file_name.isEmpty()) {
    auto out = std::ofstream(file_name.toStdString());
    auto items = m_table_view->get_header().get_items();
    auto headers = std::vector<QString>(items->get_size() - 1);
    std::transform(items->begin(), items->end() - 1, headers.begin(),
      [] (const TableHeaderItem::Model& item) {
        return item.m_name;
      });
    export_table_as_csv(*m_table_model, headers, out);
  }
}

void TimeAndSalesWindow::on_properties_menu() {
  auto properties_window = m_factory->make();
  if(!properties_window->isVisible()) {
    properties_window->show();
    if(screen()->geometry().right() - frameGeometry().right() >=
        properties_window->frameGeometry().width()) {
      properties_window->move(frameGeometry().right(), y());
    } else {
      properties_window->move(
        x() - properties_window->frameGeometry().width(), y());
    }
<<<<<<< HEAD
=======
    SetProperties(propertiesWidget.GetProperties());
  } else if(selectedAction == &exportAction) {
    auto path = QFileDialog::getSaveFileName(
      this, tr("Select file to export to."), QStandardPaths::writableLocation(
        QStandardPaths::DocumentsLocation) + "/time_and_sales.csv",
      "CSV (*.csv)");
    if(path.isNull()) {
      return;
    }
    auto exportFile = std::ofstream(path.toStdString());
    ExportModelAsCsv(*m_userProfile, *m_model, exportFile);
  } else if(auto linkAction =
      dynamic_cast<LinkSecurityContextAction*>(selectedAction)) {
    linkAction->Execute(out(*this));
>>>>>>> 73976117
  }
  properties_window->activateWindow();
}

void TimeAndSalesWindow::on_begin_loading() {
  if(m_transition_view->get_status() == TransitionView::Status::NONE) {
    m_transition_view->set_status(TransitionView::Status::LOADING);
  }
}

void TimeAndSalesWindow::on_end_loading() {
  m_transition_view->set_status(TransitionView::Status::READY);
}

void TimeAndSalesWindow::on_current(const Security& security) {
  if(security == Security()) {
    return;
  }
  setWindowTitle(to_text(security) + " " + QString(0x2013) + " " + TITLE_NAME);
  auto column_widths = [&] () -> std::shared_ptr<ListModel<int>> {
    if(m_table_view) {
      m_table_view->get_header().get_widths();
    }
    return nullptr;
  }();
  m_transition_view->set_status(TransitionView::Status::NONE);
  m_table_model =
    std::make_shared<TimeAndSalesTableModel>(m_model_builder(security));
  m_table_model->connect_begin_loading_signal(
    std::bind_front(&TimeAndSalesWindow::on_begin_loading, this));
  m_table_model->connect_end_loading_signal(
    std::bind_front(&TimeAndSalesWindow::on_end_loading, this));
  auto properties = m_factory->get_properties();
  m_table_view = make_time_and_sales_table_view(m_table_model, properties);
  m_table_view->setSizePolicy(QSizePolicy::Expanding, QSizePolicy::Expanding);
  if(column_widths) {
    auto& header = m_table_view->get_header();
    for(auto i = 0; i != column_widths->get_size(); ++i) {
      header.get_widths()->set(i, column_widths->get(i));
    }
  }
  m_transition_view->set_body(*m_table_view);
  m_table_model->load_history(m_security_view->height() /
    estimate_row_height(properties->get().get_font()));
  SetDisplayedSecurity(security);
}<|MERGE_RESOLUTION|>--- conflicted
+++ resolved
@@ -1,5 +1,6 @@
 #include "Spire/TimeAndSales/TimeAndSalesWindow.hpp"
 #include <QFileDialog>
+#include <QIcon>
 #include <QScreen>
 #include <QStandardPaths>
 #include "Spire/Spire/Dimensions.hpp"
@@ -21,79 +22,26 @@
 namespace {
   const auto TITLE_NAME = QObject::tr("Time and Sales");
 
-<<<<<<< HEAD
   auto estimate_row_height(const QFont& font) {
     static const auto CELL_VERTICAL_PADDING = 1.5;
     static const auto PADDING = 2 * scale_height(CELL_VERTICAL_PADDING);
     return std::max(0, QFontMetrics(font).height()) + PADDING;
-=======
-TimeAndSalesWindow::TimeAndSalesWindow(Ref<UserProfile> userProfile,
-    const TimeAndSalesProperties& properties, const std::string& identifier,
-    QWidget* parent, Qt::WindowFlags flags)
-    : QFrame(parent, flags),
-      SecurityContext(identifier),
-      m_ui(std::make_unique<Ui_TimeAndSalesWindow>()),
-      m_userProfile(userProfile.get()) {
-  m_ui->setupUi(this);
-  resize(scale(size()));
-  m_ui->m_timeAndSalesView->setItemDelegate(
-    new CustomVariantItemDelegate(Ref(*m_userProfile)));
-  m_ui->m_snapshotView->setItemDelegate(
-    new CustomVariantItemDelegate(Ref(*m_userProfile)));
-  connect(m_ui->m_timeAndSalesView, &QTableView::customContextMenuRequested,
-    this, &TimeAndSalesWindow::OnContextMenu);
-  connect(m_ui->m_timeAndSalesView->horizontalHeader(),
-    &QHeaderView::sectionMoved, this, &TimeAndSalesWindow::OnSectionMoved);
-  connect(m_ui->m_snapshotView, &QTableView::customContextMenuRequested, this,
-    &TimeAndSalesWindow::OnContextMenu);
-  connect(m_ui->m_timeAndSalesView->horizontalHeader(),
-    &QHeaderView::sectionResized, this, &TimeAndSalesWindow::OnSectionResized);
-  m_model = std::make_unique<TimeAndSalesModel>(
-    Ref(*m_userProfile), properties, Security());
-  m_ui->m_timeAndSalesView->horizontalHeader()->setSectionsMovable(true);
-  m_ui->m_timeAndSalesView->horizontalHeader()->setMinimumSectionSize(1);
-  m_ui->m_timeAndSalesView->verticalHeader()->setMinimumSectionSize(0);
-  m_ui->m_timeAndSalesView->setModel(m_model.get());
-  m_ui->m_snapshotView->horizontalHeader()->setSectionsMovable(true);
-  m_ui->m_snapshotView->horizontalHeader()->setMinimumSectionSize(1);
-  m_ui->m_snapshotView->verticalHeader()->setMinimumSectionSize(0);
-  m_ui->m_snapshotView->setModel(m_model.get());
-  auto splitterSizes = m_ui->m_splitter->sizes();
-  splitterSizes.back() = 0;
-  m_ui->m_splitter->setSizes(splitterSizes);
-  m_statusBar = new QStatusBar(this);
-  auto sizePolicy = QSizePolicy(QSizePolicy::Expanding, QSizePolicy::Fixed);
-  sizePolicy.setHorizontalStretch(0);
-  sizePolicy.setVerticalStretch(0);
-  sizePolicy.setHeightForWidth(m_statusBar->sizePolicy().hasHeightForWidth());
-  m_statusBar->setSizePolicy(sizePolicy);
-  m_ui->verticalLayout->addWidget(m_statusBar);
-  m_volumeLabel = new ValueLabel("Volume", Ref(*m_userProfile));
-  m_volumeLabel->AdjustSize(QVariant::fromValue(999999999));
-  m_statusBar->setStyleSheet("QStatusBar::item { border: 0px solid black };");
-  m_statusBar->addWidget(m_volumeLabel);
-  setWindowTitle(tr("Time and Sales"));
-  SetProperties(properties);
-  for(auto i = 0; i < TimeAndSalesModel::COLUMN_COUNT; ++i) {
-    m_ui->m_timeAndSalesView->setColumnWidth(i, DEFAULT_COLUMN_SIZES[i]);
->>>>>>> 73976117
   }
 }
 
 TimeAndSalesWindow::TimeAndSalesWindow(
-  std::shared_ptr<SecurityInfoQueryModel> securities, MarketDatabase markets,
+  std::shared_ptr<SecurityInfoQueryModel> securities,
   std::shared_ptr<TimeAndSalesPropertiesWindowFactory> factory,
   ModelBuilder model_builder, QWidget* parent)
-  : TimeAndSalesWindow(std::move(securities), std::move(markets),
-      std::move(factory), std::move(model_builder), std::string(), parent) {}
+  : TimeAndSalesWindow(std::move(securities), std::move(factory),
+      std::move(model_builder), std::string(), parent) {}
 
 TimeAndSalesWindow::TimeAndSalesWindow(
-    std::shared_ptr<SecurityInfoQueryModel> securities, MarketDatabase markets,
+    std::shared_ptr<SecurityInfoQueryModel> securities,
     std::shared_ptr<TimeAndSalesPropertiesWindowFactory> factory,
     ModelBuilder model_builder, std::string identifier, QWidget* parent)
     : Window(parent),
       SecurityContext(std::move(identifier)),
-      m_markets(std::move(markets)),
       m_factory(std::move(factory)),
       m_model_builder(std::move(model_builder)),
       m_table_model(std::make_shared<TimeAndSalesTableModel>(
@@ -124,36 +72,9 @@
   return m_security_view->get_current();
 }
 
-<<<<<<< HEAD
 std::unique_ptr<LegacyUI::WindowSettings>
     TimeAndSalesWindow::GetWindowSettings() const {
   return std::make_unique<TimeAndSalesWindowSettings>(*this);
-=======
-void TimeAndSalesWindow::DisplaySecurity(const Security& security) {
-  m_security = security;
-  setWindowTitle(QString::fromStdString(to_string(m_security)) +
-    tr(" - Time and Sales"));
-  auto widths = std::vector<int>();
-  for(auto i = 0; i < TimeAndSalesProperties::COLUMN_COUNT; ++i) {
-    widths.push_back(m_ui->m_timeAndSalesView->columnWidth(i));
-  }
-  auto newModel = std::make_unique<TimeAndSalesModel>(
-    Ref(*m_userProfile), m_properties, m_security);
-  m_ui->m_timeAndSalesView->setModel(newModel.get());
-  m_model = std::move(newModel);
-  m_ui->m_timeAndSalesView->setModel(m_model.get());
-  m_ui->m_snapshotView->setModel(m_model.get());
-  for(auto i = 0; i < TimeAndSalesProperties::COLUMN_COUNT; ++i) {
-    m_ui->m_timeAndSalesView->setColumnWidth(i, widths[i]);
-  }
-  SetupSecurityTechnicals();
-  SetDisplayedSecurity(m_security);
-}
-
-std::unique_ptr<WindowSettings> TimeAndSalesWindow::GetWindowSettings() const {
-  return std::make_unique<TimeAndSalesWindowSettings>(
-    *this, Ref(*m_userProfile));
->>>>>>> 73976117
 }
 
 void TimeAndSalesWindow::showEvent(QShowEvent* event) {
@@ -185,7 +106,7 @@
   auto menu = new ContextMenu(*parent);
   menu->add_action(tr("Properties"),
     std::bind_front(&TimeAndSalesWindow::on_properties_menu, this));
-  add_link_menu(*menu, *this, m_markets);
+  add_link_menu(*menu, *this);
   menu->add_separator();
   menu->add_action(tr("Export..."),
     std::bind_front(&TimeAndSalesWindow::on_export_menu, this));
@@ -210,7 +131,7 @@
       [] (const TableHeaderItem::Model& item) {
         return item.m_name;
       });
-    export_table_as_csv(*m_table_model, headers, out);
+    export_as_csv(*m_table_model, headers, out);
   }
 }
 
@@ -225,23 +146,6 @@
       properties_window->move(
         x() - properties_window->frameGeometry().width(), y());
     }
-<<<<<<< HEAD
-=======
-    SetProperties(propertiesWidget.GetProperties());
-  } else if(selectedAction == &exportAction) {
-    auto path = QFileDialog::getSaveFileName(
-      this, tr("Select file to export to."), QStandardPaths::writableLocation(
-        QStandardPaths::DocumentsLocation) + "/time_and_sales.csv",
-      "CSV (*.csv)");
-    if(path.isNull()) {
-      return;
-    }
-    auto exportFile = std::ofstream(path.toStdString());
-    ExportModelAsCsv(*m_userProfile, *m_model, exportFile);
-  } else if(auto linkAction =
-      dynamic_cast<LinkSecurityContextAction*>(selectedAction)) {
-    linkAction->Execute(out(*this));
->>>>>>> 73976117
   }
   properties_window->activateWindow();
 }
@@ -257,7 +161,7 @@
 }
 
 void TimeAndSalesWindow::on_current(const Security& security) {
-  if(security == Security()) {
+  if(!security) {
     return;
   }
   setWindowTitle(to_text(security) + " " + QString(0x2013) + " " + TITLE_NAME);
