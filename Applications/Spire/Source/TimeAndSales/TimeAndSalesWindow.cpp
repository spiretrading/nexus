--- conflicted
+++ resolved
@@ -37,8 +37,6 @@
     return label->sizeHint().height();
   }
 
-<<<<<<< HEAD
-=======
   auto get_bbo_indicator_selector(BboIndicator indicator) {
     static auto selectors = std::array<Selector, BBO_INDICATOR_COUNT>{
       Any() > is_a<TableBody>() > UnknownIndicator(),
@@ -50,17 +48,12 @@
     return selectors[static_cast<int>(indicator)];
   }
 
->>>>>>> a7df1f03
   void apply_indicator_style(StyleSheet& style, const Selector& selector,
       const HighlightColor& highlight) {
     style.get(selector).
       set(BackgroundColor(highlight.m_background_color));
-<<<<<<< HEAD
-    style.get(selector >> is_a<TextBox>()).
-=======
     style.get(selector > is_a<TableItem>() >
         (is_a<TextBox>() || is_a<DecimalBox>())).
->>>>>>> a7df1f03
       set(TextColor(highlight.m_text_color));
   };
 }
@@ -74,11 +67,7 @@
       m_model_builder(std::move(model_builder)),
       m_table_model(std::make_shared<TimeAndSalesTableModel>(
         std::make_shared<NoneTimeAndSalesModel>())),
-<<<<<<< HEAD
-     m_table_header_menu(nullptr) {
-=======
       m_table_header_menu(nullptr) {
->>>>>>> a7df1f03
   set_svg_icon(":/Icons/time-sales.svg");
   setWindowIcon(QIcon(":/Icons/taskbar_icons/time-sales.png"));
   setWindowTitle(TITLE_NAME);
@@ -101,11 +90,7 @@
     if(m_transition_view->get_status() == TransitionView::Status::NONE) {
       m_transition_view->set_status(TransitionView::Status::LOADING);
     }
-<<<<<<< HEAD
-    });
-=======
   });
->>>>>>> a7df1f03
   m_table_model->connect_end_loading_signal([=] {
     m_transition_view->set_status(TransitionView::Status::READY);
     make_table_header_menu();
@@ -144,11 +129,7 @@
     model->set(checked);
     model->connect_update_signal(std::bind_front(
       &TimeAndSalesWindow::on_header_item_check, this, column));
-<<<<<<< HEAD
-    };
-=======
   };
->>>>>>> a7df1f03
   auto header_items = m_table_view->get_header().get_items();
   for(auto i = 0; i < header_items->get_size() - 1; ++i) {
     add_sub_menu(i, header_items->get(i).m_name,
@@ -165,25 +146,6 @@
     (m_body->height() - header.height()) / get_row_height());
   auto& properties = m_factory->make()->get_current()->get();
   update_style(*m_table_view, [&] (auto& style) {
-<<<<<<< HEAD
-    auto body_selector = Any() > is_a<TableBody>();
-    style.get(Any() > is_a<TableHeader>() >> is_a<TextBox>()).
-      set(Font(properties.get_font()));
-    style.get(body_selector > Row() >> is_a<TextBox>()).
-      set(Font(properties.get_font()));
-    apply_indicator_style(style, body_selector > UnknownIndicator(),
-      properties.get_highlight_color(BboIndicator::UNKNOWN));
-    apply_indicator_style(style, body_selector > AboveAskIndicator(),
-      properties.get_highlight_color(BboIndicator::ABOVE_ASK));
-    apply_indicator_style(style, body_selector > AtAskIndicator(),
-      properties.get_highlight_color(BboIndicator::AT_ASK));
-    apply_indicator_style(style, body_selector > InsideIndicator(),
-      properties.get_highlight_color(BboIndicator::INSIDE));
-    apply_indicator_style(style, body_selector > AtBidIndicator(),
-      properties.get_highlight_color(BboIndicator::AT_BID));
-    apply_indicator_style(style, body_selector > BelowBidIndicator(),
-      properties.get_highlight_color(BboIndicator::BELOW_BID));
-=======
     auto header_item_selector =
       Any() > is_a<TableHeader>() > is_a<TableHeaderItem>();
     auto body_item_selector =
@@ -197,7 +159,6 @@
       apply_indicator_style(style, get_bbo_indicator_selector(indicator),
         properties.get_highlight_color(indicator));
     }
->>>>>>> a7df1f03
   });
 }
 
