--- conflicted
+++ resolved
@@ -1,9 +1,6 @@
 #include "Spire/TimeAndSales/TimeAndSalesTableView.hpp"
-<<<<<<< HEAD
+#include <QLayout>
 #include <QMovie>
-=======
-#include <QLayout>
->>>>>>> 11c6ae46
 #include "Spire/Spire/ArrayListModel.hpp"
 #include "Spire/Spire/Dimensions.hpp"
 #include "Spire/Ui/CustomQtVariants.hpp"
@@ -21,6 +18,7 @@
 namespace {
   using PullIndicator = StateSelector<void, struct PullIndicatorSelectorTag>;
   using PullDelayed = StateSelector<void, struct PullDelayedSelectorTag>;
+  const auto CELL_VERTICAL_PADDING = 1.5;
 
   struct HeaderItemProperties {
     bool m_is_visible;
@@ -71,11 +69,18 @@
     style.get(Any()).
       set(border_size(0)).
       set(horizontal_padding(scale_width(2))).
-      set(vertical_padding(scale_height(1.5)));
+      set(vertical_padding(scale_height(CELL_VERTICAL_PADDING)));
   }
 
   auto apply_table_cell_right_align_style(StyleSheet& style) {
     style.get(Any()).set(TextAlign(Qt::AlignRight | Qt::AlignVCenter));
+  }
+
+  double get_height(TableBody& table_body) {
+    if(auto item = table_body.get_item({0, 0})) {
+      return item->height();
+    }
+    return 2 * scale_height(CELL_VERTICAL_PADDING);
   }
 
   auto make_header_model() {
@@ -93,6 +98,15 @@
     return model;
   }
 
+   auto make_pull_indicator() {
+    auto spinner = new QMovie(":/Icons/spinner.gif", QByteArray());
+    spinner->setScaledSize(scale(16, 16));
+    spinner->start();
+    auto spinner_widget = new QLabel();
+    spinner_widget->setMovie(spinner);
+    return new Box(spinner_widget);
+  }
+
   auto make_header_item_properties() {
     auto properties = std::vector<HeaderItemProperties>();
     properties.emplace_back(false, Qt::AlignLeft, scale_width(48));
@@ -103,42 +117,9 @@
     return properties;
   }
 
-<<<<<<< HEAD
-  auto make_pull_indicator() {
-    auto spinner = new QMovie(":/Icons/spinner.gif", QByteArray());
-    spinner->setScaledSize(scale(16, 16));
-    spinner->start();
-    auto spinner_widget = new QLabel();
-    spinner_widget->setMovie(spinner);
-    return new Box(spinner_widget);
-  }
-
-  auto make_time_cell(ptime time) {
-    auto time_text = to_text(time);
-    time_text = time_text.left(time_text.lastIndexOf('.'));
-    return make_label(time_text);
-  }
-
-  template<typename B, typename T =
-    std::decay_t<decltype(*std::declval<B>().get_current())>::Scalar>
-  auto make_decimal_cell(const T& value) {
-    auto cell = new B();
-    cell->get_current()->set(value);
-    cell->set_read_only(true);
-    update_style(*cell, [] (auto& style) {
-      style.get(Any() > is_a<TextBox>()).
-        set(TextAlign(Qt::AlignRight | Qt::AlignVCenter));
-      });
-    return cell;
-  }
-
-  QWidget* table_view_builder(const std::shared_ptr<TableModel>& table, int row,
-      int column) {
-=======
   QWidget* table_view_builder(
       const std::shared_ptr<TimeAndSalesTableModel>& time_and_sales,
       const std::shared_ptr<TableModel>& table, int row, int column) {
->>>>>>> 11c6ae46
     auto column_id = static_cast<TimeAndSalesTableModel::Column>(column);
     auto cell = [&] () -> QWidget* {
       if(column_id == TimeAndSalesTableModel::Column::TIME) {
@@ -224,30 +205,28 @@
   pull_indicator->setSizePolicy(QSizePolicy::Expanding, QSizePolicy::Fixed);
   match(*pull_indicator, PullIndicator());
   link(*table_view, *pull_indicator);
-  auto scroll_box =
+  auto body_scroll_box =
     static_cast<ScrollBox*>(table_view->layout()->itemAt(1)->widget());
-  scroll_box->get_body().layout()->addWidget(pull_indicator);
-  scroll_box->get_horizontal_scroll_bar().connect_position_signal(
-    [=] (int position) {
-      header_scroll_box->get_horizontal_scroll_bar().set_position(position);
-    });
+  body_scroll_box->get_body().layout()->addWidget(pull_indicator);
+  body_scroll_box->get_horizontal_scroll_bar().connect_position_signal(
+    std::bind_front(&ScrollBar::set_position,
+      &header_scroll_box->get_horizontal_scroll_bar()));
   auto status = std::make_shared<Status>(false, 0);
   auto timer = new QTimer(table_view);
   timer->setSingleShot(true);
   QObject::connect(timer, &QTimer::timeout, [=] {
     match(*table_view, PullDelayed());
-    scroll_box->get_body().adjustSize();
-    scroll_to_end(scroll_box->get_vertical_scroll_bar());
+    body_scroll_box->get_body().adjustSize();
+    scroll_to_end(body_scroll_box->get_vertical_scroll_bar());
   });
-  scroll_box->get_vertical_scroll_bar().connect_position_signal(
+  body_scroll_box->get_vertical_scroll_bar().connect_position_signal(
     [=] (int position) {
-      auto& scroll_bar = scroll_box->get_vertical_scroll_bar();
+      auto& scroll_bar = body_scroll_box->get_vertical_scroll_bar();
       if(!status->m_is_loading && position > status->m_last_scroll_y &&
           scroll_bar.get_range().m_end - position <
             scroll_bar.get_page_size() / 2) {
-        auto& body = table_view->get_body();
         table->load_history(
-          scroll_box->height() / body.get_item({0, 0})->height());
+          body_scroll_box->height() / get_height(table_view->get_body()));
       }
       status->m_last_scroll_y = position;
     });
@@ -261,7 +240,9 @@
   table->connect_end_loading_signal([=] {
     status->m_is_loading = false;
     timer->stop();
-    unmatch(*table_view, PullDelayed());
+    if(is_match(*table_view, PullDelayed())) {
+      unmatch(*table_view, PullDelayed());
+    }
   });
   return table_view;
 }