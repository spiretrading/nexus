#include "Spire/TimeAndSales/TimeAndSalesTableView.hpp"
#include <QLayout>
#include <QMovie>
#include "Spire/Spire/ArrayListModel.hpp"
#include "Spire/Spire/Dimensions.hpp"
#include "Spire/Ui/CustomQtVariants.hpp"
#include "Spire/Ui/ScrollBar.hpp"
#include "Spire/Ui/ScrollBox.hpp"
#include "Spire/Ui/TableHeaderItem.hpp"
#include "Spire/Ui/TableItem.hpp"
#include "Spire/Ui/TextBox.hpp"

using namespace boost::posix_time;
using namespace Nexus;
using namespace Spire;
using namespace Spire::Styles;

namespace {
  using PullIndicator = StateSelector<void, struct PullIndicatorSelectorTag>;
  using PullDelayed = StateSelector<void, struct PullDelayedSelectorTag>;
  const auto CELL_VERTICAL_PADDING = 1.5;

  struct HeaderItemProperties {
    bool m_is_visible;
    Qt::Alignment m_alignment;
    int m_width;
  };

  struct Status {
    bool m_is_loading;
    int m_last_scroll_y;
  };

  auto apply_table_view_style(StyleSheet& style) {
    auto body_selector = Any() > is_a<TableBody>();
    style.get(body_selector).
      set(grid_color(Qt::transparent)).
      set(horizontal_padding(0)).
      set(PaddingBottom(scale_height(44))).
      set(PaddingTop(0)).
      set(HorizontalSpacing(0)).
      set(VerticalSpacing(0));
    style.get(body_selector > Row() > Current()).
      set(BackgroundColor(Qt::transparent)).
      set(border_color(QColor(Qt::transparent)));
    style.get(body_selector > CurrentRow()).
      set(BackgroundColor(Qt::transparent));
    style.get(body_selector > CurrentColumn()).
      set(BackgroundColor(Qt::transparent));
    style.get(Any() > PullIndicator()).
      set(Visibility::NONE).
      set(BodyAlign(Qt::AlignHCenter)).
      set(horizontal_padding(scale_width(8))).
      set(PaddingBottom(scale_height(20))).
      set(PaddingTop(scale_height(8)));
    style.get(PullDelayed() > is_a<TableBody>()).
      set(PaddingBottom(0));
    style.get(PullDelayed() > PullIndicator()).
      set(Visibility::VISIBLE);
  }

  auto apply_table_cell_style(StyleSheet& style) {
    style.get(Any()).
      set(border_size(0)).
      set(horizontal_padding(scale_width(2))).
      set(vertical_padding(scale_height(CELL_VERTICAL_PADDING)));
  }

  auto apply_table_cell_right_align_style(StyleSheet& style) {
    style.get(Any()).set(TextAlign(Qt::AlignRight | Qt::AlignVCenter));
  }

  double get_row_height(TableBody& table_body) {
    if(auto item = table_body.get_item({0, 0})) {
      return item->height();
    }
    return 2 * scale_height(CELL_VERTICAL_PADDING);
  }

  auto make_header_model() {
    auto model = std::make_shared<ArrayListModel<TableHeaderItem::Model>>();
    auto push = [&] (const QString& name, const QString& short_name) {
      model->push({name, short_name, TableHeaderItem::Order::UNORDERED,
        TableFilter::Filter::NONE});
    };
    push(QObject::tr("Time"), QObject::tr("Time"));
    push(QObject::tr("Price"), QObject::tr("Px"));
    push(QObject::tr("Size"), QObject::tr("Sz"));
    push(QObject::tr("Market"), QObject::tr("Mkt"));
    push(QObject::tr("Condition"), QObject::tr("Cond"));
    push("", "");
    return model;
  }

   auto make_pull_indicator() {
    auto spinner = new QMovie(":/Icons/spinner.gif", QByteArray());
    spinner->setScaledSize(scale(16, 16));
    spinner->start();
    auto spinner_widget = new QLabel();
    spinner_widget->setMovie(spinner);
    return new Box(spinner_widget);
  }

  auto make_header_item_properties() {
    auto properties = std::vector<HeaderItemProperties>();
    properties.emplace_back(false, Qt::AlignLeft, scale_width(48));
    properties.emplace_back(true, Qt::AlignRight, scale_width(50));
    properties.emplace_back(true, Qt::AlignRight, scale_width(40));
    properties.emplace_back(true, Qt::AlignLeft, scale_width(38));
    properties.emplace_back(false, Qt::AlignLeft, scale_width(34));
    return properties;
  }

  QWidget* table_view_builder(
      const std::shared_ptr<TimeAndSalesTableModel>& time_and_sales,
      const std::shared_ptr<TableModel>& table, int row, int column) {
    auto column_id = static_cast<TimeAndSalesTableModel::Column>(column);
    auto cell = [&] () -> QWidget* {
      if(column_id == TimeAndSalesTableModel::Column::TIME) {
        auto time = to_text(table->get<ptime>(row, column));
        return make_label(time.left(time.lastIndexOf('.')));
      } else if(column_id == TimeAndSalesTableModel::Column::PRICE) {
        auto money_cell = make_label(to_text(table->get<Money>(row, column)));
        update_style(*money_cell, apply_table_cell_right_align_style);
        return money_cell;
      } else if(column_id == TimeAndSalesTableModel::Column::SIZE) {
        auto quantity_cell = make_label(
          to_text(table->get<Quantity>(row, column)).remove(QChar(',')));
        update_style(*quantity_cell, apply_table_cell_right_align_style);
        return quantity_cell;
      } else if(column_id == TimeAndSalesTableModel::Column::MARKET) {
        return make_label(
          QString::fromStdString(table->get<std::string>(row, column)));
      } else if(column_id == TimeAndSalesTableModel::Column::CONDITION) {
        return make_label(
          to_text(table->get<TimeAndSale::Condition>(row, column)));
      }
      return new QWidget();
    }();
    auto indicator = time_and_sales->get_bbo_indicator(row);
    if(indicator == BboIndicator::UNKNOWN) {
      match(*cell, UnknownIndicator());
    } else if(indicator == BboIndicator::ABOVE_ASK) {
      match(*cell, AboveAskIndicator());
    } else if(indicator == BboIndicator::AT_ASK) {
      match(*cell, AtAskIndicator());
    } else if(indicator == BboIndicator::INSIDE) {
      match(*cell, InsideIndicator());
    } else if(indicator == BboIndicator::AT_BID) {
      match(*cell, AtBidIndicator());
    } else if(indicator == BboIndicator::BELOW_BID) {
      match(*cell, BelowBidIndicator());
    }
    update_style(*cell, apply_table_cell_style);
    return cell;
  }
}

TableView* Spire::make_time_and_sales_table_view(
    std::shared_ptr<TimeAndSalesTableModel> table, QWidget* parent) {
  auto table_view = TableViewBuilder(table).
    set_header(make_header_model()).
    set_view_builder(std::bind_front(&table_view_builder, table)).make();
  update_style(*table_view, apply_table_view_style);
  auto& header = table_view->get_header();
  auto properties = make_header_item_properties();
  for(auto i = 0; i < std::ssize(properties); ++i) {
    header.get_widths()->set(i, properties[i].m_width);
    auto item = table_view->get_header().get_item(i);
    item->setVisible(properties[i].m_is_visible);
    update_style(*item, [&] (auto& style) {
      style.get(Any()).
        set(PaddingLeft(scale_width(4))).
        set(PaddingTop(scale_height(5))).
        set(PaddingBottom(scale_height(4)));
      style.get(Any() > TableHeaderItem::Label()).
        set(TextAlign(properties[i].m_alignment));
    });
  }
<<<<<<< HEAD
  auto pull_indicator = make_pull_indicator();
  pull_indicator->setSizePolicy(QSizePolicy::Expanding, QSizePolicy::Fixed);
  match(*pull_indicator, PullIndicator());
  link(*table_view, *pull_indicator);
  auto body_scroll_box =
    static_cast<ScrollBox*>(table_view->layout()->itemAt(1)->widget());
  body_scroll_box->get_body().layout()->addWidget(pull_indicator);
  body_scroll_box->get_horizontal_scroll_bar().connect_position_signal(
    std::bind_front(&ScrollBar::set_position,
      &header_scroll_box->get_horizontal_scroll_bar()));
  auto status = std::make_shared<Status>(false, 0);
  body_scroll_box->get_vertical_scroll_bar().connect_position_signal(
    [=] (int position) {
      auto& scroll_bar = body_scroll_box->get_vertical_scroll_bar();
      if(!status->m_is_loading && position > status->m_last_scroll_y &&
          scroll_bar.get_range().m_end - position <
            scroll_bar.get_page_size() / 2) {
        table->load_history(
          body_scroll_box->height() / get_row_height(table_view->get_body()));
      }
      status->m_last_scroll_y = position;
    });
  auto timer = new QTimer(table_view);
  timer->setSingleShot(true);
  QObject::connect(timer, &QTimer::timeout, [=] {
    match(*table_view, PullDelayed());
    body_scroll_box->get_body().adjustSize();
    scroll_to_end(body_scroll_box->get_vertical_scroll_bar());
  });
  table->connect_begin_loading_signal([=] {
    if(status->m_is_loading) {
      return;
    }
    status->m_is_loading = true;
    timer->start(1000);
  });
  table->connect_end_loading_signal([=] {
    status->m_is_loading = false;
    timer->stop();
    if(is_match(*table_view, PullDelayed())) {
      unmatch(*table_view, PullDelayed());
    }
  });
=======
>>>>>>> 19cd85ed
  return table_view;
}<|MERGE_RESOLUTION|>--- conflicted
+++ resolved
@@ -177,26 +177,22 @@
         set(TextAlign(properties[i].m_alignment));
     });
   }
-<<<<<<< HEAD
   auto pull_indicator = make_pull_indicator();
   pull_indicator->setSizePolicy(QSizePolicy::Expanding, QSizePolicy::Fixed);
   match(*pull_indicator, PullIndicator());
   link(*table_view, *pull_indicator);
-  auto body_scroll_box =
-    static_cast<ScrollBox*>(table_view->layout()->itemAt(1)->widget());
-  body_scroll_box->get_body().layout()->addWidget(pull_indicator);
-  body_scroll_box->get_horizontal_scroll_bar().connect_position_signal(
-    std::bind_front(&ScrollBar::set_position,
-      &header_scroll_box->get_horizontal_scroll_bar()));
+  auto& scroll_box = table_view->get_scroll_Box();
+  scroll_box.get_body().layout()->addWidget(pull_indicator);
   auto status = std::make_shared<Status>(false, 0);
-  body_scroll_box->get_vertical_scroll_bar().connect_position_signal(
+  scroll_box.get_vertical_scroll_bar().connect_position_signal(
     [=] (int position) {
-      auto& scroll_bar = body_scroll_box->get_vertical_scroll_bar();
+      auto& scroll_box = table_view->get_scroll_Box();
+      auto& scroll_bar = scroll_box.get_vertical_scroll_bar();
       if(!status->m_is_loading && position > status->m_last_scroll_y &&
           scroll_bar.get_range().m_end - position <
             scroll_bar.get_page_size() / 2) {
         table->load_history(
-          body_scroll_box->height() / get_row_height(table_view->get_body()));
+          scroll_box.height() / get_row_height(table_view->get_body()));
       }
       status->m_last_scroll_y = position;
     });
@@ -204,8 +200,9 @@
   timer->setSingleShot(true);
   QObject::connect(timer, &QTimer::timeout, [=] {
     match(*table_view, PullDelayed());
-    body_scroll_box->get_body().adjustSize();
-    scroll_to_end(body_scroll_box->get_vertical_scroll_bar());
+    auto& scroll_box = table_view->get_scroll_Box();
+    scroll_box.get_body().adjustSize();
+    scroll_to_end(scroll_box.get_vertical_scroll_bar());
   });
   table->connect_begin_loading_signal([=] {
     if(status->m_is_loading) {
@@ -221,7 +218,5 @@
       unmatch(*table_view, PullDelayed());
     }
   });
-=======
->>>>>>> 19cd85ed
   return table_view;
 }