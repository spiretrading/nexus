--- conflicted
+++ resolved
@@ -49,12 +49,8 @@
       "Methanex Corporation", "", 0);
     auto model = std::make_shared<LocalComboBoxQueryModel>();
     for(auto security_info : security_infos) {
-<<<<<<< HEAD
-      model->add(to_text(security_info.m_security).toLower(), security_info);
-=======
       model->add(
         to_text(security_info.m_security).toLower(), security_info);
->>>>>>> 7f648658
       model->add(
         QString::fromStdString(security_info.m_name).toLower(), security_info);
     }
@@ -209,12 +205,8 @@
     }
 
     CheckBox* make_random_check_box() {
-<<<<<<< HEAD
-      auto check_box = new CheckBox();
-=======
       auto check_box = new CheckBox(std::make_shared<LocalBooleanModel>(true));
       m_time_and_sales->set_data_random(check_box->get_current()->get());
->>>>>>> 7f648658
       check_box->setSizePolicy(QSizePolicy::Preferred, QSizePolicy::Fixed);
       check_box->get_current()->connect_update_signal(
         [=] (bool checked) {
@@ -232,441 +224,19 @@
     }
   };
 
-<<<<<<< HEAD
-  struct TimeAndSalesStyleTestWindow : QWidget {
-    std::shared_ptr<TimeAndSalesWindow> m_time_and_sales_window;
-    BboIndicator m_indicator;
-    TimeAndSalesProperties::Highlight m_styles;
-    TextBox* m_text_color_box;
-    TextBox* m_band_color_box;
-    scoped_connection m_text_color_connection;
-    scoped_connection m_band_color_connection;
-
-    explicit TimeAndSalesStyleTestWindow(
-        std::shared_ptr<TimeAndSalesWindow> time_and_sales_window)
-        : m_time_and_sales_window(std::move(time_and_sales_window)) {
-      auto& font = m_time_and_sales_window->get_properties().get_font();
-      std::tie(m_text_color_box, m_text_color_connection) =
-        make_color_box([=] (const auto& color) {
-          m_styles.m_text_color = color;
-        });
-      std::tie(m_band_color_box, m_band_color_connection) =
-        make_color_box([=] (const auto& color) {
-          m_styles.m_background_color = color;
-        });
-      auto grid_layout = make_grid_layout(this);
-      grid_layout->setContentsMargins({scale_width(15), 0, scale_width(15), 0});
-      grid_layout->setHorizontalSpacing(scale_width(10));
-      grid_layout->addWidget(make_label(tr("Price Range:")), 0, 0);
-      grid_layout->addWidget(make_indicator_box(), 0, 1);
-      grid_layout->addWidget(make_label(tr("Text Color:")), 1, 0);
-      grid_layout->addWidget(m_text_color_box, 1, 1);
-      grid_layout->addWidget(make_label(tr("Band Color:")), 2, 0);
-      grid_layout->addWidget(m_band_color_box, 2, 1);
-      grid_layout->addItem(new QSpacerItem(
-        scale_width(15), 0, QSizePolicy::Fixed, QSizePolicy::Preferred), 0, 2);
-      grid_layout->addWidget(make_label(tr("Font Size:")), 0, 3);
-      grid_layout->addWidget(make_font_size_box(), 0, 4);
-      grid_layout->addItem(new QSpacerItem(
-        scale_width(15), 0, QSizePolicy::Fixed, QSizePolicy::Preferred), 1, 2);
-      grid_layout->addWidget(make_label(tr("Font Bold")), 1, 3);
-      auto bold_check_box = make_font_style_check_box(
-        font.weight() == QFont::Bold, [] (QFont& font, bool checked) {
-          auto weight = [&] {
-            if(checked) {
-              return QFont::Bold;
-            }
-            return QFont::Medium;
-          }();
-          font.setWeight(weight);
-        });
-      grid_layout->addWidget(bold_check_box, 1, 4);
-      grid_layout->addItem(new QSpacerItem(
-        scale_width(15), 0, QSizePolicy::Fixed, QSizePolicy::Preferred), 2, 2);
-      grid_layout->addWidget(make_label(tr("Font Italics")), 2, 3);
-      auto italics_check_box = make_font_style_check_box(font.italic(),
-        [] (QFont& font, bool checked) {
-          font.setItalic(checked);
-        });
-      grid_layout->addWidget(italics_check_box, 2, 4);
-      grid_layout->addWidget(make_label(tr("Show Grid")), 3, 0);
-      grid_layout->addWidget(make_show_grid_check_box(), 3, 1);
-      setFixedSize(scale(350, 180));
-    }
-
-    DropDownBox* make_indicator_box() {
-      auto box = new DropDownBox(get_bbo_indicator_list());
-      box->setSizePolicy(QSizePolicy::Preferred, QSizePolicy::Fixed);
-      box->get_current()->connect_update_signal([=] (auto& value) {
-        if(!value) {
-          return;
-        }
-        m_indicator = static_cast<BboIndicator>(*value);
-        m_styles =
-          m_time_and_sales_window->get_properties().get_highlight(m_indicator);
-        {
-          auto blocker = shared_connection_block(m_text_color_connection);
-          m_text_color_box->get_current()->set(m_styles.m_text_color.name());
-        }
-        {
-          auto blocker = shared_connection_block(m_band_color_connection);
-          m_band_color_box->get_current()->set(m_styles.m_background_color.name());
-        }
-      });
-      box->get_current()->set(static_cast<int>(BboIndicator::UNKNOWN));
-      return box;
-    }
-
-    std::tuple<TextBox*, connection> make_color_box(
-        std::function<void(const QColor& color)> update) {
-      auto box = new TextBox();
-      box->setSizePolicy(QSizePolicy::Preferred, QSizePolicy::Fixed);
-      auto connection = box->get_current()->connect_update_signal(
-        [=] (auto value) {
-          auto color = QColor(value);
-          if(!color.isValid()) {
-            return;
-          }
-          update(color);
-          update_bbo_indicator_style();
-        });
-      return {box, connection};
-    }
-
-    IntegerBox* make_font_size_box() {
-      auto model = std::make_shared<LocalOptionalIntegerModel>();
-      model->set_minimum(1);
-      model->set_maximum(50);
-      model->set(unscale_width(
-        m_time_and_sales_window->get_properties().get_font().pixelSize()));
-      auto box = new IntegerBox(model);
-      box->setSizePolicy(QSizePolicy::Preferred, QSizePolicy::Fixed);
-      box->get_current()->connect_update_signal([=] (auto value) {
-        if(!value) {
-          return;
-        }
-        auto font = m_time_and_sales_window->get_properties().get_font();
-        font.setPixelSize(scale_width(*value));
-        update_font_style(font);
-      });
-      return box;
-    }
-
-    CheckBox* make_font_style_check_box(bool checked,
-        std::function<void(QFont& font, bool checked)> update) {
-      auto check_box = new CheckBox();
-      check_box->get_current()->set(checked);
-      check_box->setSizePolicy(QSizePolicy::Preferred, QSizePolicy::Fixed);
-      check_box->get_current()->connect_update_signal([=] (auto checked) {
-        auto font = m_time_and_sales_window->get_properties().get_font();
-        update(font, checked);
-        update_font_style(font);
-      });
-      return check_box;
-    }
-
-    CheckBox* make_show_grid_check_box() {
-      auto check_box = new CheckBox();
-      check_box->get_current()->set(
-        m_time_and_sales_window->get_properties().is_show_grid());
-      check_box->setSizePolicy(QSizePolicy::Preferred, QSizePolicy::Fixed);
-      check_box->get_current()->connect_update_signal([=] (auto checked) {
-        const_cast<TimeAndSalesProperties&>(
-          m_time_and_sales_window->get_properties()).set_show_grid(checked);
-        if(checked) {
-          update_style(*m_time_and_sales_window, [] (auto& style) {
-            style.get(Any() > is_a<TableBody>()).
-              set(grid_color(QColor(0xE0E0E0))).
-              set(PaddingBottom(scale_width(1))).
-              set(HorizontalSpacing(scale_width(1))).
-              set(VerticalSpacing(scale_width(1)));
-          });
-        } else {
-          update_style(*m_time_and_sales_window, [] (auto& style) {
-            style.get(Any() > is_a<TableBody>()).
-              set(grid_color(Qt::transparent)).
-              set(PaddingBottom(0)).
-              set(HorizontalSpacing(0)).
-              set(VerticalSpacing(0));
-          });
-        }
-      });
-      return check_box;
-    }
-
-    void update_bbo_indicator_style() {
-      const_cast<TimeAndSalesProperties&>(
-        m_time_and_sales_window->get_properties()).set_highlight(m_indicator,
-          m_styles);
-      auto selector = [&] () -> Selector {
-        switch(m_indicator) {
-          case BboIndicator::ABOVE_ASK:
-            return AboveAskRow();
-          case BboIndicator::AT_ASK:
-            return AtAskRow();
-          case BboIndicator::INSIDE:
-            return InsideRow();
-          case BboIndicator::AT_BID:
-            return AtBidRow();
-          case BboIndicator::BELOW_BID:
-            return BelowBidRow();
-          default:
-            return UnknownRow();
-        }
-      }();
-      update_style(*m_time_and_sales_window, [&] (auto& style) {
-        style.get(Any() > selector).
-          set(BackgroundColor(m_styles.m_background_color));
-        style.get(Any() > selector > is_a<TextBox>()).
-          set(TextColor(m_styles.m_text_color));
-      });
-    }
-
-    void update_font_style(const QFont& font) {
-      const_cast<TimeAndSalesProperties&>(
-        m_time_and_sales_window->get_properties()).set_font(font);
-      update_style(*m_time_and_sales_window, [&] (auto& style) {
-        style.get(Any() > is_a<TableBody>() > is_a<TextBox>()).
-          set(Font(font));
-        style.get(Any() > TableHeaderItem::Label()).
-          set(Font(font));
-      });
-    }
-  };
-=======
-  //struct TimeAndSalesStyleTestWindow : QWidget {
-  //  std::shared_ptr<TimeAndSalesWindow> m_time_and_sales_window;
-  //  BboIndicator m_indicator;
-  //  TimeAndSalesWindowProperties::Styles m_styles;
-  //  TextBox* m_text_color_box;
-  //  TextBox* m_band_color_box;
-  //  scoped_connection m_text_color_connection;
-  //  scoped_connection m_band_color_connection;
-
-  //  explicit TimeAndSalesStyleTestWindow(
-  //      std::shared_ptr<TimeAndSalesWindow> time_and_sales_window)
-  //      : m_time_and_sales_window(std::move(time_and_sales_window)) {
-  //    auto& font = m_time_and_sales_window->get_properties().get_font();
-  //    std::tie(m_text_color_box, m_text_color_connection) =
-  //      make_color_box([=] (const auto& color) {
-  //        m_styles.m_text_color = color;
-  //      });
-  //    std::tie(m_band_color_box, m_band_color_connection) =
-  //      make_color_box([=] (const auto& color) {
-  //        m_styles.m_band_color = color;
-  //      });
-  //    auto grid_layout = make_grid_layout(this);
-  //    grid_layout->setContentsMargins({scale_width(15), 0, scale_width(15), 0});
-  //    grid_layout->setHorizontalSpacing(scale_width(10));
-  //    grid_layout->addWidget(make_label(tr("Price Range:")), 0, 0);
-  //    grid_layout->addWidget(make_indicator_box(), 0, 1);
-  //    grid_layout->addWidget(make_label(tr("Text Color:")), 1, 0);
-  //    grid_layout->addWidget(m_text_color_box, 1, 1);
-  //    grid_layout->addWidget(make_label(tr("Band Color:")), 2, 0);
-  //    grid_layout->addWidget(m_band_color_box, 2, 1);
-  //    grid_layout->addItem(new QSpacerItem(
-  //      scale_width(15), 0, QSizePolicy::Fixed, QSizePolicy::Preferred), 0, 2);
-  //    grid_layout->addWidget(make_label(tr("Font Size:")), 0, 3);
-  //    grid_layout->addWidget(make_font_size_box(), 0, 4);
-  //    grid_layout->addItem(new QSpacerItem(
-  //      scale_width(15), 0, QSizePolicy::Fixed, QSizePolicy::Preferred), 1, 2);
-  //    grid_layout->addWidget(make_label(tr("Font Bold")), 1, 3);
-  //    auto bold_check_box = make_font_style_check_box(
-  //      font.weight() == QFont::Bold, [] (QFont& font, bool checked) {
-  //        auto weight = [&] {
-  //          if(checked) {
-  //            return QFont::Bold;
-  //          }
-  //          return QFont::Medium;
-  //        }();
-  //        font.setWeight(weight);
-  //      });
-  //    grid_layout->addWidget(bold_check_box, 1, 4);
-  //    grid_layout->addItem(new QSpacerItem(
-  //      scale_width(15), 0, QSizePolicy::Fixed, QSizePolicy::Preferred), 2, 2);
-  //    grid_layout->addWidget(make_label(tr("Font Italics")), 2, 3);
-  //    auto italics_check_box = make_font_style_check_box(font.italic(),
-  //      [] (QFont& font, bool checked) {
-  //        font.setItalic(checked);
-  //      });
-  //    grid_layout->addWidget(italics_check_box, 2, 4);
-  //    grid_layout->addWidget(make_label(tr("Show Grid")), 3, 0);
-  //    grid_layout->addWidget(make_show_grid_check_box(), 3, 1);
-  //    setFixedSize(scale(350, 180));
-  //  }
-
-  //  DropDownBox* make_indicator_box() {
-  //    auto box = new DropDownBox(get_bbo_indicator_list());
-  //    box->setSizePolicy(QSizePolicy::Preferred, QSizePolicy::Fixed);
-  //    box->get_current()->connect_update_signal([=] (auto& value) {
-  //      if(!value) {
-  //        return;
-  //      }
-  //      m_indicator = static_cast<BboIndicator>(*value);
-  //      m_styles =
-  //        m_time_and_sales_window->get_properties().get_styles(m_indicator);
-  //      {
-  //        auto blocker = shared_connection_block(m_text_color_connection);
-  //        m_text_color_box->get_current()->set(m_styles.m_text_color.name());
-  //      }
-  //      {
-  //        auto blocker = shared_connection_block(m_band_color_connection);
-  //        m_band_color_box->get_current()->set(m_styles.m_band_color.name());
-  //      }
-  //    });
-  //    box->get_current()->set(static_cast<int>(BboIndicator::UNKNOWN));
-  //    return box;
-  //  }
-
-  //  std::tuple<TextBox*, connection> make_color_box(
-  //      std::function<void(const QColor& color)> update) {
-  //    auto box = new TextBox();
-  //    box->setSizePolicy(QSizePolicy::Preferred, QSizePolicy::Fixed);
-  //    auto connection = box->get_current()->connect_update_signal(
-  //      [=] (auto value) {
-  //        auto color = QColor(value);
-  //        if(!color.isValid()) {
-  //          return;
-  //        }
-  //        update(color);
-  //        update_bbo_indicator_style();
-  //      });
-  //    return {box, connection};
-  //  }
-
-  //  IntegerBox* make_font_size_box() {
-  //    auto model = std::make_shared<LocalOptionalIntegerModel>();
-  //    model->set_minimum(1);
-  //    model->set_maximum(50);
-  //    model->set(unscale_width(
-  //      m_time_and_sales_window->get_properties().get_font().pixelSize()));
-  //    auto box = new IntegerBox(model);
-  //    box->setSizePolicy(QSizePolicy::Preferred, QSizePolicy::Fixed);
-  //    box->get_current()->connect_update_signal([=] (auto value) {
-  //      if(!value) {
-  //        return;
-  //      }
-  //      auto font = m_time_and_sales_window->get_properties().get_font();
-  //      font.setPixelSize(scale_width(*value));
-  //      update_font_style(font);
-  //    });
-  //    return box;
-  //  }
-
-  //  CheckBox* make_font_style_check_box(bool checked,
-  //      std::function<void(QFont& font, bool checked)> update) {
-  //    auto check_box = new CheckBox();
-  //    check_box->get_current()->set(checked);
-  //    check_box->setSizePolicy(QSizePolicy::Preferred, QSizePolicy::Fixed);
-  //    check_box->get_current()->connect_update_signal([=] (auto checked) {
-  //      auto font = m_time_and_sales_window->get_properties().get_font();
-  //      update(font, checked);
-  //      update_font_style(font);
-  //    });
-  //    return check_box;
-  //  }
-
-  //  CheckBox* make_show_grid_check_box() {
-  //    auto check_box = new CheckBox();
-  //    check_box->get_current()->set(
-  //      m_time_and_sales_window->get_properties().is_show_grid());
-  //    check_box->setSizePolicy(QSizePolicy::Preferred, QSizePolicy::Fixed);
-  //    check_box->get_current()->connect_update_signal([=] (auto checked) {
-  //      const_cast<TimeAndSalesWindowProperties&>(
-  //        m_time_and_sales_window->get_properties()).set_show_grid(checked);
-  //      if(checked) {
-  //        update_style(*m_time_and_sales_window, [] (auto& style) {
-  //          style.get(Any() > is_a<TableBody>()).
-  //            set(grid_color(QColor(0xE0E0E0))).
-  //            set(PaddingBottom(scale_width(1))).
-  //            set(HorizontalSpacing(scale_width(1))).
-  //            set(VerticalSpacing(scale_width(1)));
-  //        });
-  //      } else {
-  //        update_style(*m_time_and_sales_window, [] (auto& style) {
-  //          style.get(Any() > is_a<TableBody>()).
-  //            set(grid_color(Qt::transparent)).
-  //            set(PaddingBottom(0)).
-  //            set(HorizontalSpacing(0)).
-  //            set(VerticalSpacing(0));
-  //        });
-  //      }
-  //    });
-  //    return check_box;
-  //  }
-
-  //  void update_bbo_indicator_style() {
-  //    const_cast<TimeAndSalesWindowProperties&>(
-  //      m_time_and_sales_window->get_properties()).set_styles(m_indicator,
-  //        m_styles);
-  //    auto selector = [&] () -> Selector {
-  //      switch(m_indicator) {
-  //        case BboIndicator::ABOVE_ASK:
-  //          return AboveAskRow();
-  //        case BboIndicator::AT_ASK:
-  //          return AtAskRow();
-  //        case BboIndicator::INSIDE:
-  //          return InsideRow();
-  //        case BboIndicator::AT_BID:
-  //          return AtBidRow();
-  //        case BboIndicator::BELOW_BID:
-  //          return BelowBidRow();
-  //        default:
-  //          return UnknownRow();
-  //      }
-  //    }();
-  //    update_style(*m_time_and_sales_window, [&] (auto& style) {
-  //      style.get(Any() > selector).
-  //        set(BackgroundColor(m_styles.m_band_color));
-  //      style.get(Any() > selector > is_a<TextBox>()).
-  //        set(TextColor(m_styles.m_text_color));
-  //    });
-  //  }
-
-  //  void update_font_style(const QFont& font) {
-  //    const_cast<TimeAndSalesWindowProperties&>(
-  //      m_time_and_sales_window->get_properties()).set_font(font);
-  //    update_style(*m_time_and_sales_window, [&] (auto& style) {
-  //      style.get(Any() > is_a<TableBody>() > is_a<TextBox>()).
-  //        set(Font(font));
-  //      style.get(Any() > TableHeaderItem::Label()).
-  //        set(Font(font));
-  //    });
-  //  }
-  //};
->>>>>>> 7f648658
-
   struct TimeAndSalesWindowController {
     std::shared_ptr<DemoTimeAndSalesModel> m_time_and_sales;
     std::shared_ptr<TimeAndSalesWindow> m_time_and_sales_window;
     std::unique_ptr<TimeAndSalesTestWindow> m_time_and_sales_test_window;
-<<<<<<< HEAD
-    std::unique_ptr<TimeAndSalesStyleTestWindow>
-      m_time_and_sales_style_test_window;
-=======
-    //std::unique_ptr<TimeAndSalesStyleTestWindow>
-    //  m_time_and_sales_style_test_window;
->>>>>>> 7f648658
 
     TimeAndSalesWindowController() {
       m_time_and_sales = std::make_shared<DemoTimeAndSalesModel>(Security());
       m_time_and_sales_window =
-        std::make_shared<TimeAndSalesWindow>(make_security_query_model(),
-<<<<<<< HEAD
-          TimeAndSalesProperties(),
-          std::bind_front(&TimeAndSalesWindowController::model_builder, this));
-      m_time_and_sales_test_window =
-        std::make_unique<TimeAndSalesTestWindow>(m_time_and_sales);
-      m_time_and_sales_style_test_window =
-        std::make_unique<TimeAndSalesStyleTestWindow>(m_time_and_sales_window);
-=======
+         std::make_shared<TimeAndSalesWindow>(make_security_query_model(),
           std::make_shared<TimeAndSalesPropertiesWindowFactory>(),
           std::bind_front(&TimeAndSalesWindowController::model_builder, this));
       m_time_and_sales_test_window =
         std::make_unique<TimeAndSalesTestWindow>(m_time_and_sales);
-      //m_time_and_sales_style_test_window =
-      //  std::make_unique<TimeAndSalesStyleTestWindow>(m_time_and_sales_window);
->>>>>>> 7f648658
       m_time_and_sales_window->show();
       m_time_and_sales_window->installEventFilter(
         m_time_and_sales_test_window.get());
@@ -675,23 +245,6 @@
       m_time_and_sales_test_window->move(m_time_and_sales_window->pos().x() +
           m_time_and_sales_window->frameGeometry().width() + scale_width(100),
         m_time_and_sales_window->pos().y());
-<<<<<<< HEAD
-      m_time_and_sales_style_test_window->setAttribute(
-        Qt::WA_ShowWithoutActivating);
-      m_time_and_sales_style_test_window->show();
-      m_time_and_sales_style_test_window->move(
-        m_time_and_sales_test_window->pos().x(),
-        m_time_and_sales_test_window->pos().y() +
-          m_time_and_sales_test_window->frameGeometry().height());
-=======
-      //m_time_and_sales_style_test_window->setAttribute(
-      //  Qt::WA_ShowWithoutActivating);
-      //m_time_and_sales_style_test_window->show();
-      //m_time_and_sales_style_test_window->move(
-      //  m_time_and_sales_test_window->pos().x(),
-      //  m_time_and_sales_test_window->pos().y() +
-      //    m_time_and_sales_test_window->frameGeometry().height());
->>>>>>> 7f648658
     }
 
     std::shared_ptr<TimeAndSalesModel> model_builder(const Security& security) {
