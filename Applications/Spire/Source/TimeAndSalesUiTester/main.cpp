#include <QApplication>
<<<<<<< HEAD
#include "Nexus/Definitions/Security.hpp"
=======
>>>>>>> 65de0735
#include "Nexus/Definitions/SecurityInfo.hpp"
#include "Spire/Spire/ArrayListModel.hpp"
#include "Spire/Spire/Dimensions.hpp"
#include "Spire/Spire/Resources.hpp"
#include "Spire/TimeAndSales/TimeAndSalesWindow.hpp"
#include "Spire/TimeAndSalesUiTester/DemoTimeAndSalesModel.hpp"
#include "Spire/Ui/CustomQtVariants.hpp"
#include "Spire/Ui/DropDownBox.hpp"
#include "Spire/Ui/IntegerBox.hpp"
#include "Spire/Ui/MoneyBox.hpp"
#include "Spire/Ui/TextBox.hpp"
#include "Version.hpp"

using namespace boost::posix_time;
using namespace Nexus;
using namespace Spire;

std::shared_ptr<ComboBox::QueryModel> populate_securities() {
  auto security_infos = std::vector<SecurityInfo>();
  security_infos.emplace_back(ParseSecurity("MRU.TSX"), "Metro Inc.", "", 0);
  security_infos.emplace_back(ParseSecurity("MG.TSX"),
    "Magna International Inc.", "", 0);
  security_infos.emplace_back(ParseSecurity("MGA.TSX"),
    "Mega Uranium Ltd.", "", 0);
  security_infos.emplace_back(ParseSecurity("MGAB.TSX"),
    "Mackenzie Global Fixed Income Alloc ETF", "", 0);
  security_infos.emplace_back(ParseSecurity("MON.NYSE"), "Monsanto Co.", "", 0);
  security_infos.emplace_back(ParseSecurity("MFC.TSX"),
    "Manulife Financial Corporation", "", 0);
  security_infos.emplace_back(ParseSecurity("MX.TSX"),
    "Methanex Corporation", "", 0);
  auto model = std::make_shared<LocalComboBoxQueryModel>();
  for(auto security_info : security_infos) {
    model->add(to_text(security_info.m_security).toLower(), security_info);
    model->add(
      QString::fromStdString(security_info.m_name).toLower(), security_info);
  }
  return model;
}

auto to_text(BboIndicator indicator) {
  if(indicator == BboIndicator::ABOVE_ASK) {
    static const auto value = QObject::tr("Above Ask");
    return value;
  } else if(indicator == BboIndicator::AT_ASK) {
    static const auto value = QObject::tr("At Ask");
    return value;
  } else if(indicator == BboIndicator::INSIDE) {
    static const auto value = QObject::tr("Inside");
    return value;
  } else if(indicator == BboIndicator::AT_BID) {
    static const auto value = QObject::tr("At Bid");
    return value;
  } else if(indicator == BboIndicator::BELOW_BID) {
    static const auto value = QObject::tr("Below Bid");
    return value;
  } else {
    static const auto value = QObject::tr("None");
    return value;
  }
}

auto make_bbo_indicator_list() {
  auto indicators = std::make_shared<ArrayListModel<QString>>();
  indicators->push(to_text(BboIndicator::UNKNOWN));
  indicators->push(to_text(BboIndicator::ABOVE_ASK));
  indicators->push(to_text(BboIndicator::AT_ASK));
  indicators->push(to_text(BboIndicator::INSIDE));
  indicators->push(to_text(BboIndicator::AT_BID));
  indicators->push(to_text(BboIndicator::BELOW_BID));
  return indicators;
}

struct TimeAndSalesTestWindow : QWidget {
  std::shared_ptr<DemoTimeAndSalesModel> m_time_and_sales;
  MoneyBox* m_money_box;
  DropDownBox* m_indicator_box;
  IntegerBox* m_loading_time_box;

  explicit TimeAndSalesTestWindow(
      std::shared_ptr<DemoTimeAndSalesModel> time_and_sales,
      QWidget* parent = nullptr)
      : m_time_and_sales(std::move(time_and_sales)) {
<<<<<<< HEAD
    auto& markets = GetDefaultMarketDatabase();
=======
>>>>>>> 65de0735
    auto layout = make_grid_layout(this);
    layout->setContentsMargins({scale_width(15), 0, scale_width(15), 0});
    layout->setHorizontalSpacing(scale_width(30));
    layout->addWidget(make_label(tr("Price:")), 0, 0);
    m_money_box = make_money_box();
    layout->addWidget(m_money_box, 0, 1);
    layout->addWidget(make_label(tr("Price Range:")), 1, 0);
    m_indicator_box = make_indicator_box();
    layout->addWidget(m_indicator_box, 1, 1);
    layout->addWidget(make_label(tr("Period (ms):")), 2, 0);
    layout->addWidget(make_period_box(), 2, 1);
    layout->addWidget(make_label(tr("Loading Time (ms):")), 3, 0);
    m_loading_time_box = make_loading_time_box();
    layout->addWidget(m_loading_time_box, 3, 1);
    layout->addWidget(make_label(tr("All Data Loaded")), 4, 0);
    layout->addWidget(make_load_all_data_check_box(), 4, 1);
    layout->addWidget(make_label(tr("Random data")), 5, 0);
    layout->addWidget(make_random_check_box(), 5, 1);
    setFixedSize(scale(350, 250));
  }

  bool eventFilter(QObject* object, QEvent* event) override {
    if(event->type() == QEvent::Close) {
      QApplication::quit();
    }
    return QWidget::eventFilter(object, event);
  }

  MoneyBox* make_money_box() {
    auto model = std::make_shared<LocalOptionalMoneyModel>(
      m_time_and_sales->get_price());
    model->set_minimum(Money(0));
    auto box = new MoneyBox(model);
    box->setSizePolicy(QSizePolicy::Expanding, QSizePolicy::Fixed);
    model->connect_update_signal([=] (const auto& value) {
      if(value) {
        m_time_and_sales->set_price(*value);
      }
    });
    return box;
  }

  DropDownBox* make_indicator_box() {
    auto box = new DropDownBox(make_bbo_indicator_list());
    box->setSizePolicy(QSizePolicy::Preferred, QSizePolicy::Fixed);
    box->get_current()->set(static_cast<int>(
      m_time_and_sales->get_bbo_indicator()));
    box->get_current()->connect_update_signal([=] (auto value) {
      if(value) {
        m_time_and_sales->set_bbo_indicator(static_cast<BboIndicator>(*value));
      }
    });
    return box;
  }

  IntegerBox* make_period_box() {
    auto model = std::make_shared<LocalOptionalIntegerModel>(
      m_time_and_sales->get_period().total_milliseconds());
    model->set_minimum(0);
    auto box = new IntegerBox(model);
    box->setSizePolicy(QSizePolicy::Preferred, QSizePolicy::Fixed);
    model->connect_update_signal([=] (auto value) {
      if(value) {
        m_time_and_sales->set_period(milliseconds(*value));
      }
    });
    return box;
  }

  IntegerBox* make_loading_time_box() {
    auto model = std::make_shared<LocalOptionalIntegerModel>(
      m_time_and_sales->get_query_duration().total_milliseconds());
    model->set_minimum(0);
    auto box = new IntegerBox(model);
    box->setSizePolicy(QSizePolicy::Preferred, QSizePolicy::Fixed);
    model->connect_update_signal([=] (auto value) {
      if(m_time_and_sales->get_query_duration() == pos_infin) {
        return;
      }
      if(value) {
        m_time_and_sales->set_query_duration(milliseconds(*value));
      }
    });
    return box;
  }

  CheckBox* make_load_all_data_check_box() {
    auto check_box = new CheckBox();
    check_box->setSizePolicy(QSizePolicy::Preferred, QSizePolicy::Fixed);
    check_box->get_current()->connect_update_signal([=] (auto checked) {
      if(checked) {
        m_time_and_sales->set_query_duration(pos_infin);
      } else if(auto current = m_loading_time_box->get_current()->get()) {
        m_time_and_sales->set_query_duration(milliseconds(*current));
      }
    });
    return check_box;
  }

  CheckBox* make_random_check_box() {
    auto check_box = new CheckBox(std::make_shared<LocalBooleanModel>());
    m_time_and_sales->set_data_random(check_box->get_current()->get());
    check_box->setSizePolicy(QSizePolicy::Preferred, QSizePolicy::Fixed);
    check_box->get_current()->connect_update_signal([=] (bool checked) {
      m_money_box->setEnabled(!checked);
      m_indicator_box->setEnabled(!checked);
      m_time_and_sales->set_data_random(checked);
    });
    check_box->get_current()->set(true);
    return check_box;
  }
};

struct TimeAndSalesWindowController {
<<<<<<< HEAD
  std::shared_ptr<TimeAndSalesWindow> m_time_and_sales_window;
  std::unique_ptr<TimeAndSalesTestWindow> m_time_and_sales_test_window;

  explicit TimeAndSalesWindowController(
      std::shared_ptr<TimeAndSalesPropertiesWindowFactory> factory)
      : m_time_and_sales_window(std::make_shared<TimeAndSalesWindow>(
          populate_securities(), std::move(factory),
          std::bind_front(&TimeAndSalesWindowController::model_builder,
            this))),
    m_time_and_sales_test_window(std::make_unique<TimeAndSalesTestWindow>(
      std::make_shared<DemoTimeAndSalesModel>(Security()))) {
    m_time_and_sales_window->show();
    m_time_and_sales_window->installEventFilter(
      m_time_and_sales_test_window.get());
    m_time_and_sales_test_window->setAttribute(Qt::WA_ShowWithoutActivating);
    m_time_and_sales_test_window->show();
    m_time_and_sales_test_window->move(m_time_and_sales_window->pos().x() +
      m_time_and_sales_window->frameGeometry().width() + scale_width(100),
      m_time_and_sales_window->pos().y());
  }

  std::shared_ptr<TimeAndSalesModel> model_builder(const Security& security) {
    auto time_and_sales = m_time_and_sales_test_window->m_time_and_sales;
    auto new_time_and_sales =
      std::make_shared<DemoTimeAndSalesModel>(security);
    new_time_and_sales->set_price(time_and_sales->get_price());
    new_time_and_sales->set_bbo_indicator(
      time_and_sales->get_bbo_indicator());
=======
  TimeAndSalesWindow m_time_and_sales_window;
  TimeAndSalesTestWindow m_time_and_sales_test_window;

  explicit TimeAndSalesWindowController(
      std::shared_ptr<TimeAndSalesPropertiesWindowFactory> factory)
      : m_time_and_sales_window(populate_securities(), std::move(factory),
          std::bind_front(&TimeAndSalesWindowController::model_builder, this)),
        m_time_and_sales_test_window(
          std::make_shared<DemoTimeAndSalesModel>()) {
    m_time_and_sales_window.show();
    m_time_and_sales_window.installEventFilter(&m_time_and_sales_test_window);
    m_time_and_sales_test_window.setAttribute(Qt::WA_ShowWithoutActivating);
    m_time_and_sales_test_window.show();
    m_time_and_sales_test_window.move(m_time_and_sales_window.pos().x() +
      m_time_and_sales_window.frameGeometry().width() + scale_width(100),
      m_time_and_sales_window.pos().y());
  }

  std::shared_ptr<TimeAndSalesModel> model_builder(const Security&) {
    auto time_and_sales = m_time_and_sales_test_window.m_time_and_sales;
    auto new_time_and_sales = std::make_shared<DemoTimeAndSalesModel>();
    new_time_and_sales->set_price(time_and_sales->get_price());
    new_time_and_sales->set_bbo_indicator(time_and_sales->get_bbo_indicator());
>>>>>>> 65de0735
    new_time_and_sales->set_period(time_and_sales->get_period());
    new_time_and_sales->set_query_duration(
      time_and_sales->get_query_duration());
    new_time_and_sales->set_data_random(time_and_sales->is_data_random());
<<<<<<< HEAD
    m_time_and_sales_test_window->m_time_and_sales = new_time_and_sales;
=======
    m_time_and_sales_test_window.m_time_and_sales = new_time_and_sales;
>>>>>>> 65de0735
    return new_time_and_sales;
  }
};

int main(int argc, char** argv) {
  auto application = QApplication(argc, argv);
  application.setOrganizationName(QObject::tr("Spire Trading Inc"));
  application.setApplicationName(QObject::tr("Time and Sales UI Tester"));
  initialize_resources();
<<<<<<< HEAD
  auto factory = std::make_shared<TimeAndSalesPropertiesWindowFactory>();
  auto controller = TimeAndSalesWindowController(std::move(factory));
=======
  auto controller = TimeAndSalesWindowController(
    std::make_shared<TimeAndSalesPropertiesWindowFactory>());
>>>>>>> 65de0735
  application.exec();
}<|MERGE_RESOLUTION|>--- conflicted
+++ resolved
@@ -1,8 +1,4 @@
 #include <QApplication>
-<<<<<<< HEAD
-#include "Nexus/Definitions/Security.hpp"
-=======
->>>>>>> 65de0735
 #include "Nexus/Definitions/SecurityInfo.hpp"
 #include "Spire/Spire/ArrayListModel.hpp"
 #include "Spire/Spire/Dimensions.hpp"
@@ -86,10 +82,6 @@
       std::shared_ptr<DemoTimeAndSalesModel> time_and_sales,
       QWidget* parent = nullptr)
       : m_time_and_sales(std::move(time_and_sales)) {
-<<<<<<< HEAD
-    auto& markets = GetDefaultMarketDatabase();
-=======
->>>>>>> 65de0735
     auto layout = make_grid_layout(this);
     layout->setContentsMargins({scale_width(15), 0, scale_width(15), 0});
     layout->setHorizontalSpacing(scale_width(30));
@@ -204,36 +196,6 @@
 };
 
 struct TimeAndSalesWindowController {
-<<<<<<< HEAD
-  std::shared_ptr<TimeAndSalesWindow> m_time_and_sales_window;
-  std::unique_ptr<TimeAndSalesTestWindow> m_time_and_sales_test_window;
-
-  explicit TimeAndSalesWindowController(
-      std::shared_ptr<TimeAndSalesPropertiesWindowFactory> factory)
-      : m_time_and_sales_window(std::make_shared<TimeAndSalesWindow>(
-          populate_securities(), std::move(factory),
-          std::bind_front(&TimeAndSalesWindowController::model_builder,
-            this))),
-    m_time_and_sales_test_window(std::make_unique<TimeAndSalesTestWindow>(
-      std::make_shared<DemoTimeAndSalesModel>(Security()))) {
-    m_time_and_sales_window->show();
-    m_time_and_sales_window->installEventFilter(
-      m_time_and_sales_test_window.get());
-    m_time_and_sales_test_window->setAttribute(Qt::WA_ShowWithoutActivating);
-    m_time_and_sales_test_window->show();
-    m_time_and_sales_test_window->move(m_time_and_sales_window->pos().x() +
-      m_time_and_sales_window->frameGeometry().width() + scale_width(100),
-      m_time_and_sales_window->pos().y());
-  }
-
-  std::shared_ptr<TimeAndSalesModel> model_builder(const Security& security) {
-    auto time_and_sales = m_time_and_sales_test_window->m_time_and_sales;
-    auto new_time_and_sales =
-      std::make_shared<DemoTimeAndSalesModel>(security);
-    new_time_and_sales->set_price(time_and_sales->get_price());
-    new_time_and_sales->set_bbo_indicator(
-      time_and_sales->get_bbo_indicator());
-=======
   TimeAndSalesWindow m_time_and_sales_window;
   TimeAndSalesTestWindow m_time_and_sales_test_window;
 
@@ -257,16 +219,11 @@
     auto new_time_and_sales = std::make_shared<DemoTimeAndSalesModel>();
     new_time_and_sales->set_price(time_and_sales->get_price());
     new_time_and_sales->set_bbo_indicator(time_and_sales->get_bbo_indicator());
->>>>>>> 65de0735
     new_time_and_sales->set_period(time_and_sales->get_period());
     new_time_and_sales->set_query_duration(
       time_and_sales->get_query_duration());
     new_time_and_sales->set_data_random(time_and_sales->is_data_random());
-<<<<<<< HEAD
-    m_time_and_sales_test_window->m_time_and_sales = new_time_and_sales;
-=======
     m_time_and_sales_test_window.m_time_and_sales = new_time_and_sales;
->>>>>>> 65de0735
     return new_time_and_sales;
   }
 };
@@ -276,12 +233,7 @@
   application.setOrganizationName(QObject::tr("Spire Trading Inc"));
   application.setApplicationName(QObject::tr("Time and Sales UI Tester"));
   initialize_resources();
-<<<<<<< HEAD
-  auto factory = std::make_shared<TimeAndSalesPropertiesWindowFactory>();
-  auto controller = TimeAndSalesWindowController(std::move(factory));
-=======
   auto controller = TimeAndSalesWindowController(
     std::make_shared<TimeAndSalesPropertiesWindowFactory>());
->>>>>>> 65de0735
   application.exec();
 }