--- conflicted
+++ resolved
@@ -1,29 +1,15 @@
 #include <QApplication>
-<<<<<<< HEAD
 #include "Nexus/Definitions/Security.hpp"
 #include "Nexus/Definitions/SecurityInfo.hpp"
 #include "Spire/Spire/Dimensions.hpp"
 #include "Spire/Spire/Resources.hpp"
-=======
-#include <QFontDatabase>
-#include <QTextEdit>
-#include "Nexus/Definitions/SecurityInfo.hpp"
-#include "Spire/Spire/Dimensions.hpp"
-#include "Spire/Spire/Resources.hpp"
-#include "Spire/TimeAndSales/NoneTimeAndSalesModel.hpp"
-#include "Spire/TimeAndSales/TimeAndSalesPropertiesWindow.hpp"
->>>>>>> 1dd85469
 #include "Spire/TimeAndSales/TimeAndSalesWindow.hpp"
 #include "Spire/TimeAndSalesUiTester/DemoTimeAndSalesModel.hpp"
 #include "Spire/Ui/CustomQtVariants.hpp"
-<<<<<<< HEAD
 #include "Spire/Ui/DropDownBox.hpp"
 #include "Spire/Ui/IntegerBox.hpp"
 #include "Spire/Ui/MoneyBox.hpp"
 #include "Spire/Ui/TextBox.hpp"
-=======
-#include "Spire/Ui/layouts.hpp"
->>>>>>> 1dd85469
 #include "Version.hpp"
 
 using namespace boost::posix_time;
@@ -32,16 +18,14 @@
 
 std::shared_ptr<ComboBox::QueryModel> populate_securities() {
   auto security_infos = std::vector<SecurityInfo>();
-  security_infos.emplace_back(ParseSecurity("MRU.TSX"),
-    "Metro Inc.", "", 0);
+  security_infos.emplace_back(ParseSecurity("MRU.TSX"), "Metro Inc.", "", 0);
   security_infos.emplace_back(ParseSecurity("MG.TSX"),
     "Magna International Inc.", "", 0);
   security_infos.emplace_back(ParseSecurity("MGA.TSX"),
     "Mega Uranium Ltd.", "", 0);
   security_infos.emplace_back(ParseSecurity("MGAB.TSX"),
     "Mackenzie Global Fixed Income Alloc ETF", "", 0);
-  security_infos.emplace_back(ParseSecurity("MON.NYSE"),
-    "Monsanto Co.", "", 0);
+  security_infos.emplace_back(ParseSecurity("MON.NYSE"), "Monsanto Co.", "", 0);
   security_infos.emplace_back(ParseSecurity("MFC.TSX"),
     "Manulife Financial Corporation", "", 0);
   security_infos.emplace_back(ParseSecurity("MX.TSX"),
@@ -88,11 +72,6 @@
   return indicators;
 }
 
-std::shared_ptr<TimeAndSalesModel> model_builder(const Security& security) {
-  return std::make_shared<DemoTimeAndSalesModel>(security);
-}
-
-<<<<<<< HEAD
 struct TimeAndSalesTestWindow : QWidget {
   std::shared_ptr<DemoTimeAndSalesModel> m_time_and_sales;
   MoneyBox* m_money_box;
@@ -100,9 +79,9 @@
   IntegerBox* m_loading_time_box;
 
   explicit TimeAndSalesTestWindow(
-    std::shared_ptr<DemoTimeAndSalesModel> time_and_sales,
-    QWidget* parent = nullptr)
-    : m_time_and_sales(std::move(time_and_sales)) {
+      std::shared_ptr<DemoTimeAndSalesModel> time_and_sales,
+      QWidget* parent = nullptr)
+      : m_time_and_sales(std::move(time_and_sales)) {
     auto& markets = GetDefaultMarketDatabase();
     auto layout = make_grid_layout(this);
     layout->setContentsMargins({scale_width(15), 0, scale_width(15), 0});
@@ -136,10 +115,7 @@
     auto model = std::make_shared<LocalOptionalMoneyModel>(
       m_time_and_sales->get_price());
     model->set_minimum(Money(0));
-    auto box = new MoneyBox(model, QHash<Qt::KeyboardModifier, Money>(
-      {{Qt::NoModifier, Money::CENT}, {Qt::AltModifier, 5 * Money::CENT},
-      {Qt::ControlModifier, 10 * Money::CENT},
-      {Qt::ShiftModifier, 20 * Money::CENT}}));
+    auto box = new MoneyBox(model);
     box->setSizePolicy(QSizePolicy::Expanding, QSizePolicy::Fixed);
     model->connect_update_signal([=] (const auto& value) {
       if(value) {
@@ -156,8 +132,7 @@
       m_time_and_sales->get_bbo_indicator()));
     box->get_current()->connect_update_signal([=] (auto value) {
       if(value) {
-        m_time_and_sales->set_bbo_indicator(
-          static_cast<BboIndicator>(*value));
+        m_time_and_sales->set_bbo_indicator(static_cast<BboIndicator>(*value));
       }
     });
     return box;
@@ -211,17 +186,10 @@
     auto check_box = new CheckBox(std::make_shared<LocalBooleanModel>());
     m_time_and_sales->set_data_random(check_box->get_current()->get());
     check_box->setSizePolicy(QSizePolicy::Preferred, QSizePolicy::Fixed);
-    check_box->get_current()->connect_update_signal(
-      [=] (bool checked) {
-      if(checked) {
-        m_money_box->setEnabled(false);
-        m_indicator_box->setEnabled(false);
-        m_time_and_sales->set_data_random(true);
-      } else {
-        m_money_box->setEnabled(true);
-        m_indicator_box->setEnabled(true);
-        m_time_and_sales->set_data_random(false);
-      }
+    check_box->get_current()->connect_update_signal([=] (bool checked) {
+      m_money_box->setEnabled(!checked);
+      m_indicator_box->setEnabled(!checked);
+      m_time_and_sales->set_data_random(checked);
     });
     check_box->get_current()->set(true);
     return check_box;
@@ -232,12 +200,12 @@
   std::shared_ptr<TimeAndSalesWindow> m_time_and_sales_window;
   std::unique_ptr<TimeAndSalesTestWindow> m_time_and_sales_test_window;
 
-  TimeAndSalesWindowController()
-    : m_time_and_sales_window(std::make_shared<TimeAndSalesWindow>(
-      populate_securities(),
-      std::make_shared<TimeAndSalesPropertiesWindowFactory>(),
-      std::bind_front(&TimeAndSalesWindowController::model_builder,
-        this))),
+  explicit TimeAndSalesWindowController(
+      std::shared_ptr<TimeAndSalesPropertiesWindowFactory> factory)
+      : m_time_and_sales_window(std::make_shared<TimeAndSalesWindow>(
+          populate_securities(), std::move(factory),
+          std::bind_front(&TimeAndSalesWindowController::model_builder,
+            this))),
     m_time_and_sales_test_window(std::make_unique<TimeAndSalesTestWindow>(
       std::make_shared<DemoTimeAndSalesModel>(Security()))) {
     m_time_and_sales_window->show();
@@ -265,76 +233,13 @@
     return new_time_and_sales;
   }
 };
-=======
-QString to_text(const TimeAndSalesProperties& properties,
-    const TimeAndSalesProperties& previous_properties) {
-  auto text = QString();
-  if(properties.get_font() != previous_properties.get_font()) {
-    auto& font = properties.get_font();
-    text += QString("Font: %1, %2, %3").
-      arg(font.family()).
-      arg(QFontDatabase().styleString(font)).
-      arg(unscale_width(font.pixelSize()));
-  }
-  if(properties.is_grid_enabled() != previous_properties.is_grid_enabled()) {
-    if(!text.isEmpty()) {
-      text += "\n";
-    }
-    text += QString("Grid enabled: %1").arg(properties.is_grid_enabled());
-  }
-  for(auto i = 0; i < BBO_INDICATOR_COUNT; ++i) {
-    auto indicator = static_cast<BboIndicator>(i);
-    if(properties.get_highlight_color(indicator) !=
-        previous_properties.get_highlight_color(indicator)) {
-      if(!text.isEmpty()) {
-        text += "\n";
-      }
-      auto& highlight = properties.get_highlight_color(indicator);
-      text += QString("Highlight of the Indicator %1: [%2 %3]").arg(i).
-        arg(highlight.m_background_color.name()).
-        arg(highlight.m_text_color.name());
-    }
-  }
-  return text;
-}
->>>>>>> 1dd85469
 
 int main(int argc, char** argv) {
   auto application = QApplication(argc, argv);
   application.setOrganizationName(QObject::tr("Spire Trading Inc"));
   application.setApplicationName(QObject::tr("Time and Sales UI Tester"));
   initialize_resources();
-<<<<<<< HEAD
-  //auto time_and_times_window = TimeAndSalesWindow(populate_securities(),
-  //  std::make_shared<TimeAndSalesPropertiesWindowFactory>(),
-  //  &model_builder);
-  //time_and_times_window.show();
-  auto controller = TimeAndSalesWindowController();
-=======
   auto factory = std::make_shared<TimeAndSalesPropertiesWindowFactory>();
-  auto time_and_sales_window = TimeAndSalesWindow(populate_securities(),
-    factory, &model_builder);
-  time_and_sales_window.show();
-  auto properties_window = factory->make();
-  properties_window->show();
-  auto previous_properties = properties_window->get_current()->get();
-  auto output_widget = QWidget();
-  auto output = new QTextEdit();
-  output->setReadOnly(true);
-  enclose(output_widget, *output);
-  properties_window->get_current()->connect_update_signal(
-    [&] (const auto& properties) {
-      if(auto text = to_text(properties, previous_properties);
-          !text.isEmpty()) {
-        output->append(text);
-      }
-      previous_properties = properties;
-    });
-  output_widget.show();
-  output_widget.resize(scale_width(300), properties_window->height());
-  output_widget.move(
-    properties_window->pos().x() + properties_window->width() + 1,
-    properties_window->pos().y());
->>>>>>> 1dd85469
+  auto controller = TimeAndSalesWindowController(std::move(factory));
   application.exec();
 }