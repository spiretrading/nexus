#include "Spire/LegacyUI/UserProfile.hpp"
#include <QStandardPaths>
#include "Spire/Blotter/BlotterModel.hpp"
#include "Spire/Blotter/BlotterSettings.hpp"
#include "Spire/Blotter/OpenPositionsModel.hpp"
#include "Spire/BookView/ServiceBookViewModel.hpp"
#include "Spire/KeyBindings/KeyBindingsProfile.hpp"
#include "Spire/LegacyUI/WindowSettings.hpp"
#include "Spire/Spire/ArrayListModel.hpp"
#include "Spire/Spire/ServiceSecurityInfoQueryModel.hpp"
#include "Spire/TimeAndSales/ServiceTimeAndSalesModel.hpp"

using namespace Beam;
using namespace boost;
using namespace Nexus;
using namespace Spire;
using namespace Spire::LegacyUI;

namespace {
  std::shared_ptr<TimeAndSalesModel> time_and_sales_model_builder(
      const Security& security, MarketDataClientBox client) {
    return std::make_shared<ServiceTimeAndSalesModel>(security, client);
  }

  std::shared_ptr<BookViewModel> book_view_model_builder(
      const Security& security, const MarketDatabase& markets,
      BlotterSettings& blotter, MarketDataClientBox client) {
    return std::make_shared<ServiceBookViewModel>(
      security, markets, blotter, client);
  }
}

UserProfile::UserProfile(const std::string& username, bool isAdministrator,
    bool isManager, const std::vector<ExchangeRate>& exchangeRates,
    const EntitlementDatabase& entitlementDatabase,
<<<<<<< HEAD
    const AdditionalTagDatabase& additionalTagDatabase,
    BookViewProperties book_view_properties,
    TimeAndSalesProperties time_and_sales_properties,
    ServiceClientsBox serviceClients, TelemetryClientBox telemetryClient)
BEAM_SUPPRESS_THIS_INITIALIZER()
=======
    const AdditionalTagDatabase& additionalTagDatabase, Clients clients)
>>>>>>> 73976117
    : m_username(username),
      m_isAdministrator(isAdministrator),
      m_isManager(isManager),
      m_entitlementDatabase(entitlementDatabase),
<<<<<<< HEAD
      m_serviceClients(std::move(serviceClients)),
      m_telemetryClient(std::move(telemetryClient)),
      m_profilePath(get_profile_path(m_username)),
      m_recentlyClosedWindows(
        std::make_shared<ArrayListModel<std::shared_ptr<WindowSettings>>>()),
      m_security_info_query_model(
        std::make_shared<ServiceSecurityInfoQueryModel>(
          m_marketDatabase, m_serviceClients.GetMarketDataClient())),
      m_book_view_properties_window_factory(
        std::make_shared<BookViewPropertiesWindowFactory>(
          std::make_shared<LocalBookViewPropertiesModel>(
            std::move(book_view_properties)))),
      m_book_view_model_builder([=] (const auto& security) {
        return book_view_model_builder(security, m_marketDatabase,
          *m_blotterSettings, m_serviceClients.GetMarketDataClient());
      }),
      m_time_and_sales_properties_window_factory(
        std::make_shared<TimeAndSalesPropertiesWindowFactory>(
          std::make_shared<LocalTimeAndSalesPropertiesModel>(
            std::move(time_and_sales_properties)))),
      m_time_and_sales_model_builder([=] (const auto& security) {
        return time_and_sales_model_builder(
          security, m_serviceClients.GetMarketDataClient());
      }),
BEAM_UNSUPPRESS_THIS_INITIALIZER()
=======
      m_clients(std::move(clients)),
      m_profilePath(std::filesystem::path(QStandardPaths::writableLocation(
        QStandardPaths::DataLocation).toStdString()) / "Profiles" / m_username),
      m_recentlyClosedWindows(
        std::make_shared<ArrayListModel<std::shared_ptr<WindowSettings>>>()),
      m_security_info_query_model(std::make_shared<ServiceSecurityQueryModel>(
        m_clients.get_market_data_client())),
>>>>>>> 73976117
      m_catalogSettings(m_profilePath / "Catalog", isAdministrator),
      m_additionalTagDatabase(additionalTagDatabase) {
  m_keyBindings = load_key_bindings_profile(m_profilePath);
  for(auto& exchangeRate : exchangeRates) {
    m_exchangeRates.add(exchangeRate);
  }
  m_blotterSettings = std::make_unique<BlotterSettings>(Ref(*this));
}

UserProfile::~UserProfile() = default;

const std::string& UserProfile::GetUsername() const {
  return m_username;
}

bool UserProfile::IsAdministrator() const {
  return m_isAdministrator;
}

bool UserProfile::IsManager() const {
  return m_isAdministrator || m_isManager;
}

const ExchangeRateTable& UserProfile::GetExchangeRates() const {
  return m_exchangeRates;
}

const EntitlementDatabase& UserProfile::GetEntitlementDatabase() const {
  return m_entitlementDatabase;
}

Clients& UserProfile::GetClients() const {
  return m_clients;
}

void UserProfile::CreateProfilePath() const {
  if(std::filesystem::is_directory(m_profilePath)) {
    return;
  }
  if(std::filesystem::exists(m_profilePath)) {
    std::filesystem::remove(m_profilePath);
  }
  std::filesystem::create_directories(m_profilePath);
}

const std::filesystem::path& UserProfile::GetProfilePath() const {
  return m_profilePath;
}

const std::shared_ptr<RecentlyClosedWindowListModel>&
    UserProfile::GetRecentlyClosedWindows() const {
  return m_recentlyClosedWindows;
}

const std::shared_ptr<SecurityInfoQueryModel>&
    UserProfile::GetSecurityInfoQueryModel() const {
  return m_security_info_query_model;
}

const BlotterSettings& UserProfile::GetBlotterSettings() const {
  return *m_blotterSettings;
}

BlotterSettings& UserProfile::GetBlotterSettings() {
  return *m_blotterSettings;
}

SavedDashboards& UserProfile::GetSavedDashboards() {
  return m_savedDashboards;
}

const SavedDashboards& UserProfile::GetSavedDashboards() const {
  return m_savedDashboards;
}

const AdditionalTagDatabase& UserProfile::GetAdditionalTagDatabase() const {
  return m_additionalTagDatabase;
}

const std::shared_ptr<KeyBindingsModel>& UserProfile::GetKeyBindings() const {
  return m_keyBindings;
}

const CatalogSettings& UserProfile::GetCatalogSettings() const {
  return m_catalogSettings;
}

CatalogSettings& UserProfile::GetCatalogSettings() {
  return m_catalogSettings;
}

const CanvasTypeRegistry& UserProfile::GetCanvasTypeRegistry() const {
  return m_typeRegistry;
}

CanvasTypeRegistry& UserProfile::GetCanvasTypeRegistry() {
  return m_typeRegistry;
}

const OrderImbalanceIndicatorProperties&
    UserProfile::GetDefaultOrderImbalanceIndicatorProperties() const {
  return m_defaultOrderImbalanceIndicatorProperties;
}

void UserProfile::SetDefaultOrderImbalanceIndicatorProperties(
    const OrderImbalanceIndicatorProperties& properties) {
  m_defaultOrderImbalanceIndicatorProperties = properties;
}

const optional<OrderImbalanceIndicatorWindowSettings>&
    UserProfile::GetInitialOrderImbalanceIndicatorWindowSettings() const {
  return m_initialOrderImbalanceIndicatorWindowSettings;
}

void UserProfile::SetInitialOrderImbalanceIndicatorWindowSettings(
    const OrderImbalanceIndicatorWindowSettings& settings) {
  m_initialOrderImbalanceIndicatorWindowSettings = settings;
}

const std::shared_ptr<BookViewPropertiesWindowFactory>&
    UserProfile::GetBookViewPropertiesWindowFactory() const {
  return m_book_view_properties_window_factory;
}

const BookViewWindow::ModelBuilder&
    UserProfile::GetBookViewModelBuilder() const {
  return m_book_view_model_builder;
}

const RiskTimerProperties& UserProfile::GetRiskTimerProperties() const {
  return m_riskTimerProperties;
}

RiskTimerProperties& UserProfile::GetRiskTimerProperties() {
  return m_riskTimerProperties;
}

const std::shared_ptr<TimeAndSalesPropertiesWindowFactory>&
    UserProfile::GetTimeAndSalesPropertiesWindowFactory() const {
  return m_time_and_sales_properties_window_factory;
}

const TimeAndSalesWindow::ModelBuilder&
    UserProfile::GetTimeAndSalesModelBuilder() const {
  return m_time_and_sales_model_builder;
}

const PortfolioViewerProperties&
    UserProfile::GetDefaultPortfolioViewerProperties() const {
  return m_defaultPortfolioViewerProperties;
}

void UserProfile::SetDefaultPortfolioViewerProperties(
    const PortfolioViewerProperties& properties) {
  m_defaultPortfolioViewerProperties = properties;
}

const optional<PortfolioViewerWindowSettings>&
    UserProfile::GetInitialPortfolioViewerWindowSettings() const {
  return m_initialPortfolioViewerWindowSettings;
}

void UserProfile::SetInitialPortfolioViewerWindowSettings(
    const PortfolioViewerWindowSettings& settings) {
  m_initialPortfolioViewerWindowSettings = settings;
}

std::filesystem::path Spire::get_profile_path() {
  return std::filesystem::weakly_canonical(QStandardPaths::writableLocation(
    QStandardPaths::DataLocation).toStdString()) / "Profiles";
}

std::filesystem::path Spire::get_profile_path(const std::string& username) {
  return get_profile_path() / username;
}

Quantity Spire::get_default_order_quantity(const UserProfile& userProfile,
    const Security& security, Side side) {
  auto position = [&] {
    auto& blotter = userProfile.GetBlotterSettings().GetActiveBlotter();
    if(auto position = blotter.GetOpenPositionsModel().GetOpenPosition(
        security)) {
      return position->m_inventory.m_position.m_quantity;
    }
    return Quantity(0);
  }();
  return get_default_order_quantity(
    *userProfile.GetKeyBindings()->get_interactions_key_bindings(security),
    security, position, side);
}<|MERGE_RESOLUTION|>--- conflicted
+++ resolved
@@ -18,50 +18,43 @@
 
 namespace {
   std::shared_ptr<TimeAndSalesModel> time_and_sales_model_builder(
-      const Security& security, MarketDataClientBox client) {
+      const Security& security, MarketDataClient client) {
     return std::make_shared<ServiceTimeAndSalesModel>(security, client);
   }
 
   std::shared_ptr<BookViewModel> book_view_model_builder(
-      const Security& security, const MarketDatabase& markets,
-      BlotterSettings& blotter, MarketDataClientBox client) {
-    return std::make_shared<ServiceBookViewModel>(
-      security, markets, blotter, client);
+      const Security& security, BlotterSettings& blotter,
+      MarketDataClient client) {
+    return std::make_shared<ServiceBookViewModel>(security, blotter, client);
   }
 }
 
 UserProfile::UserProfile(const std::string& username, bool isAdministrator,
     bool isManager, const std::vector<ExchangeRate>& exchangeRates,
     const EntitlementDatabase& entitlementDatabase,
-<<<<<<< HEAD
     const AdditionalTagDatabase& additionalTagDatabase,
     BookViewProperties book_view_properties,
-    TimeAndSalesProperties time_and_sales_properties,
-    ServiceClientsBox serviceClients, TelemetryClientBox telemetryClient)
+    TimeAndSalesProperties time_and_sales_properties, Clients clients)
 BEAM_SUPPRESS_THIS_INITIALIZER()
-=======
-    const AdditionalTagDatabase& additionalTagDatabase, Clients clients)
->>>>>>> 73976117
     : m_username(username),
       m_isAdministrator(isAdministrator),
       m_isManager(isManager),
       m_entitlementDatabase(entitlementDatabase),
-<<<<<<< HEAD
-      m_serviceClients(std::move(serviceClients)),
-      m_telemetryClient(std::move(telemetryClient)),
-      m_profilePath(get_profile_path(m_username)),
+      m_clients(std::move(clients)),
+      m_profilePath(std::filesystem::path(QStandardPaths::writableLocation(
+        QStandardPaths::DataLocation).toStdString()) / "Profiles" / m_username),
       m_recentlyClosedWindows(
         std::make_shared<ArrayListModel<std::shared_ptr<WindowSettings>>>()),
       m_security_info_query_model(
         std::make_shared<ServiceSecurityInfoQueryModel>(
-          m_marketDatabase, m_serviceClients.GetMarketDataClient())),
+          m_clients.get_market_data_client())),
       m_book_view_properties_window_factory(
         std::make_shared<BookViewPropertiesWindowFactory>(
           std::make_shared<LocalBookViewPropertiesModel>(
             std::move(book_view_properties)))),
       m_book_view_model_builder([=] (const auto& security) {
-        return book_view_model_builder(security, m_marketDatabase,
-          *m_blotterSettings, m_serviceClients.GetMarketDataClient());
+        return book_view_model_builder(
+          security, *m_blotterSettings, m_clients.get_market_data_client());
       }),
       m_time_and_sales_properties_window_factory(
         std::make_shared<TimeAndSalesPropertiesWindowFactory>(
@@ -69,20 +62,11 @@
             std::move(time_and_sales_properties)))),
       m_time_and_sales_model_builder([=] (const auto& security) {
         return time_and_sales_model_builder(
-          security, m_serviceClients.GetMarketDataClient());
+          security, m_clients.get_market_data_client());
       }),
-BEAM_UNSUPPRESS_THIS_INITIALIZER()
-=======
-      m_clients(std::move(clients)),
-      m_profilePath(std::filesystem::path(QStandardPaths::writableLocation(
-        QStandardPaths::DataLocation).toStdString()) / "Profiles" / m_username),
-      m_recentlyClosedWindows(
-        std::make_shared<ArrayListModel<std::shared_ptr<WindowSettings>>>()),
-      m_security_info_query_model(std::make_shared<ServiceSecurityQueryModel>(
-        m_clients.get_market_data_client())),
->>>>>>> 73976117
       m_catalogSettings(m_profilePath / "Catalog", isAdministrator),
       m_additionalTagDatabase(additionalTagDatabase) {
+BEAM_UNSUPPRESS_THIS_INITIALIZER()
   m_keyBindings = load_key_bindings_profile(m_profilePath);
   for(auto& exchangeRate : exchangeRates) {
     m_exchangeRates.add(exchangeRate);
