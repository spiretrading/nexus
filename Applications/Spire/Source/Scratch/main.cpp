#include <QApplication>
#include "Spire/Spire/Resources.hpp"

using namespace Spire;

<<<<<<< HEAD
struct TagTester : public QWidget {
  TagBox* m_tag_box;
  std::shared_ptr<ListModel<int>> m_tags;

  explicit TagTester(TagBox& tag_box, std::shared_ptr<ListModel<int>> tags,
      QWidget* parent = nullptr)
      : QWidget(parent),
        m_tag_box(&tag_box),
        m_tags(std::move(tags)) {
    auto layout = new QVBoxLayout(this);
    layout->addWidget(m_tag_box, 1, Qt::AlignCenter);
    auto button = new QPushButton("Test", this);
    layout->addWidget(button, 0, Qt::AlignBottom);
    connect(button, &QPushButton::clicked, this, &TagTester::onButtonClicked);
  }

  void onButtonClicked() {
    auto value = m_tags->get(0);
    m_tags->set(0, value + 1);
  }
};

=======
>>>>>>> 397f5671
int main(int argc, char** argv) {
  auto application = QApplication(argc, argv);
  application.setOrganizationName(QObject::tr("Spire Trading Inc"));
  application.setApplicationName(QObject::tr("Scratch"));
  initialize_resources();
  application.exec();
}<|MERGE_RESOLUTION|>--- conflicted
+++ resolved
@@ -3,31 +3,6 @@
 
 using namespace Spire;
 
-<<<<<<< HEAD
-struct TagTester : public QWidget {
-  TagBox* m_tag_box;
-  std::shared_ptr<ListModel<int>> m_tags;
-
-  explicit TagTester(TagBox& tag_box, std::shared_ptr<ListModel<int>> tags,
-      QWidget* parent = nullptr)
-      : QWidget(parent),
-        m_tag_box(&tag_box),
-        m_tags(std::move(tags)) {
-    auto layout = new QVBoxLayout(this);
-    layout->addWidget(m_tag_box, 1, Qt::AlignCenter);
-    auto button = new QPushButton("Test", this);
-    layout->addWidget(button, 0, Qt::AlignBottom);
-    connect(button, &QPushButton::clicked, this, &TagTester::onButtonClicked);
-  }
-
-  void onButtonClicked() {
-    auto value = m_tags->get(0);
-    m_tags->set(0, value + 1);
-  }
-};
-
-=======
->>>>>>> 397f5671
 int main(int argc, char** argv) {
   auto application = QApplication(argc, argv);
   application.setOrganizationName(QObject::tr("Spire Trading Inc"));
