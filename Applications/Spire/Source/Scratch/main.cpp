#include <QApplication>
#include <QHBoxLayout>
#include <QVBoxLayout>
#include <QTextEdit>
#include "Spire/Spire/Resources.hpp"

#include "Spire/Ui/TextAreaBox.hpp"
#include <QHBoxLayout>

using namespace Spire;

namespace {
  class ContentSizedTextEdit : public QTextEdit {
    public:
      explicit ContentSizedTextEdit(QWidget* parent = nullptr)
          : QTextEdit(parent) {
        setLineWrapMode(QTextEdit::NoWrap);
        setHorizontalScrollBarPolicy(Qt::ScrollBarAlwaysOff);
        setVerticalScrollBarPolicy(Qt::ScrollBarAlwaysOff);
        document()->setDocumentMargin(0);
        connect(
          this, &QTextEdit::textChanged, this, [=] { on_text_changed(); });
        setSizePolicy(QSizePolicy::Fixed, QSizePolicy::Fixed);
      }

      explicit ContentSizedTextEdit(
          const QString& text, QWidget* parent = nullptr)
          : ContentSizedTextEdit(parent) {
        setText(text);
      }

      void set_read_only(bool read_only) {
        if(read_only != isReadOnly()) {
          setReadOnly(read_only);
          updateGeometry();
        }
      }

      QSize sizeHint() const override {
        auto margins = contentsMargins();
        auto size = document()->size().toSize() + QSize(
          margins.left() + margins.right(), margins.top() + margins.bottom());
        if(!isReadOnly()) {
          size.rwidth() += cursorWidth();
        }
        return size;
      }

      QSize minimumSizeHint() const override {
        return QSize();
      }

    protected:
      void resizeEvent(QResizeEvent* event) override {
        document()->setTextWidth(-1);
        updateGeometry();
        QTextEdit::resizeEvent(event);
      }

      void on_text_changed() {
        document()->setTextWidth(-1);
        updateGeometry();
      }
  };
}

int main(int argc, char** argv) {
  auto application = new QApplication(argc, argv);
  application->setOrganizationName(QObject::tr("Spire Trading Inc"));
  application->setApplicationName(QObject::tr("Scratch"));
  initialize_resources();
<<<<<<< HEAD
  auto w = new QWidget();
  auto l = new QHBoxLayout(w);
  auto t = new TextAreaBox();
  l->addWidget(t);
  w->resize(600, 400);
  w->show();
=======
  auto window = new QWidget();
  auto vertical_layout = new QVBoxLayout();
  vertical_layout->addSpacerItem(
    new QSpacerItem(1, 1, QSizePolicy::Expanding, QSizePolicy::Expanding));
  auto box = new ContentSizedTextEdit();
  vertical_layout->addWidget(box);
  vertical_layout->addSpacerItem(
    new QSpacerItem(1, 1, QSizePolicy::Expanding, QSizePolicy::Expanding));
  auto horizontal_layout = new QHBoxLayout();
  horizontal_layout->addSpacerItem(
    new QSpacerItem(1, 1, QSizePolicy::Expanding, QSizePolicy::Expanding));
  horizontal_layout->addLayout(vertical_layout);
  horizontal_layout->addSpacerItem(
    new QSpacerItem(1, 1, QSizePolicy::Expanding, QSizePolicy::Expanding));
  window->setLayout(horizontal_layout);
  window->show();
>>>>>>> 29645cfc
  application->exec();
}<|MERGE_RESOLUTION|>--- conflicted
+++ resolved
@@ -69,14 +69,6 @@
   application->setOrganizationName(QObject::tr("Spire Trading Inc"));
   application->setApplicationName(QObject::tr("Scratch"));
   initialize_resources();
-<<<<<<< HEAD
-  auto w = new QWidget();
-  auto l = new QHBoxLayout(w);
-  auto t = new TextAreaBox();
-  l->addWidget(t);
-  w->resize(600, 400);
-  w->show();
-=======
   auto window = new QWidget();
   auto vertical_layout = new QVBoxLayout();
   vertical_layout->addSpacerItem(
@@ -93,6 +85,5 @@
     new QSpacerItem(1, 1, QSizePolicy::Expanding, QSizePolicy::Expanding));
   window->setLayout(horizontal_layout);
   window->show();
->>>>>>> 29645cfc
   application->exec();
 }