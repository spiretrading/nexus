--- conflicted
+++ resolved
@@ -1,15 +1,5 @@
 #include <QApplication>
-#include <QTimer>
 #include "Spire/Spire/Resources.hpp"
-#include "Spire/Spire/ArrayTableModel.hpp"
-#include "Spire/Ui/TableView.hpp"
-#include "Spire/Ui/TextBox.hpp"
-
-#include <QTableWidget>
-#include <QLineEdit>
-#include <QHeaderView>
-#include <cstdlib>
-#include <ctime>
 
 using namespace Spire;
 
@@ -18,58 +8,5 @@
   application.setOrganizationName(QObject::tr("Spire Trading Inc"));
   application.setApplicationName(QObject::tr("Scratch"));
   initialize_resources();
-<<<<<<< HEAD
-/*
-   QTableWidget tableWidget(100, 10); // 10 rows and 10 columns
-
-    // Set column headers
-    QStringList headers;
-    for (int col = 0; col < 10; ++col) {
-        headers << QString("A%1").arg(col);
-    }
-    tableWidget.setHorizontalHeaderLabels(headers);
-
-    // Seed the random number generator
-    std::srand(static_cast<unsigned>(std::time(nullptr)));
-
-    for (int row = 0; row < tableWidget.rowCount(); ++row) {
-        for (int col = 0; col < tableWidget.columnCount(); ++col) {
-            // Generate a random integer between 0 and 99
-            int randomValue = std::rand() % 100;
-//            QLineEdit *lineEdit = new QLineEdit(QString::number(randomValue));
-//            lineEdit->setReadOnly(true); // Set the QLineEdit to read-only
-//            tableWidget.setCellWidget(row, col, lineEdit);
-
-
-            tableWidget.setCellWidget(row, col, make_label(QString::number(randomValue)));
-        }
-    }
-
-    // Make the table look nicer
-    tableWidget.horizontalHeader()->setSectionResizeMode(QHeaderView::Stretch);
-    tableWidget.verticalHeader()->setSectionResizeMode(QHeaderView::Stretch);
-
-    tableWidget.show();
-*/
-  auto model = std::make_shared<ArrayTableModel>();
-  auto view = TableViewBuilder(model).
-    add_header_item("A0").
-    add_header_item("A1").
-    add_header_item("A2").
-    add_header_item("A3").
-    add_header_item("A4").
-    add_header_item("A5").
-    add_header_item("A6").
-    add_header_item("A7").
-    add_header_item("A8").
-    add_header_item("A9").
-    make();
-  view->show();
-  for(auto i = 0; i != 100; ++i) {
-    model->push({i, i, i, i, i, i, i, i, i, i});
-  }
-  application->exec();
-=======
   application.exec();
->>>>>>> 8206c592
 }