--- conflicted
+++ resolved
@@ -30,11 +30,8 @@
 #include "Spire/Ui/ScrollBar.hpp"
 #include "Spire/Ui/ScrollBox.hpp"
 #include "Spire/Ui/SearchBox.hpp"
-<<<<<<< HEAD
+#include "Spire/Ui/Tag.hpp"
 #include "Spire/Ui/TextAreaBox.hpp"
-=======
-#include "Spire/Ui/Tag.hpp"
->>>>>>> 8c3442ec
 #include "Spire/Ui/TextBox.hpp"
 #include "Spire/Ui/Tooltip.hpp"
 #include "Spire/UiViewer/StandardUiProperties.hpp"
@@ -1310,7 +1307,29 @@
   return profile;
 }
 
-<<<<<<< HEAD
+UiProfile Spire::make_tag_profile() {
+  auto properties = std::vector<std::shared_ptr<UiProperty>>();
+  populate_widget_properties(properties);
+  properties.push_back(make_standard_property<QString>("label", "CAN"));
+  properties.push_back(make_standard_property("read_only", false));
+  auto profile = UiProfile(QString::fromUtf8("Tag"), properties,
+    [] (auto& profile) {
+      auto& label = get<QString>("label", profile.get_properties());
+      auto tag = new Tag(label.get());
+      apply_widget_properties(tag, profile.get_properties());
+      auto& read_only = get<bool>("read_only", profile.get_properties());
+      read_only.connect_changed_signal([tag] (auto is_read_only) {
+        tag->set_read_only(is_read_only);
+      });
+      tag->connect_delete_signal(
+        profile.make_event_slot(QString::fromUtf8("DeleteSignal")));
+      tag->setMaximumSize(QWIDGETSIZE_MAX, QWIDGETSIZE_MAX);
+      tag->setMinimumSize(0, 0);
+      return tag;
+    });
+  return profile;
+}
+
 UiProfile Spire::make_text_area_box_profile() {
   auto properties = std::vector<std::shared_ptr<UiProperty>>();
   populate_widget_properties(properties);
@@ -1371,27 +1390,6 @@
       text_area_box->get_model()->connect_current_signal(
         profile.make_event_slot<QString>(QString::fromUtf8("Current")));
       return text_area_box;
-=======
-UiProfile Spire::make_tag_profile() {
-  auto properties = std::vector<std::shared_ptr<UiProperty>>();
-  populate_widget_properties(properties);
-  properties.push_back(make_standard_property<QString>("label", "CAN"));
-  properties.push_back(make_standard_property("read_only", false));
-  auto profile = UiProfile(QString::fromUtf8("Tag"), properties,
-    [] (auto& profile) {
-      auto& label = get<QString>("label", profile.get_properties());
-      auto tag = new Tag(label.get());
-      apply_widget_properties(tag, profile.get_properties());
-      auto& read_only = get<bool>("read_only", profile.get_properties());
-      read_only.connect_changed_signal([tag] (auto is_read_only) {
-        tag->set_read_only(is_read_only);
-      });
-      tag->connect_delete_signal(
-        profile.make_event_slot(QString::fromUtf8("DeleteSignal")));
-      tag->setMaximumSize(QWIDGETSIZE_MAX, QWIDGETSIZE_MAX);
-      tag->setMinimumSize(0, 0);
-      return tag;
->>>>>>> 8c3442ec
     });
   return profile;
 }
