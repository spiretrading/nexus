--- conflicted
+++ resolved
@@ -317,15 +317,9 @@
   populate_widget_properties(properties);
   properties.push_back(make_standard_qstring_property("current", ""));
   properties.push_back(make_standard_qstring_property("minimum",
-<<<<<<< HEAD
-    "00:00:00.000"));
-  properties.push_back(make_standard_qstring_property("maximum",
-    "24:00:00.000"));
-=======
     "10:10:10.000"));
   properties.push_back(make_standard_qstring_property("maximum",
     "20:20:20.000"));
->>>>>>> ff4afa0f
   properties.push_back(make_standard_bool_property("is_warning_displayed",
     true));
   auto profile = UiProfile(QString::fromUtf8("DurationBox"), properties,
@@ -339,11 +333,7 @@
           return {};
         }
       };
-<<<<<<< HEAD
-      auto model = std::make_shared<LocalDurationModel>();
-=======
       auto model = std::make_shared<LocalOptionalDurationModel>();
->>>>>>> ff4afa0f
       auto duration_box = new DurationBox(model);
       apply_widget_properties(duration_box, profile.get_properties());
       auto& minimum = get<QString>("minimum", profile.get_properties());
@@ -364,12 +354,6 @@
           if(duration_box->get_model()->get_current() != *current_value) {
             duration_box->get_model()->set_current(*current_value);
           }
-<<<<<<< HEAD
-        } else {
-            duration_box->get_model()->set_current(
-              boost::posix_time::not_a_date_time);
-=======
->>>>>>> ff4afa0f
         }
       });
       auto& is_warning_displayed = get<bool>("is_warning_displayed",
@@ -378,13 +362,6 @@
         duration_box->set_warning_displayed(value);
       });
       duration_box->get_model()->connect_current_signal(
-<<<<<<< HEAD
-        profile.make_event_slot<time_duration>(QString::fromUtf8("Current")));
-      duration_box->connect_submit_signal(
-        profile.make_event_slot<time_duration>(QString::fromUtf8("Submit")));
-      duration_box->connect_reject_signal(
-        profile.make_event_slot<time_duration>(QString::fromUtf8("Reject")));
-=======
         profile.make_event_slot<optional<time_duration>>(
           QString::fromUtf8("Current")));
       duration_box->connect_submit_signal(
@@ -393,7 +370,6 @@
       duration_box->connect_reject_signal(
         profile.make_event_slot<optional<time_duration>>(
           QString::fromUtf8("Reject")));
->>>>>>> ff4afa0f
       return duration_box;
     });
   return profile;
