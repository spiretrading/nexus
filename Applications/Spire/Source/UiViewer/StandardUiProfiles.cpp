--- conflicted
+++ resolved
@@ -674,20 +674,10 @@
           box->get_current()->set(current);
         }
       });
-<<<<<<< HEAD
-=======
-      box->get_current()->connect_update_signal(
-        [&current] (const auto& value) {
-          auto text = displayTextAny(value);
-          if(text.toLower() != current.get().toLower()) {
-            current.set(text);
-          }
-        });
       auto& placeholder = get<QString>("placeholder", profile.get_properties());
       placeholder.connect_changed_signal([=] (const auto& placeholder) {
         box->set_placeholder(placeholder);
       });
->>>>>>> cded32fe
       auto& read_only = get<bool>("read_only", profile.get_properties());
       read_only.connect_changed_signal(
         std::bind_front(&ComboBox::set_read_only, box));
@@ -1163,20 +1153,10 @@
           box->get_current()->set(current.toStdString());
         }
       });
-<<<<<<< HEAD
-=======
-      box->get_current()->connect_update_signal(
-        [&current] (const auto& value) {
-          auto text = displayTextAny(value);
-          if(text.toLower() != current.get().toLower()) {
-            current.set(text);
-          }
-        });
       auto& placeholder = get<QString>("placeholder", profile.get_properties());
       placeholder.connect_changed_signal([=] (const auto& placeholder) {
         box->set_placeholder(placeholder);
       });
->>>>>>> cded32fe
       auto& read_only = get<bool>("read_only", profile.get_properties());
       read_only.connect_changed_signal(
         std::bind_front(&DestinationBox::set_read_only, box));
@@ -2476,20 +2456,10 @@
           box->get_current()->set(Security(current.toStdString(), CountryCode::NONE));
         }
       });
-<<<<<<< HEAD
-=======
-      box->get_current()->connect_update_signal(
-        [&current] (const auto& value) {
-          auto text = displayTextAny(value);
-          if(text.toLower() != current.get().toLower()) {
-            current.set(text);
-          }
-        });
       auto& placeholder = get<QString>("placeholder", profile.get_properties());
       placeholder.connect_changed_signal([=] (const auto& placeholder) {
         box->set_placeholder(placeholder);
       });
->>>>>>> cded32fe
       auto& read_only = get<bool>("read_only", profile.get_properties());
       read_only.connect_changed_signal(
         std::bind_front(&SecurityBox::set_read_only, box));
