#include "Spire/UiViewer/StandardUiProfiles.hpp"
#include <QImageReader>
#include <QLabel>
#include <QPointer>
#include <QRandomGenerator>
#include "Nexus/Definitions/DefaultCurrencyDatabase.hpp"
#include "Spire/Spire/Dimensions.hpp"
#include "Spire/Spire/LocalScalarValueModel.hpp"
#include "Spire/Styles/ChainExpression.hpp"
#include "Spire/Styles/LinearExpression.hpp"
#include "Spire/Styles/RevertExpression.hpp"
#include "Spire/Styles/TimeoutExpression.hpp"
#include "Spire/Ui/ArrayListModel.hpp"
#include "Spire/Ui/Box.hpp"
#include "Spire/Ui/Button.hpp"
#include "Spire/Ui/Checkbox.hpp"
#include "Spire/Ui/CustomQtVariants.hpp"
#include "Spire/Ui/DecimalBox.hpp"
#include "Spire/Ui/DurationBox.hpp"
#include "Spire/Ui/FilterPanel.hpp"
#include "Spire/Ui/IconButton.hpp"
#include "Spire/Ui/InfoTip.hpp"
#include "Spire/Ui/IntegerBox.hpp"
#include "Spire/Ui/KeyTag.hpp"
#include "Spire/Ui/ListItem.hpp"
#include "Spire/Ui/ListView.hpp"
#include "Spire/Ui/MoneyBox.hpp"
#include "Spire/Ui/OverlayPanel.hpp"
#include "Spire/Ui/QuantityBox.hpp"
#include "Spire/Ui/ScalarFilterPanel.hpp"
#include "Spire/Ui/ScrollableListBox.hpp"
#include "Spire/Ui/ScrollBar.hpp"
#include "Spire/Ui/ScrollBox.hpp"
#include "Spire/Ui/SearchBox.hpp"
#include "Spire/Ui/TextBox.hpp"
#include "Spire/Ui/Tooltip.hpp"
#include "Spire/UiViewer/StandardUiProperties.hpp"
#include "Spire/UiViewer/UiProfile.hpp"

using namespace boost;
using namespace boost::posix_time;
using namespace boost::signals2;
using namespace Nexus;
using namespace Spire;
using namespace Spire::Styles;

namespace {
  template<typename T>
  struct DecimalBoxProfileProperties {
    using Type = T;

    Type m_current;
    Type m_minimum;
    Type m_maximum;
    Type m_default_increment;
    Type m_alt_increment;
    Type m_ctrl_increment;
    Type m_shift_increment;

    explicit DecimalBoxProfileProperties(Type default_increment)
      : m_current(Type(1)),
        m_minimum(Type(-100)),
        m_maximum(Type(100)),
        m_default_increment(std::move(default_increment)),
        m_alt_increment(5 * m_default_increment),
        m_ctrl_increment(10 * m_default_increment),
        m_shift_increment(20 * m_default_increment) {}
  };

  template<typename B>
  auto setup_decimal_box_profile(UiProfile& profile) {
    using Type = std::decay_t<decltype(*std::declval<B>().get_model())>::Scalar;
    auto& width = get<int>("width", profile.get_properties());
    width.set(scale_width(100));
    auto model = std::make_shared<LocalScalarValueModel<optional<Type>>>();
    auto& minimum = get<Type>("minimum", profile.get_properties());
    minimum.connect_changed_signal([=] (auto value) {
      model->set_minimum(value);
    });
    auto& maximum = get<Type>("maximum", profile.get_properties());
    maximum.connect_changed_signal([=] (auto value) {
      model->set_maximum(value);
    });
    auto& default_increment =
      get<Type>("default_increment", profile.get_properties());
    auto& alt_increment = get<Type>("alt_increment", profile.get_properties());
    auto& ctrl_increment =
      get<Type>("ctrl_increment", profile.get_properties());
    auto& shift_increment =
      get<Type>("shift_increment", profile.get_properties());
    auto modifiers = QHash<Qt::KeyboardModifier, Type>(
      {{Qt::NoModifier, default_increment.get()},
        {Qt::AltModifier, alt_increment.get()},
        {Qt::ControlModifier, ctrl_increment.get()},
        {Qt::ShiftModifier, shift_increment.get()}});
    auto box = new B(std::move(model), std::move(modifiers));
    apply_widget_properties(box, profile.get_properties());
    auto& current = get<Type>("current", profile.get_properties());
    current.connect_changed_signal([=] (auto value) {
      if(box->get_model()->get_current() != value) {
        box->get_model()->set_current(value);
      }
    });
    box->get_model()->connect_current_signal(
      profile.make_event_slot<optional<Type>>(QString::fromUtf8("Current")));
    box->connect_submit_signal(
      profile.make_event_slot<optional<Type>>(QString::fromUtf8("Submit")));
    box->connect_reject_signal(
      profile.make_event_slot<optional<Type>>(QString::fromUtf8("Reject")));
    auto& placeholder = get<QString>("placeholder", profile.get_properties());
    placeholder.connect_changed_signal([=] (const auto& placeholder) {
      box->set_placeholder(placeholder);
    });
    auto& read_only = get<bool>("read_only", profile.get_properties());
    read_only.connect_changed_signal([=] (auto value) {
      box->set_read_only(value);
    });
    auto& buttons_visible =
      get<bool>("buttons_visible", profile.get_properties());
    buttons_visible.connect_changed_signal([=] (auto value) {
      auto style = get_style(*box);
      if(value) {
        style.get(Any() > is_a<Button>()).get_block().remove<Visibility>();
      } else {
        style.get(Any() > is_a<Button>()).set(
          Visibility(VisibilityOption::NONE));
      }
      set_style(*box, std::move(style));
    });
    return box;
  }

  auto setup_checkable_profile(UiProfile& profile, CheckBox* check_box) {
    auto& label = get<QString>("label", profile.get_properties());
    check_box->set_label(label.get());
    apply_widget_properties(check_box, profile.get_properties());
    label.connect_changed_signal([=] (const auto& value) {
      check_box->set_label(value);
    });
    auto& checked = get<bool>("checked", profile.get_properties());
    checked.connect_changed_signal([=] (auto value) {
      if(check_box->get_model()->get_current() != value) {
        check_box->get_model()->set_current(value);
      }
    });
    check_box->get_model()->connect_current_signal([&] (auto is_checked) {
      checked.set(is_checked);
    });
    check_box->get_model()->connect_current_signal(
      profile.make_event_slot<bool>(QString::fromUtf8("CheckedSignal")));
    auto& read_only = get<bool>("read-only", profile.get_properties());
    read_only.connect_changed_signal([=] (auto is_read_only) {
      check_box->set_read_only(is_read_only);
    });
    auto& layout_direction = get<bool>("left-to-right",
      profile.get_properties());
    layout_direction.connect_changed_signal([=] (auto value) {
      if(value) {
        check_box->setLayoutDirection(Qt::LeftToRight);
      } else {
        check_box->setLayoutDirection(Qt::RightToLeft);
      }
    });
    return check_box;
  }

  void populate_check_box_properties(
      std::vector<std::shared_ptr<UiProperty>>& properties) {
    properties.push_back(make_standard_property<bool>("checked"));
    properties.push_back(
      make_standard_property("label", QString::fromUtf8("Click me!")));
    properties.push_back(make_standard_property<bool>("read-only"));
    properties.push_back(make_standard_property("left-to-right", true));
  }

  template<typename T>
  void populate_decimal_box_properties(
      std::vector<std::shared_ptr<UiProperty>>& properties,
      const DecimalBoxProfileProperties<T>& box_properties) {
    using Type = T;
    properties.push_back(make_standard_property("current",
      box_properties.m_current));
    properties.push_back(make_standard_property("minimum",
      box_properties.m_minimum));
    properties.push_back(make_standard_property("maximum",
      box_properties.m_maximum));
    properties.push_back(
      make_standard_property("default_increment",
        box_properties.m_default_increment));
    properties.push_back(
      make_standard_property("alt_increment",
        box_properties.m_alt_increment));
    properties.push_back(
      make_standard_property("ctrl_increment",
        box_properties.m_ctrl_increment));
    properties.push_back(
      make_standard_property("shift_increment",
        box_properties.m_shift_increment));
    properties.push_back(make_standard_property<QString>("placeholder"));
    properties.push_back(make_standard_property("read_only", false));
    properties.push_back(make_standard_property("buttons_visible", true));
  }

  template<typename T>
  void populate_decimal_box_properties(
      std::vector<std::shared_ptr<UiProperty>>& properties) {
    populate_decimal_box_properties<T>(properties,
      DecimalBoxProfileProperties(1));
  }

  template<typename B>
  auto setup_scalar_filter_panel_profile(UiProfile& profile) {
    using Type = std::decay_t<decltype(*std::declval<B>().get_model())>::Scalar;
    auto& title = get<QString>("title", profile.get_properties());
    auto& default_min = get<Type>("default_minimum", profile.get_properties());
    auto& default_max = get<Type>("default_maximum", profile.get_properties());
    auto& default_increment =
      get<Type>("default_increment", profile.get_properties());
    auto button = make_label_button(QString::fromUtf8("Click me"));
    auto min_model =
      std::make_shared<LocalScalarValueModel<optional<Type>>>(default_min.get());
    auto max_model =
      std::make_shared<LocalScalarValueModel<optional<Type>>>(default_max.get());
    button->connect_clicked_signal([&, button, min_model, max_model] {
      min_model->set_increment(default_increment.get());
      max_model->set_increment(default_increment.get());
      auto panel = new ScalarFilterPanel<B>(min_model, max_model,
        default_min.get(), default_max.get(), title.get(), button);
      auto filter_slot =
        profile.make_event_slot<QString>(QString::fromUtf8("SubmitSignal"));
      panel->connect_submit_signal([=] (const auto& min, const auto& max) {
        auto to_string = [&] (const optional<Type>& value) -> QString {
          if(value) {
            return displayTextAny(*value);
          }
          return QString::fromUtf8("null");
        };
        filter_slot(QString("%1, %2").arg(to_string(min)).arg(to_string(max)));
      });
      panel->show();
    });
    return button;
  }

  template<typename T>
  void populate_scalar_filter_panel_properties(
      std::vector<std::shared_ptr<UiProperty>>& properties,
      T default_increment, const QString& default_title) {
    using Type = T;
    properties.push_back(make_standard_property("title", default_title));
    properties.push_back(make_standard_property("default_minimum", Type(1)));
    properties.push_back(make_standard_property("default_maximum", Type(10)));
    properties.push_back(make_standard_property(
      "default_increment", default_increment));
  }
}

UiProfile Spire::make_box_profile() {
  auto properties = std::vector<std::shared_ptr<UiProperty>>();
  populate_widget_properties(properties);
  properties.push_back(make_standard_property("border-size", 1));
  properties.push_back(make_standard_property("border-radius", 0));
  auto profile = UiProfile(QString::fromUtf8("Box"), properties,
    [] (auto& profile) {
      auto box = new Box(nullptr);
      box->resize(scale(100, 100));
      auto& border_size = get<int>("border-size", profile.get_properties());
      auto& border_radius = get<int>("border-radius",
        profile.get_properties());
      auto style = StyleSheet();
      style.get(Any()).
        set(BackgroundColor(QColor::fromRgb(255, 255, 255))).
        set(border(scale_width(border_size.get()),
          QColor::fromRgb(0xC8, 0xC8, 0xC8))).
        set(Styles::border_radius(scale_width(border_radius.get()))).
        set(horizontal_padding(scale_width(8)));
      style.get(Hover() || Focus()).
        set(border_color(QColor::fromRgb(0x4B, 0x23, 0xA0)));
      style.get(Disabled()).
        set(BackgroundColor(QColor::fromRgb(0xF5, 0xF5, 0xF5))).
        set(border_color(QColor::fromRgb(0xC8, 0xC8, 0xC8)));
      set_style(*box, std::move(style));
      border_size.connect_changed_signal([&, box] (auto size) {
        auto style = get_style(*box);
        style.get(Any()).set(Styles::border_size(scale_width(
          border_size.get())));
        set_style(*box, style);
      });
      border_radius.connect_changed_signal([&, box] (auto radius) {
        auto style = get_style(*box);
        style.get(Any()).set(Styles::border_radius(scale_width(
          border_radius.get())));
        set_style(*box, style);
      });
      apply_widget_properties(box, profile.get_properties());
      return box;
    });
  return profile;
}

UiProfile Spire::make_check_box_profile() {
  auto properties = std::vector<std::shared_ptr<UiProperty>>();
  populate_widget_properties(properties);
  populate_check_box_properties(properties);
  return UiProfile(QString::fromUtf8("CheckBox"), properties,
    [=] (auto& profile) {
      return setup_checkable_profile(profile, new CheckBox());
    });
}

UiProfile Spire::make_decimal_box_profile() {
  auto properties = std::vector<std::shared_ptr<UiProperty>>();
  populate_widget_properties(properties);
  properties.push_back(
    make_standard_property("current", QString::fromUtf8("1")));
  properties.push_back(
    make_standard_property("minimum", QString::fromUtf8("-100")));
  properties.push_back(
    make_standard_property("maximum", QString::fromUtf8("100")));
  properties.push_back(make_standard_property("decimal_places", 2));
  properties.push_back(make_standard_property("leading_zeros", 0));
  properties.push_back(make_standard_property("trailing_zeros", 0));
  properties.push_back(
    make_standard_property("default_increment", QString::fromUtf8("1")));
  properties.push_back(
    make_standard_property("alt_increment", QString::fromUtf8("5")));
  properties.push_back(
    make_standard_property("ctrl_increment", QString::fromUtf8("10")));
  properties.push_back(
    make_standard_property("shift_increment", QString::fromUtf8("20")));
  properties.push_back(make_standard_property<QString>("placeholder"));
  properties.push_back(make_standard_property("read_only", false));
  properties.push_back(make_standard_property("buttons_visible", true));
  properties.push_back(make_standard_property("apply_sign_styling", false));
  properties.push_back(make_standard_property("apply_tick_styling", false));
  auto profile = UiProfile(QString::fromUtf8("DecimalBox"), properties,
    [] (auto& profile) {
      auto& width = get<int>("width", profile.get_properties());
      width.set(scale_width(100));
      auto parse_decimal = [] (auto decimal) -> std::optional<Decimal> {
        try {
          return Decimal(decimal.toStdString().c_str());
        } catch(const std::exception&) {
          return {};
        }
      };
      auto model = std::make_shared<LocalScalarValueModel<optional<Decimal>>>();
      auto& minimum = get<QString>("minimum", profile.get_properties());
      minimum.connect_changed_signal([=] (const auto& value) {
        if(auto minimum = parse_decimal(value)) {
          model->set_minimum(*minimum);
        }
      });
      auto& maximum = get<QString>("maximum", profile.get_properties());
      maximum.connect_changed_signal([=] (const auto& value) {
        if(auto maximum = parse_decimal(value)) {
          model->set_maximum(*maximum);
        }
      });
      auto& decimal_places = get<int>("decimal_places",
        profile.get_properties());
      decimal_places.connect_changed_signal([=] (auto value) {
        model->set_increment(pow(Decimal(10), -value));
      });
      auto& default_increment = get<QString>("default_increment",
        profile.get_properties());
      auto& alt_increment = get<QString>("alt_increment",
        profile.get_properties());
      auto& ctrl_increment = get<QString>("ctrl_increment",
        profile.get_properties());
      auto& shift_increment = get<QString>("shift_increment",
        profile.get_properties());
      auto modifiers = QHash<Qt::KeyboardModifier, Decimal>(
        {{Qt::NoModifier, *parse_decimal(default_increment.get())},
         {Qt::AltModifier, *parse_decimal(alt_increment.get())},
         {Qt::ControlModifier, *parse_decimal(ctrl_increment.get())},
         {Qt::ShiftModifier, *parse_decimal(shift_increment.get())}});
      auto decimal_box = new DecimalBox(model, modifiers);
      apply_widget_properties(decimal_box, profile.get_properties());
      auto& leading_zeros = get<int>("leading_zeros", profile.get_properties());
      leading_zeros.connect_changed_signal([=] (auto value) {
        auto style = get_style(*decimal_box);
        style.get(Any()).set(LeadingZeros(value));
        set_style(*decimal_box, std::move(style));
      });
      auto& trailing_zeros = get<int>("trailing_zeros",
        profile.get_properties());
      trailing_zeros.connect_changed_signal([=] (auto value) {
        auto style = get_style(*decimal_box);
        style.get(Any()).set(TrailingZeros(value));
        set_style(*decimal_box, std::move(style));
      });
      auto& current = get<QString>("current", profile.get_properties());
      current.connect_changed_signal([=] (const auto& value) {
        if(value == QString::fromUtf8("null")) {
          if(decimal_box->get_model()->get_current()) {
            decimal_box->get_model()->set_current(none);
          }
        } else if(auto decimal = parse_decimal(value)) {
          if(decimal_box->get_model()->get_current() != *decimal) {
            decimal_box->get_model()->set_current(*decimal);
          }
        }
      });
      auto current_slot = profile.make_event_slot<QString>(
        QString::fromUtf8("Current"));
      decimal_box->get_model()->connect_current_signal(
        [=, &current] (const optional<Decimal>& value) {
          auto text = [&] {
            if(value) {
              return QString::fromStdString(value->str(
                Decimal::backend_type::cpp_dec_float_digits10,
                std::ios_base::dec));
            }
            return QString::fromUtf8("null");
          }();
          current.set(text);
          current_slot(text);
        });
      auto submit_slot = profile.make_event_slot<QString>(
        QString::fromUtf8("Submit"));
      decimal_box->connect_submit_signal(
        [=] (const optional<Decimal>& submission) {
          if(submission) {
            submit_slot(QString::fromStdString(submission->str(
              Decimal::backend_type::cpp_dec_float_digits10,
              std::ios_base::dec)));
          } else {
            submit_slot(QString::fromUtf8("null"));
          }
        });
      auto reject_slot = profile.make_event_slot<QString>(
        QString::fromUtf8("Reject"));
      decimal_box->connect_reject_signal(
        [=] (const optional<Decimal>& value) {
          if(value) {
            reject_slot(QString::fromStdString(value->str(
              Decimal::backend_type::cpp_dec_float_digits10,
              std::ios_base::dec)));
          } else {
            reject_slot(QString::fromUtf8("null"));
          }
        });
      auto& placeholder = get<QString>("placeholder",
        profile.get_properties());
      placeholder.connect_changed_signal([=] (const auto& placeholder) {
        decimal_box->set_placeholder(placeholder);
      });
      auto& read_only = get<bool>("read_only", profile.get_properties());
      read_only.connect_changed_signal([=] (auto value) {
        decimal_box->set_read_only(value);
      });
      auto& buttons_visible = get<bool>("buttons_visible",
        profile.get_properties());
      buttons_visible.connect_changed_signal([=] (auto value) {
        auto style = get_style(*decimal_box);
        if(value) {
          style.get(Any() > is_a<Button>()).get_block().remove<Visibility>();
        } else {
          style.get(Any() > is_a<Button>()).set(
            Visibility(VisibilityOption::NONE));
        }
        set_style(*decimal_box, std::move(style));
      });
      auto& apply_sign_styling = get<bool>("apply_sign_styling",
        profile.get_properties());
      apply_sign_styling.connect_changed_signal([=] (auto value) {
        auto style = get_style(*decimal_box);
        if(value) {
          style.get(ReadOnly() && IsPositive()).
            set(TextColor(QColor(0x36BB55)));
          style.get(ReadOnly() && IsNegative()).
            set(TextColor(QColor(0xE63F44)));
        }
        set_style(*decimal_box, std::move(style));
      });
      auto& apply_tick_styling = get<bool>("apply_tick_styling",
        profile.get_properties());
      apply_tick_styling.connect_changed_signal([=] (auto value) {
        auto style = get_style(*decimal_box);
        if(value) {
          style.get(ReadOnly() && Uptick()).
            set(BackgroundColor(
              chain(timeout(QColor(0xEBFFF0), milliseconds(250)),
                linear(QColor(0xEBFFF0), revert, milliseconds(300)))));
          style.get(ReadOnly() && Downtick()).
            set(BackgroundColor(
              chain(timeout(QColor(0xFFF1F1), milliseconds(250)),
                linear(QColor(0xFFF1F1), revert, milliseconds(300)))));
        }
        set_style(*decimal_box, std::move(style));
      });
      return decimal_box;
    });
  return profile;
}

UiProfile Spire::make_decimal_filter_panel_profile() {
  auto properties = std::vector<std::shared_ptr<UiProperty>>();
  properties.push_back(make_standard_property("title",
    QString::fromUtf8("Filter by Decimal Number")));
  properties.push_back(make_standard_property("default_minimum",
    QString::fromUtf8("1.3")));
  properties.push_back(make_standard_property("default_maximum",
    QString::fromUtf8("10.67")));
  properties.push_back(make_standard_property("decimal_places", 2));
  properties.push_back(make_standard_property("leading_zeros", 0));
  properties.push_back(make_standard_property("trailing_zeros", 2));
  auto profile = UiProfile(QString::fromUtf8("DecimalFilterPanel"), properties,
    [] (auto& profile) {
      auto to_decimal = [] (auto decimal) -> boost::optional<Decimal> {
        try {
          return Decimal(decimal.toStdString().c_str());
        } catch(const std::exception&) {
          return {};
        }
      };
      auto to_string = [] (const optional<Decimal>& value) {
        if(value) {
          return QString::fromStdString(value->str(
            Decimal::backend_type::cpp_dec_float_digits10,
            std::ios_base::dec));
        }
        return QString::fromUtf8("null");
      };
      auto& title = get<QString>("title", profile.get_properties());
      auto& default_min =
        get<QString>("default_minimum", profile.get_properties());
      auto& default_max =
        get<QString>("default_maximum", profile.get_properties());
      auto& decimal_places = get<int>("decimal_places",
        profile.get_properties());
      auto& leading_zeros = get<int>("leading_zeros", profile.get_properties());
      auto& trailing_zeros = get<int>("trailing_zeros",
        profile.get_properties());
      auto button = make_label_button(QString::fromUtf8("Click me"));
      auto min_model =
        std::make_shared<LocalScalarValueModel<optional<Decimal>>>(
          to_decimal(default_min.get()));
      auto max_model =
        std::make_shared<LocalScalarValueModel<optional<Decimal>>>(
          to_decimal(default_max.get()));
      button->connect_clicked_signal([&, button, min_model, max_model] {
        min_model->set_increment(pow(Decimal(10), -decimal_places.get()));
        max_model->set_increment(pow(Decimal(10), -decimal_places.get()));
        auto panel = new DecimalFilterPanel(min_model, max_model,
          to_decimal(default_min.get()), to_decimal(default_max.get()),
          title.get(), button);
        auto filter_slot = profile.make_event_slot<QString>(
          QString::fromUtf8("SubmitSignal"));
        panel->connect_submit_signal([=] (const auto& min, const auto& max) {
          filter_slot(to_string(min) + QString::fromUtf8(", ") +
            to_string(max));
        });
        auto style = get_style(*panel);
        style.get(Any() >> is_a<DecimalBox>()).set(
          LeadingZeros(leading_zeros.get()));
        style.get(Any() >> is_a<DecimalBox>()).set(
          TrailingZeros(trailing_zeros.get()));
        set_style(*panel, std::move(style));
        panel->show();
      });
      return button;
    });
  return profile;
}

UiProfile Spire::make_delete_icon_button_profile() {
  auto properties = std::vector<std::shared_ptr<UiProperty>>();
  populate_widget_properties(properties);
  auto profile = UiProfile(QString::fromUtf8("DeleteIconButton"), properties,
    [] (auto& profile) {
      auto button = make_delete_icon_button();
      apply_widget_properties(button, profile.get_properties());
      button->connect_clicked_signal(
        profile.make_event_slot(QString::fromUtf8("ClickedSignal")));
      return button;
    });
  return profile;
}

UiProfile Spire::make_duration_box_profile() {
  auto properties = std::vector<std::shared_ptr<UiProperty>>();
  populate_widget_properties(properties);
  properties.push_back(make_standard_property<QString>("current", ""));
  properties.push_back(
    make_standard_property<QString>("minimum", "10:10:10.000"));
  properties.push_back(
    make_standard_property<QString>("maximum", "20:20:20.000"));
  properties.push_back(make_standard_property<bool>("read_only"));
  auto profile = UiProfile(QString::fromUtf8("DurationBox"), properties,
    [] (auto& profile) {
      auto parse_duration = [] (auto duration) ->
          boost::optional<time_duration> {
        try {
          return boost::posix_time::duration_from_string(
            duration.toStdString().c_str());
        } catch(const std::exception&) {
          return {};
        }
      };
      auto model = std::make_shared<LocalOptionalDurationModel>();
      auto duration_box = new DurationBox(model);
      apply_widget_properties(duration_box, profile.get_properties());
      auto& minimum = get<QString>("minimum", profile.get_properties());
      minimum.connect_changed_signal([=] (auto value) {
        if(auto minimum_value = parse_duration(value)) {
          model->set_minimum(minimum_value);
        }
      });
      auto& maximum = get<QString>("maximum", profile.get_properties());
      maximum.connect_changed_signal([=] (auto value) {
        if(auto maximum_value = parse_duration(value)) {
          model->set_maximum(maximum_value);
        }
      });
      auto& current = get<QString>("current", profile.get_properties());
      current.connect_changed_signal([=] (auto value) {
        if(auto current_value = parse_duration(value)) {
          if(duration_box->get_model()->get_current() != *current_value) {
            duration_box->get_model()->set_current(*current_value);
          }
        }
      });
      auto& read_only = get<bool>("read_only", profile.get_properties());
      read_only.connect_changed_signal([=] (auto is_read_only) {
        duration_box->set_read_only(is_read_only);
      });
      duration_box->get_model()->connect_current_signal(
        profile.make_event_slot<optional<time_duration>>(
          QString::fromUtf8("Current")));
      duration_box->connect_submit_signal(
        profile.make_event_slot<optional<time_duration>>(
          QString::fromUtf8("Submit")));
      duration_box->connect_reject_signal(
        profile.make_event_slot<optional<time_duration>>(
          QString::fromUtf8("Reject")));
      return duration_box;
    });
  return profile;
}

UiProfile Spire::make_filter_panel_profile() {
  auto properties = std::vector<std::shared_ptr<UiProperty>>();
  properties.push_back( make_standard_property<QString>("title",
    QString::fromUtf8("Filter Quantity")));
  auto profile = UiProfile(QString::fromUtf8("FilterPanel"), properties,
    [] (auto& profile) {
      auto& title = get<QString>("title", profile.get_properties());
      auto button = make_label_button(QString::fromUtf8("Click me"));
      button->connect_clicked_signal([&, button] {
        auto component = new QWidget();
        component->setObjectName("component");
        component->setStyleSheet("#component {background-color: #F5F5F5;}");
        auto component_layout = new QGridLayout(component);
        component_layout->setSpacing(0);
        component_layout->setContentsMargins({});
        auto min_box = new TextBox(QString::fromUtf8("Min"));
        min_box->set_read_only(true);
        min_box->setFixedSize(scale(40, 30));
        component_layout->addWidget(min_box, 0, 0);
        auto min_text = new TextBox();
        min_text->setFixedSize(scale(120, 26));
        component_layout->addWidget(min_text, 0, 1);
        auto max_box = new TextBox(QString::fromUtf8("Max"));
        max_box->set_read_only(true);
        max_box->setFixedSize(scale(40, 30));
        component_layout->addWidget(max_box, 1, 0);
        auto max_text = new TextBox();
        max_text->setFixedSize(scale(120, 26));
        component_layout->addWidget(max_text, 1, 1);
        auto panel = new FilterPanel(title.get(), component, button);
        panel->window()->setAttribute(Qt::WA_DeleteOnClose);
        panel->connect_reset_signal(profile.make_event_slot(
          QString::fromUtf8("ResetSignal")));
        panel->show();
      });
      return button;
    });
  return profile;
}

UiProfile Spire::make_icon_button_profile() {
  auto properties = std::vector<std::shared_ptr<UiProperty>>();
  populate_widget_properties(properties);
  properties.push_back(make_standard_property<QString>("tooltip",
    "Tooltip"));
  auto profile = UiProfile(QString::fromUtf8("IconButton"), properties,
    [] (auto& profile) {
      auto& tooltip = get<QString>("tooltip", profile.get_properties());
      auto button =
        make_icon_button(imageFromSvg(":/Icons/demo.svg", scale(26, 26)),
          tooltip.get());
      apply_widget_properties(button, profile.get_properties());
      button->connect_clicked_signal(
        profile.make_event_slot(QString::fromUtf8("ClickedSignal")));
      return button;
    });
  return profile;
}

UiProfile Spire::make_info_tip_profile() {
  auto properties = std::vector<std::shared_ptr<UiProperty>>();
  populate_widget_properties(properties);
  properties.push_back(make_standard_property<bool>("interactive"));
  properties.push_back(make_standard_property<int>("body-width",
    scale_width(100)));
  properties.push_back(make_standard_property<int>("body-height",
    scale_height(30)));
  auto profile = UiProfile(QString::fromUtf8("InfoTip"), properties,
    [] (auto& profile) {
      auto button = make_label_button("Hover me!");
      auto body_label = make_label("Body Label");
      auto label_style = get_style(*body_label);
      label_style.get(Any()).
        set(TextAlign(Qt::Alignment(Qt::AlignCenter)));
      set_style(*body_label, label_style);
      auto info_tip = new InfoTip(body_label, button);
      apply_widget_properties(button, profile.get_properties());
      auto& interactive = get<bool>("interactive", profile.get_properties());
      interactive.connect_changed_signal([=] (bool is_interactive) {
        info_tip->set_interactive(is_interactive);
      });
      auto& body_width = get<int>("body-width", profile.get_properties());
      body_width.connect_changed_signal([=] (auto width) {
        body_label->setFixedWidth(width);
      });
      auto& body_height = get<int>("body-height", profile.get_properties());
      body_height.connect_changed_signal([=] (auto height) {
        body_label->setFixedHeight(height);
      });
      return button;
    });
  return profile;
}

UiProfile Spire::make_integer_box_profile() {
  auto properties = std::vector<std::shared_ptr<UiProperty>>();
  populate_widget_properties(properties);
  populate_decimal_box_properties<int>(properties);
  auto profile = UiProfile(QString::fromUtf8("IntegerBox"), properties,
    setup_decimal_box_profile<IntegerBox>);
  return profile;
}

UiProfile Spire::make_integer_filter_panel_profile() {
  auto properties = std::vector<std::shared_ptr<UiProperty>>();
  populate_scalar_filter_panel_properties<int>(properties, 1,
    QString::fromUtf8("Filter by Integer"));
  auto profile = UiProfile(QString::fromUtf8("IntegerFilterPanel"), properties,
    setup_scalar_filter_panel_profile<IntegerBox>);
  return profile;
}

UiProfile Spire::make_key_tag_profile() {
  auto properties = std::vector<std::shared_ptr<UiProperty>>();
  populate_widget_properties(properties);
  properties.push_back(make_standard_property<QString>("key", "f1"));
  auto profile = UiProfile(QString::fromUtf8("KeyTag"), properties,
    [] (auto& profile) {
      auto key_tag = new KeyTag();
      apply_widget_properties(key_tag, profile.get_properties());
      auto& key = get<QString>("key", profile.get_properties());
      key.connect_changed_signal([=] (auto key_text) {
        auto key = [&] {
          if(key_text.toLower() == "alt") {
            return Qt::Key_Alt;
          } else if(key_text.toLower() == "ctrl") {
            return Qt::Key_Control;
          } else if(key_text.toLower() == "shift") {
            return Qt::Key_Shift;
          } else if(auto sequence = QKeySequence::fromString(key_text);
              !sequence.isEmpty()) {
            return Qt::Key(sequence[0]);
          }
          return Qt::Key_unknown;
        }();
        key_tag->get_model()->set_current(key);
      });
      return key_tag;
    });
  return profile;
}

UiProfile Spire::make_label_button_profile() {
  auto properties = std::vector<std::shared_ptr<UiProperty>>();
  populate_widget_properties(properties);
  properties.push_back(
    make_standard_property<QString>("label", QString::fromUtf8("Click me!")));
  properties.push_back(make_standard_property<QColor>("pressed-color",
    QColor::fromRgb(0x4B, 0x23, 0xA0)));
  auto profile = UiProfile(QString::fromUtf8("LabelButton"), properties,
    [] (auto& profile) {
      auto& label = get<QString>("label", profile.get_properties());
      auto button = make_label_button(label.get());
      apply_widget_properties(button, profile.get_properties());
      auto& pressed_color = get<QColor>("pressed-color",
        profile.get_properties());
      pressed_color.connect_changed_signal([=] (const auto& color) {
        auto style = get_style(*button);
        style.get(Press() / Body()).
          set(BackgroundColor(color));
        set_style(*button, std::move(style));
      });
      button->connect_clicked_signal(
        profile.make_event_slot(QString::fromUtf8("ClickedSignal")));
      return button;
    });
  return profile;
}

UiProfile Spire::make_label_profile() {
  auto properties = std::vector<std::shared_ptr<UiProperty>>();
  properties.push_back(
    make_standard_property("label", QString::fromUtf8("Label")));
  auto profile = UiProfile(QString::fromUtf8("Label"), properties,
    [] (auto& profile) {
      auto& label = get<QString>("label", profile.get_properties());
      auto label_box = make_label(label.get());
      return label_box;
    });
  return profile;
}

UiProfile Spire::make_list_item_profile() {
  auto properties = std::vector<std::shared_ptr<UiProperty>>();
  populate_widget_properties(properties);
  properties.push_back(make_standard_property("selected", false));
  auto profile = UiProfile(QString::fromUtf8("ListItem"), properties,
    [] (auto& profile) {
      auto& width = get<int>("width", profile.get_properties());
      width.set(scale_width(100));
      auto box = new TextBox("Test Component");
      box->setAttribute(Qt::WA_TranslucentBackground);
      box->set_read_only(true);
      box->setDisabled(true);
      auto style = get_style(*box);
      style.get(Disabled()).set(TextColor(QColor::fromRgb(0, 0, 0)));
      set_style(*box, std::move(style));
      auto item = new ListItem(box);
      apply_widget_properties(item, profile.get_properties());
      item->connect_current_signal(
        profile.make_event_slot(QString::fromUtf8("Current")));
      item->connect_submit_signal(
        profile.make_event_slot(QString::fromUtf8("Submit")));
      auto& selected = get<bool>("selected", profile.get_properties());
      selected.connect_changed_signal([=] (auto value) {
        item->set_selected(value);
      });
      return item;
    });
  return profile;
}

UiProfile Spire::make_list_view_profile() {
  auto properties = std::vector<std::shared_ptr<UiProperty>>();
  populate_widget_properties(properties);
  properties.push_back(make_standard_property("random_height_seed", 0));
  properties.push_back(make_standard_property("gap", 2));
  properties.push_back(make_standard_property("overflow_gap", 5));
  auto navigation_property = define_enum<ListView::EdgeNavigation>(
    {{"CONTAIN", ListView::EdgeNavigation::CONTAIN},
     {"WRAP", ListView::EdgeNavigation::WRAP}});
  properties.push_back(
    make_standard_enum_property("edge_navigation", navigation_property));
  auto direction_property = define_enum<Qt::Orientation>(
    {{"Vertical", Qt::Vertical}, {"Horizontal", Qt::Horizontal}});
  properties.push_back(
    make_standard_enum_property("direction", direction_property));
  auto overflow_property = define_enum<ListView::Overflow>(
    {{"WRAP", ListView::Overflow::WRAP}, {"NONE", ListView::Overflow::NONE}});
  properties.push_back(
    make_standard_enum_property("overflow", overflow_property));
  auto selection_mode_property = define_enum<ListView::SelectionMode>(
    {{"NONE", ListView::SelectionMode::NONE},
     {"SINGLE", ListView::SelectionMode::SINGLE}});
  properties.push_back(
    make_standard_enum_property("selection_mode", selection_mode_property));
  properties.push_back(make_standard_property("selection_follows_focus", true));
  auto change_item_property = define_enum<int>({{"Delete", 0}, {"Add", 1}});
  properties.push_back(
    make_standard_enum_property("change_item", change_item_property));
  properties.push_back(make_standard_property("change_item_index", 0));
  auto profile = UiProfile(QString::fromUtf8("ListView"), properties,
    [=] (auto& profile) {
      auto& random_height_seed =
        get<int>("random_height_seed", profile.get_properties());
      auto& gap = get<int>("gap", profile.get_properties());
      auto& overflow_gap = get<int>("overflow_gap", profile.get_properties());
      auto& direction = get<Qt::Orientation>("direction",
        profile.get_properties());
      auto& overflow = get<ListView::Overflow>("overflow",
        profile.get_properties());
      auto& change_item = get<int>("change_item", profile.get_properties());
      auto& change_item_index = get<int>("change_item_index",
        profile.get_properties());
      auto random_generator = QRandomGenerator(random_height_seed.get());
      auto list_model = std::make_shared<ArrayListModel>();
      for(auto i = 0; i < 66; ++i) {
        if(i == 10) {
          list_model->push(QString::fromUtf8("llama"));
        } else if(i == 11) {
          list_model->push(QString::fromUtf8("llamb"));
        } else if(i == 12) {
          list_model->push(QString::fromUtf8("lllama"));
        } else if(i == 20) {
          list_model->push(QString::fromUtf8("llbma"));
        } else if(i == 30) {
          list_model->push(QString::fromUtf8("llxy"));
        } else {
          list_model->push(QString::fromUtf8("Item%1").arg(i));
        }
      }
      change_item_index.connect_changed_signal([=, &change_item] (auto value) {
        static auto index = 0;
        if(value < 0 || value >= list_model->get_size()) {
          return;
        }
        if(change_item.get() == 0) {
          list_model->remove(value);
        } else {
          list_model->insert(QString::fromUtf8("newItem%1").arg(index++), value);
        }
      });
      auto current_model = std::make_shared<ListView::LocalCurrentModel>();
      auto list_view = new ListView(current_model, list_model,
        [&] (auto model, auto index) {
          auto label = make_label(model->get<QString>(index));
          if(random_height_seed.get() == 0) {
            if(direction.get() == Qt::Vertical) {
              if(index == 15) {
                label->setFixedHeight(scale_height(26 * 3 + 2 * gap.get()));
              } else if(index == 27) {
                label->setFixedHeight(scale_height(26 * 2 + gap.get()));
              } else if(index == 36) {
                label->setFixedHeight(scale_height(26 * 3 + 2 * gap.get()));
              } else if(index == 37) {
                label->setFixedHeight(scale_height(26 * 2 + gap.get()));
              } else {
                label->setFixedHeight(scale_height(26));
              }
            }
          } else {
            label->setFixedHeight(
              scale_height(random_generator.bounded(30, 70)));
          }
          return label;
        });
      apply_widget_properties(list_view, profile.get_properties());
      gap.connect_changed_signal([=] (auto value) {
        if(value < 0) {
          return;
        }
        auto style = get_style(*list_view);
        style.get(Any()).set(ListItemGap(scale_width(value)));
        set_style(*list_view, std::move(style));
        list_view->update();
      });
      overflow_gap.connect_changed_signal([=] (auto value) {
        if(value < 0) {
          return;
        }
        auto style = get_style(*list_view);
        style.get(Any()).set(ListOverflowGap(scale_width(value)));
        set_style(*list_view, std::move(style));
        list_view->update();
      });
      auto set_size =
        [=] (Qt::Orientation direction, ListView::Overflow overflow) {
          list_view->setMaximumSize(QWIDGETSIZE_MAX, QWIDGETSIZE_MAX);
          list_view->setMinimumSize(0, 0);
          if(overflow == ListView::Overflow::WRAP) {
            if(direction == Qt::Vertical) {
              list_view->setFixedHeight(scale_height(360));
            } else {
              list_view->setFixedWidth(scale_width(360));
            }
          }
        };
      direction.connect_changed_signal([=, &overflow] (auto value) {
        set_size(value, overflow.get());
        list_view->set_direction(value);
      });
      overflow.connect_changed_signal([=, &direction] (auto value) {
        set_size(direction.get(), value);
        list_view->set_overflow(value);
      });
      auto& navigation = get<ListView::EdgeNavigation>("edge_navigation",
        profile.get_properties());
      navigation.set(list_view->get_edge_navigation());
      navigation.connect_changed_signal([=] (auto value) {
        list_view->set_edge_navigation(value);
      });
      auto& selection_mode = get<ListView::SelectionMode>("selection_mode",
        profile.get_properties());
      selection_mode.set(list_view->get_selection_mode());
      selection_mode.connect_changed_signal([=] (auto value) {
        list_view->set_selection_mode(value);
      });
      auto& selection_follows_focus = get<bool>("selection_follows_focus",
        profile.get_properties());
      selection_follows_focus.connect_changed_signal([=] (auto value) {
        list_view->set_selection_follow_focus(value);
      });
      current_model->connect_current_signal(
        profile.make_event_slot<optional<std::any>>(
        QString::fromUtf8("Current")));
      list_view->connect_submit_signal(
        profile.make_event_slot<optional<std::any>>(
        QString::fromUtf8("Submit")));
      return list_view;
    });
  return profile;
}

UiProfile Spire::make_money_box_profile() {
  auto properties = std::vector<std::shared_ptr<UiProperty>>();
  populate_widget_properties(properties);
  populate_decimal_box_properties<Money>(properties,
    DecimalBoxProfileProperties(Money::ONE));
  auto profile = UiProfile(QString::fromUtf8("MoneyBox"), properties,
    setup_decimal_box_profile<MoneyBox>);
  return profile;
}

UiProfile Spire::make_money_filter_panel_profile() {
  auto properties = std::vector<std::shared_ptr<UiProperty>>();
  populate_scalar_filter_panel_properties<Money>(properties, Money::CENT,
    QString::fromUtf8("Filter by Money"));
  auto profile = UiProfile(QString::fromUtf8("MoneyFilterPanel"), properties,
    setup_scalar_filter_panel_profile<MoneyBox>);
  return profile;
}

UiProfile Spire::make_overlay_panel_profile() {
  auto properties = std::vector<std::shared_ptr<UiProperty>>();
  properties.push_back(make_standard_property("close_on_blur", true));
  auto positioning_property = define_enum<OverlayPanel::Positioning>(
    {{"NONE", OverlayPanel::Positioning::NONE},
     {"PARENT", OverlayPanel::Positioning::PARENT}});
  properties.push_back(
    make_standard_enum_property("positioning", positioning_property));
  auto profile = UiProfile(QString::fromUtf8("OverlayPanel"), properties,
    [=] (auto& profile) {
      auto& close_on_blur =
        get<bool>("close_on_blur", profile.get_properties());
      auto& positioning = get<OverlayPanel::Positioning>(
        "positioning", profile.get_properties());
      auto button = make_label_button(QString::fromUtf8("Click me"));
      auto close_on_blur_connection = std::make_shared<scoped_connection>();
      auto positioning_connection = std::make_shared<scoped_connection>();
      auto panel = QPointer<OverlayPanel>();
      button->connect_clicked_signal(
        [=, &profile, &close_on_blur, &positioning] () mutable {
          if(panel && !close_on_blur.get()) {
            return;
          }
          auto body = new QWidget();
          auto container_layout = new QVBoxLayout(body);
          container_layout->setSpacing(0);
          container_layout->setContentsMargins(
            scale_width(1), scale_height(1), scale_width(1), scale_height(1));
          auto title_layout = new QHBoxLayout();
          title_layout->setSpacing(scale_width(3));
          auto title_name = new QLabel(QString::fromUtf8("Filter Date"));
          title_layout->addWidget(title_name);
          auto close_button =
            make_icon_button(imageFromSvg(":/Icons/close.svg", scale(26, 26)));
          close_button->setFixedSize(scale(26, 26));
          close_button->setFocusPolicy(Qt::FocusPolicy::NoFocus);
          close_button->connect_clicked_signal([=] {
            close_button->window()->close();
          });
          title_layout->addWidget(close_button);
          container_layout->addLayout(title_layout);
          container_layout->addSpacing(scale_height(3));
          auto content_layout = new QGridLayout();
          content_layout->setSpacing(scale_width(5));
          content_layout->setContentsMargins(
            {scale_width(4), scale_height(4), scale_width(4), scale_height(4)});
          content_layout->addWidget(new QLabel(QString::fromUtf8("Start Date:")),
            0, 0);
          auto text_box1 = new TextBox();
          text_box1->setFixedSize(scale(120, 26));
          content_layout->addWidget(text_box1, 0, 1);
          content_layout->addWidget(new QLabel(QString::fromUtf8("End Date:")),
            1, 0);
          auto text_box2 = new TextBox();
          text_box2->setFixedSize(scale(120, 26));
          content_layout->addWidget(text_box2, 1, 1);
          content_layout->addWidget(make_label_button(
            QString::fromUtf8("Reset")), 2, 1);
          container_layout->addLayout(content_layout);
          panel = new OverlayPanel(body, button);
          panel->setAttribute(Qt::WA_DeleteOnClose);
          panel->set_closed_on_blur(close_on_blur.get());
          panel->set_positioning(positioning.get());
          panel->show();
        });
      return button;
    });
  return profile;
}

UiProfile Spire::make_quantity_box_profile() {
  auto properties = std::vector<std::shared_ptr<UiProperty>>();
  populate_widget_properties(properties);
  auto box_properties = DecimalBoxProfileProperties(Quantity(1));
  box_properties.m_minimum = Quantity(0);
  populate_decimal_box_properties<Quantity>(properties, box_properties);
  auto profile = UiProfile(QString::fromUtf8("QuantityBox"), properties,
    setup_decimal_box_profile<QuantityBox>);
  return profile;
}

UiProfile Spire::make_radio_button_profile() {
  auto properties = std::vector<std::shared_ptr<UiProperty>>();
  populate_widget_properties(properties);
  populate_check_box_properties(properties);
  return UiProfile(QString::fromUtf8("RadioButton"), properties,
    [=] (auto& profile) {
      return setup_checkable_profile(profile, make_radio_button());
    });
}

UiProfile Spire::make_scroll_bar_profile() {
  auto properties = std::vector<std::shared_ptr<UiProperty>>();
  populate_widget_properties(properties);
  properties.push_back(make_standard_property("vertical", true));
  properties.push_back(make_standard_property("start_range", 0));
  properties.push_back(make_standard_property("end_range", 1000));
  properties.push_back(make_standard_property("page_size", 100));
  properties.push_back(make_standard_property("line_size", 10));
  properties.push_back(make_standard_property("position", 0));
  auto profile = UiProfile(QString::fromUtf8("ScrollBar"), properties,
    [] (auto& profile) {
      auto& vertical = get<bool>("vertical", profile.get_properties());
      auto orientation = [&] {
        if(vertical.get()) {
          return Qt::Vertical;
        } else {
          return Qt::Horizontal;
        }
      }();
      auto scroll_bar = new ScrollBar(orientation);
      if(orientation == Qt::Vertical) {
        scroll_bar->resize(scale(13, 200));
      } else {
        scroll_bar->resize(scale(200, 13));
      }
      auto& start_range = get<int>("start_range", profile.get_properties());
      start_range.connect_changed_signal([scroll_bar] (auto value) {
        auto range = scroll_bar->get_range();
        range.m_start = value;
        scroll_bar->set_range(range);
      });
      auto& end_range = get<int>("end_range", profile.get_properties());
      end_range.connect_changed_signal([scroll_bar] (auto value) {
        auto range = scroll_bar->get_range();
        range.m_end = value;
        scroll_bar->set_range(range);
      });
      auto& page_size = get<int>("page_size", profile.get_properties());
      page_size.connect_changed_signal([scroll_bar] (auto value) {
        scroll_bar->set_page_size(value);
      });
      auto& line_size = get<int>("line_size", profile.get_properties());
      line_size.connect_changed_signal([scroll_bar] (auto value) {
        scroll_bar->set_line_size(value);
      });
      auto& position = get<int>("position", profile.get_properties());
      position.connect_changed_signal([scroll_bar] (auto value) {
        scroll_bar->set_position(value);
      });
      scroll_bar->connect_position_signal(profile.make_event_slot<int>(
        QString::fromUtf8("Position")));
      return scroll_bar;
    });
  return profile;
}

UiProfile Spire::make_scroll_box_profile() {
  auto properties = std::vector<std::shared_ptr<UiProperty>>();
  populate_widget_properties(properties);
  auto display_policy_property = define_enum<ScrollBox::DisplayPolicy>(
    {{"NEVER", ScrollBox::DisplayPolicy::NEVER},
     {"ALWAYS", ScrollBox::DisplayPolicy::ALWAYS},
     {"ON_OVERFLOW", ScrollBox::DisplayPolicy::ON_OVERFLOW},
     {"ON_ENGAGE", ScrollBox::DisplayPolicy::ON_ENGAGE}});
  properties.push_back(make_standard_enum_property(
    "horizontal_display_policy", display_policy_property));
  properties.push_back(make_standard_enum_property(
    "vertical_display_policy", display_policy_property));
  properties.push_back(make_standard_property("border_size", 1));
  auto profile = UiProfile(QString::fromUtf8("ScrollBox"), properties,
    [] (auto& profile) {
      auto label = new QLabel();
      auto reader = QImageReader(":/Icons/color-picker-display.png");
      auto image = QPixmap::fromImage(reader.read());
      image = image.scaled(QSize(2000, 2000));
      label->setPixmap(std::move(image));
      auto scroll_box = new ScrollBox(label);
      scroll_box->setFixedSize(scale(320, 240));
      apply_widget_properties(scroll_box, profile.get_properties());
      auto& horizontal_display_policy = get<ScrollBox::DisplayPolicy>(
        "horizontal_display_policy", profile.get_properties());
      horizontal_display_policy.connect_changed_signal(
        [scroll_box] (auto value) {
          scroll_box->set_horizontal(value);
        });
      auto& vertical_display_policy = get<ScrollBox::DisplayPolicy>(
        "vertical_display_policy", profile.get_properties());
      vertical_display_policy.connect_changed_signal([scroll_box] (auto value) {
        scroll_box->set_vertical(value);
      });
      auto& border_size = get<int>("border_size", profile.get_properties());
      border_size.connect_changed_signal([scroll_box] (auto value) {
        auto style = get_style(*scroll_box);
        style.get(Any()).
          set(border(scale_width(value), QColor::fromRgb(0xC8, 0xC8, 0xC8)));
        set_style(*scroll_box, std::move(style));
      });
      return scroll_box;
    });
  return profile;
}

<<<<<<< HEAD
UiProfile Spire::make_scrollable_list_box_profile() {
  auto properties = std::vector<std::shared_ptr<UiProperty>>();
  populate_widget_properties(properties);
  auto direction_property = define_enum<Qt::Orientation>(
    {{"Vertical", Qt::Vertical}, {"Horizontal", Qt::Horizontal}});
  properties.push_back(
    make_standard_enum_property("direction", direction_property));
  auto overflow_property = define_enum<ListView::Overflow>(
    {{"NONE", ListView::Overflow::NONE}, {"WRAP", ListView::Overflow::WRAP}});
  properties.push_back(
    make_standard_enum_property("overflow", overflow_property));
  auto profile = UiProfile(QString::fromUtf8("ScrollableListBox"), properties,
    [] (auto& profile) {
      auto& direction = get<Qt::Orientation>("direction",
        profile.get_properties());
      auto& overflow = get<ListView::Overflow>("overflow",
        profile.get_properties());
      auto container = new QWidget();
      apply_widget_properties(container, profile.get_properties());
      auto layout = new QHBoxLayout(container);
      layout->setContentsMargins({});
      auto list_model = std::make_shared<ArrayListModel>();
      for(auto i = 0; i < 15; ++i) {
        list_model->push(QString::fromUtf8("Item%1").arg(i));
      }
      auto current_model = std::make_shared<ListView::LocalCurrentModel>();
      auto list_view = new ListView(current_model, list_model,
        [] (auto model, auto index) {
          auto label = make_label(model->get<QString>(index));
          return label;
        });
      list_view->set_direction(direction.get());
      list_view->set_overflow(overflow.get());
      auto scrollable_list_box = new ScrollableListBox(list_view);
      scrollable_list_box->setSizePolicy(QSizePolicy::Expanding,
        QSizePolicy::Expanding);
      layout->addWidget(scrollable_list_box);
      if(direction.get() == Qt::Vertical) {
        container->setMaximumHeight(scale_height(240));
      } else {
        container->setMaximumWidth(scale_width(240));
      }
      return container;
=======
UiProfile Spire::make_search_box_profile() {
  auto properties = std::vector<std::shared_ptr<UiProperty>>();
  populate_widget_properties(properties);
  properties.push_back(make_standard_property<QString>("placeholder"));
  auto profile = UiProfile(QString::fromUtf8("SearchBox"), properties,
    [] (auto& profile) {
      auto& width = get<int>("width", profile.get_properties());
      width.set(scale_width(180));
      auto search_box = new SearchBox();
      apply_widget_properties(search_box, profile.get_properties());
      auto& placeholder = get<QString>("placeholder", profile.get_properties());
      placeholder.connect_changed_signal([=] (const auto& text) {
        search_box->set_placeholder(text);
      });
      search_box->get_model()->connect_current_signal(
        profile.make_event_slot<QString>(QString::fromUtf8("Current")));
      search_box->connect_submit_signal(
        profile.make_event_slot<QString>(QString::fromUtf8("Submit")));
      return search_box;
>>>>>>> be2e70dc
    });
  return profile;
}

UiProfile Spire::make_text_box_profile() {
  auto properties = std::vector<std::shared_ptr<UiProperty>>();
  populate_widget_properties(properties);
  properties.push_back(make_standard_property<bool>("read_only"));
  properties.push_back(make_standard_property<QString>("current"));
  properties.push_back(make_standard_property<QString>("placeholder"));
  auto profile = UiProfile(QString::fromUtf8("TextBox"), properties,
    [] (auto& profile) {
      auto& width = get<int>("width", profile.get_properties());
      width.set(scale_width(100));
      auto text_box = new TextBox();
      apply_widget_properties(text_box, profile.get_properties());
      auto& read_only = get<bool>("read_only", profile.get_properties());
      read_only.connect_changed_signal([text_box] (auto is_read_only) {
        text_box->set_read_only(is_read_only);
      });
      auto& current = get<QString>("current", profile.get_properties());
      current.connect_changed_signal([=] (const auto& current) {
        if(text_box->get_model()->get_current() != current) {
          text_box->get_model()->set_current(current);
        }
      });
      auto& placeholder = get<QString>("placeholder", profile.get_properties());
      placeholder.connect_changed_signal([text_box] (const auto& text) {
        text_box->set_placeholder(text);
      });
      text_box->get_model()->connect_current_signal(
        [&, text_box] (const auto& value) {
          current.set(value);
        });
      text_box->get_model()->connect_current_signal(
        profile.make_event_slot<QString>(QString::fromUtf8("Current")));
      text_box->connect_submit_signal(profile.make_event_slot<QString>(
        QString::fromUtf8("Submit")));
      text_box->connect_reject_signal(profile.make_event_slot<QString>(
        QString::fromUtf8("Reject")));
      return text_box;
    });
  return profile;
}

UiProfile Spire::make_time_box_profile() {
  auto properties = std::vector<std::shared_ptr<UiProperty>>();
  populate_widget_properties(properties);
  properties.push_back(make_standard_property<QString>("current", ""));
  properties.push_back(make_standard_property<bool>("read_only"));
  auto profile = UiProfile(QString::fromUtf8("TimeBox"), properties,
    [] (auto& profile) {
      auto parse_time = [] (auto time) -> boost::optional<time_duration> {
        try {
          return boost::posix_time::duration_from_string(
            time.toStdString().c_str());
        } catch(const std::exception&) {
          return {};
        }
      };
      auto& current = get<QString>("current", profile.get_properties());
      auto time_box = make_time_box();
      apply_widget_properties(time_box, profile.get_properties());
      current.connect_changed_signal([=] (auto value) {
        if(auto current_value = parse_time(value)) {
          if(time_box->get_model()->get_current() != *current_value) {
            time_box->get_model()->set_current(*current_value);
          }
        }
      });
      auto& read_only = get<bool>("read_only", profile.get_properties());
      read_only.connect_changed_signal([=] (auto is_read_only) {
        time_box->set_read_only(is_read_only);
      });
      time_box->get_model()->connect_current_signal(
        profile.make_event_slot<optional<time_duration>>(
        QString::fromUtf8("Current")));
      time_box->connect_submit_signal(
        profile.make_event_slot<optional<time_duration>>(
        QString::fromUtf8("Submit")));
      time_box->connect_reject_signal(
        profile.make_event_slot<optional<time_duration>>(
        QString::fromUtf8("Reject")));
      return time_box;
    });
  return profile;
}

UiProfile Spire::make_tooltip_profile() {
  auto properties = std::vector<std::shared_ptr<UiProperty>>();
  properties.push_back(
    make_standard_property("tooltip-text", QString::fromUtf8("Tooltip Text")));
  auto profile = UiProfile(QString::fromUtf8("Tooltip"), properties,
    [] (auto& profile) {
      auto label = make_label("Hover me!");
      auto& tooltip_text = get<QString>("tooltip-text",
        profile.get_properties());
      auto tooltip = new Tooltip(tooltip_text.get(), label);
      tooltip_text.connect_changed_signal([=] (const auto& text) {
        tooltip->set_label(text);
      });
      return label;
    });
  return profile;
}<|MERGE_RESOLUTION|>--- conflicted
+++ resolved
@@ -1200,7 +1200,7 @@
       image = image.scaled(QSize(2000, 2000));
       label->setPixmap(std::move(image));
       auto scroll_box = new ScrollBox(label);
-      scroll_box->setFixedSize(scale(320, 240));
+      scroll_box->resize(scale(320, 240));
       apply_widget_properties(scroll_box, profile.get_properties());
       auto& horizontal_display_policy = get<ScrollBox::DisplayPolicy>(
         "horizontal_display_policy", profile.get_properties());
@@ -1225,7 +1225,6 @@
   return profile;
 }
 
-<<<<<<< HEAD
 UiProfile Spire::make_scrollable_list_box_profile() {
   auto properties = std::vector<std::shared_ptr<UiProperty>>();
   populate_widget_properties(properties);
@@ -1269,7 +1268,10 @@
         container->setMaximumWidth(scale_width(240));
       }
       return container;
-=======
+    });
+  return profile;
+}
+
 UiProfile Spire::make_search_box_profile() {
   auto properties = std::vector<std::shared_ptr<UiProperty>>();
   populate_widget_properties(properties);
@@ -1289,7 +1291,6 @@
       search_box->connect_submit_signal(
         profile.make_event_slot<QString>(QString::fromUtf8("Submit")));
       return search_box;
->>>>>>> be2e70dc
     });
   return profile;
 }
