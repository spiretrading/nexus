--- conflicted
+++ resolved
@@ -731,17 +731,6 @@
   return profile;
 }
 
-<<<<<<< HEAD
-UiProfile Spire::make_label_profile() {
-  auto properties = std::vector<std::shared_ptr<UiProperty>>();
-  properties.push_back(
-    make_standard_property("label", QString::fromUtf8("Label")));
-  auto profile = UiProfile(QString::fromUtf8("Label"), properties,
-    [] (auto& profile) {
-      auto& label = get<QString>("label", profile.get_properties());
-      auto label_box = make_label(label.get());
-      return label_box;
-=======
 UiProfile Spire::make_label_button_profile() {
   auto properties = std::vector<std::shared_ptr<UiProperty>>();
   populate_widget_properties(properties);
@@ -765,7 +754,19 @@
       button->connect_clicked_signal(
         profile.make_event_slot(QString::fromUtf8("ClickedSignal")));
       return button;
->>>>>>> 77eb8e4c
+    });
+  return profile;
+}
+
+UiProfile Spire::make_label_profile() {
+  auto properties = std::vector<std::shared_ptr<UiProperty>>();
+  properties.push_back(
+    make_standard_property("label", QString::fromUtf8("Label")));
+  auto profile = UiProfile(QString::fromUtf8("Label"), properties,
+    [] (auto& profile) {
+      auto& label = get<QString>("label", profile.get_properties());
+      auto label_box = make_label(label.get());
+      return label_box;
     });
   return profile;
 }
