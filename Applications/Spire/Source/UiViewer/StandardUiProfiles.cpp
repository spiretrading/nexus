--- conflicted
+++ resolved
@@ -342,7 +342,7 @@
   void create_child_panel(bool close_on_blur, bool draggable,
       OverlayPanel::Positioning positioning, Button* parent) {
     auto body = create_panel_body();
-    auto panel = new OverlayPanel(body, parent);
+    auto panel = new OverlayPanel(*body, parent);
     auto button = body->findChild<Button*>();
     button->connect_clicked_signal([=] {
       create_child_panel(close_on_blur, draggable, positioning, button);
@@ -1418,54 +1418,14 @@
           if(panel && !close_on_blur.get()) {
             return;
           }
-<<<<<<< HEAD
           auto body = create_panel_body();
-          panel = new OverlayPanel(body, button);
+          panel = new OverlayPanel(*body, button);
           auto child_button = body->findChild<Button*>();
           child_button->connect_clicked_signal(
             [=, &close_on_blur, &draggable, &positioning] {
               create_child_panel(close_on_blur.get(), draggable.get(),
                 positioning.get(), child_button);
             });
-=======
-          auto body = new QWidget();
-          auto container_layout = new QVBoxLayout(body);
-          container_layout->setSpacing(0);
-          container_layout->setContentsMargins(
-            scale_width(1), scale_height(1), scale_width(1), scale_height(1));
-          auto title_layout = new QHBoxLayout();
-          title_layout->setSpacing(scale_width(3));
-          auto title_name = new QLabel(QString::fromUtf8("Filter Date"));
-          title_layout->addWidget(title_name);
-          auto close_button =
-            make_icon_button(imageFromSvg(":/Icons/close.svg", scale(26, 26)));
-          close_button->setFixedSize(scale(26, 26));
-          close_button->setFocusPolicy(Qt::FocusPolicy::NoFocus);
-          close_button->connect_clicked_signal([=] {
-            close_button->window()->close();
-          });
-          title_layout->addWidget(close_button);
-          container_layout->addLayout(title_layout);
-          container_layout->addSpacing(scale_height(3));
-          auto content_layout = new QGridLayout();
-          content_layout->setSpacing(scale_width(5));
-          content_layout->setContentsMargins(
-            {scale_width(4), scale_height(4), scale_width(4), scale_height(4)});
-          content_layout->addWidget(
-            new QLabel(QString::fromUtf8("Start Date:")), 0, 0);
-          auto text_box1 = new TextBox();
-          text_box1->setFixedSize(scale(120, 26));
-          content_layout->addWidget(text_box1, 0, 1);
-          content_layout->addWidget(new QLabel(QString::fromUtf8("End Date:")),
-            1, 0);
-          auto text_box2 = new TextBox();
-          text_box2->setFixedSize(scale(120, 26));
-          content_layout->addWidget(text_box2, 1, 1);
-          content_layout->addWidget(make_label_button(
-            QString::fromUtf8("Reset")), 2, 1);
-          container_layout->addLayout(content_layout);
-          panel = new OverlayPanel(*body, button);
->>>>>>> 6331cac1
           panel->setAttribute(Qt::WA_DeleteOnClose);
           panel->set_closed_on_blur(close_on_blur.get());
           panel->set_is_draggable(draggable.get());
