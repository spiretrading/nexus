#include "Spire/UiViewer/StandardUiProfiles.hpp"
#include <stack>
#include <QFontDatabase>
#include <QImageReader>
#include <QLabel>
#include <QPainter>
#include <QPointer>
#include <QRandomGenerator>
#include <QStringBuilder>
#include "Nexus/Definitions/DefaultCurrencyDatabase.hpp"
#include "Nexus/Definitions/DefaultDestinationDatabase.hpp"
#include "Nexus/Definitions/SecuritySet.hpp"
#include "Spire/KeyBindings/OrderFieldInfoTip.hpp"
#include "Spire/Spire/ArrayListModel.hpp"
#include "Spire/Spire/ArrayTableModel.hpp"
#include "Spire/Spire/ColumnViewListModel.hpp"
#include "Spire/Spire/Dimensions.hpp"
#include "Spire/Spire/FieldValueModel.hpp"
#include "Spire/Spire/ListValueModel.hpp"
#include "Spire/Spire/LocalScalarValueModel.hpp"
#include "Spire/Spire/ToTextModel.hpp"
#include "Spire/Spire/ValidatedValueModel.hpp"
#include "Spire/Styles/ChainExpression.hpp"
#include "Spire/Styles/LinearExpression.hpp"
#include "Spire/Styles/RevertExpression.hpp"
#include "Spire/Styles/TimeoutExpression.hpp"
#include "Spire/Ui/AdaptiveBox.hpp"
#include "Spire/Ui/Box.hpp"
#include "Spire/Ui/Button.hpp"
#include "Spire/Ui/CalendarDatePicker.hpp"
#include "Spire/Ui/Checkbox.hpp"
#include "Spire/Ui/ClosedFilterPanel.hpp"
#include "Spire/Ui/ColorCodePanel.hpp"
#include "Spire/Ui/ColorPicker.hpp"
#include "Spire/Ui/ComboBox.hpp"
#include "Spire/Ui/ContextMenu.hpp"
#include "Spire/Ui/CustomQtVariants.hpp"
#include "Spire/Ui/DateBox.hpp"
#include "Spire/Ui/DateFilterPanel.hpp"
#include "Spire/Ui/DecimalBox.hpp"
#include "Spire/Ui/DestinationBox.hpp"
#include "Spire/Ui/DestinationListItem.hpp"
#include "Spire/Ui/DropDownBox.hpp"
#include "Spire/Ui/DropDownList.hpp"
#include "Spire/Ui/DurationBox.hpp"
#include "Spire/Ui/EditableBox.hpp"
#include "Spire/Ui/FilterPanel.hpp"
#include "Spire/Ui/FocusObserver.hpp"
#include "Spire/Ui/FontBox.hpp"
#include "Spire/Ui/FontFamilyBox.hpp"
#include "Spire/Ui/FontStyleBox.hpp"
#include "Spire/Ui/HexColorBox.hpp"
#include "Spire/Ui/HighlightSwatch.hpp"
#include "Spire/Ui/HoverObserver.hpp"
#include "Spire/Ui/Icon.hpp"
#include "Spire/Ui/InfoTip.hpp"
#include "Spire/Ui/IntegerBox.hpp"
#include "Spire/Ui/KeyFilterPanel.hpp"
#include "Spire/Ui/KeyInputBox.hpp"
#include "Spire/Ui/KeyTag.hpp"
#include "Spire/Ui/ListItem.hpp"
#include "Spire/Ui/ListSelectionModel.hpp"
#include "Spire/Ui/ListView.hpp"
#include "Spire/Ui/MarketBox.hpp"
#include "Spire/Ui/MoneyBox.hpp"
#include "Spire/Ui/NavigationView.hpp"
#include "Spire/Ui/OpenFilterPanel.hpp"
#include "Spire/Ui/OrderTypeBox.hpp"
#include "Spire/Ui/OrderTypeFilterPanel.hpp"
#include "Spire/Ui/OverlayPanel.hpp"
#include "Spire/Ui/PercentBox.hpp"
#include "Spire/Ui/PopupBox.hpp"
#include "Spire/Ui/QuantityBox.hpp"
#include "Spire/Ui/RegionBox.hpp"
#include "Spire/Ui/RegionListItem.hpp"
#include "Spire/Ui/ResponsiveLabel.hpp"
#include "Spire/Ui/SaleConditionBox.hpp"
#include "Spire/Ui/SaleConditionListItem.hpp"
#include "Spire/Ui/ScalarFilterPanel.hpp"
#include "Spire/Ui/ScrollBar.hpp"
#include "Spire/Ui/ScrollBox.hpp"
#include "Spire/Ui/ScrollableListBox.hpp"
#include "Spire/Ui/SearchBox.hpp"
#include "Spire/Ui/SecurityBox.hpp"
#include "Spire/Ui/SecurityFilterPanel.hpp"
#include "Spire/Ui/SecurityListItem.hpp"
#include "Spire/Ui/SecurityView.hpp"
#include "Spire/Ui/SideBox.hpp"
#include "Spire/Ui/SideFilterPanel.hpp"
#include "Spire/Ui/Slider.hpp"
#include "Spire/Ui/Slider2D.hpp"
#include "Spire/Ui/SplitView.hpp"
#include "Spire/Ui/SubmenuItem.hpp"
#include "Spire/Ui/TabView.hpp"
#include "Spire/Ui/TableHeader.hpp"
#include "Spire/Ui/TableHeaderItem.hpp"
#include "Spire/Ui/TableView.hpp"
#include "Spire/Ui/Tag.hpp"
#include "Spire/Ui/TagBox.hpp"
#include "Spire/Ui/TagComboBox.hpp"
#include "Spire/Ui/TextAreaBox.hpp"
#include "Spire/Ui/TextBox.hpp"
#include "Spire/Ui/TimeInForceBox.hpp"
#include "Spire/Ui/TimeInForceFilterPanel.hpp"
#include "Spire/Ui/ToggleButton.hpp"
#include "Spire/Ui/Tooltip.hpp"
#include "Spire/Ui/TransitionView.hpp"
#include "Spire/UiViewer/StandardUiProperties.hpp"
#include "Spire/UiViewer/UiProfile.hpp"

using namespace boost;
using namespace boost::gregorian;
using namespace boost::posix_time;
using namespace boost::signals2;
using namespace Nexus;
using namespace Spire;
using namespace Spire::Styles;

namespace {

  /** Keeps a model synchronized with a property (and vice-versa). */
  template<typename T>
  void link(const std::shared_ptr<T>& model,
      TypedUiProperty<typename T::Type>& property) {
    property.connect_changed_signal([=] (auto value) {
      if(model->get() != value) {
        model->set(value);
      }
    });
    model->connect_update_signal([&] (auto value) {
      if(property.get() != value) {
        property.set(value);
      }
    });
  }

  /** Keeps a getter/setter synchronized with a property. */
  template<typename G, typename S, typename W, typename T>
  void link(const G& getter, const S& setter, W& widget,
      TypedUiProperty<T>& property) {
    if((widget.*getter)() != property.get()) {
      property.set((widget.*getter)());
    }
    property.connect_changed_signal([=, &widget] (auto value) {
      if((widget.*getter)() != value) {
        (widget.*setter)(value);
      }
    });
  }

  template<typename E>
  auto to_string_converter(
      const std::vector<std::pair<QString, E>>& definition) requires
      std::is_enum_v<E> {
    return [=] (E value) {
      for(auto e : definition) {
        if(e.second == value) {
          return e.first;
        }
      }
      return QString("N/A");
    };
  }

  QString to_string(const TableView::CurrentModel::Type index) {
    if(index) {
      return QString("(%1, %2)").arg(index->m_row).arg(index->m_column);
    }
    return QString("None");
  }

  QString to_string(const Decimal& value) {
    return QString::fromStdString(value.str(
      Decimal::backend_type::cpp_dec_float_digits10, std::ios_base::dec));
  }

  template<typename T>
  struct DecimalBoxProfileProperties {
    using Type = T;

    Type m_current;
    Type m_minimum;
    Type m_maximum;
    Type m_default_increment;
    Type m_alt_increment;
    Type m_ctrl_increment;
    Type m_shift_increment;

    explicit DecimalBoxProfileProperties(Type default_increment)
      : m_current(Type(1)),
        m_minimum(Type(-100)),
        m_maximum(Type(100)),
        m_default_increment(std::move(default_increment)),
        m_alt_increment(5 * m_default_increment),
        m_ctrl_increment(10 * m_default_increment),
        m_shift_increment(20 * m_default_increment) {}
  };

  template<typename B>
  auto create_decimal_box_profile(UiProfile& profile) {
    using Type =
      std::decay_t<decltype(*std::declval<B>().get_current())>::Scalar;
    auto model = std::make_shared<LocalScalarValueModel<optional<Type>>>();
    auto& minimum = get<Type>("minimum", profile.get_properties());
    minimum.connect_changed_signal([=] (auto value) {
      model->set_minimum(value);
    });
    auto& maximum = get<Type>("maximum", profile.get_properties());
    maximum.connect_changed_signal([=] (auto value) {
      model->set_maximum(value);
    });
    auto& default_increment =
      get<Type>("default_increment", profile.get_properties());
    auto& alt_increment = get<Type>("alt_increment", profile.get_properties());
    auto& ctrl_increment =
      get<Type>("ctrl_increment", profile.get_properties());
    auto& shift_increment =
      get<Type>("shift_increment", profile.get_properties());
    auto modifiers = QHash<Qt::KeyboardModifier, Type>(
      {{Qt::NoModifier, default_increment.get()},
        {Qt::AltModifier, alt_increment.get()},
        {Qt::ControlModifier, ctrl_increment.get()},
        {Qt::ShiftModifier, shift_increment.get()}});
    auto box = new B(std::move(model), std::move(modifiers));
    box->setFixedWidth(scale_width(100));
    apply_widget_properties(box, profile.get_properties());
    auto& current = get<Type>("current", profile.get_properties());
    current.connect_changed_signal([=] (auto value) {
      if(box->get_current()->get() != value) {
        box->get_current()->set(value);
      }
    });
    auto& placeholder = get<QString>("placeholder", profile.get_properties());
    placeholder.connect_changed_signal([=] (const auto& placeholder) {
      box->set_placeholder(placeholder);
    });
    auto& read_only = get<bool>("read_only", profile.get_properties());
    auto& buttons_visible =
      get<bool>("buttons_visible", profile.get_properties());
    read_only.connect_changed_signal([=, &buttons_visible] (auto value) {
      box->set_read_only(value);
      if(value) {
        buttons_visible.set(false);
      } else {
        buttons_visible.set(true);
      }
    });
    buttons_visible.connect_changed_signal([=] (auto value) {
      update_style(*box, [&] (auto& style) {
        if(value) {
          style.get(Any() > is_a<Button>()).set(Visibility::VISIBLE);
        } else {
          style.get(Any() > is_a<Button>()).set(Visibility::NONE);
        }
      });
    });
    return box;
  }

  template<typename B>
  auto setup_decimal_box_profile(UiProfile& profile) {
    using Type =
      std::decay_t<decltype(*std::declval<B>().get_current())>::Scalar;
    auto box = create_decimal_box_profile<B>(profile);
    box->get_current()->connect_update_signal(
      profile.make_event_slot<optional<Type>>("Current"));
    box->connect_submit_signal(
      profile.make_event_slot<optional<Type>>("Submit"));
    box->connect_reject_signal(
      profile.make_event_slot<optional<Type>>("Reject"));
    return box;
  }

  template<typename B>
  auto setup_decimal_box_with_decimal_profile(UiProfile& profile) {
    auto box = create_decimal_box_profile<B>(profile);
    auto& decimal_places =
      get<int>("decimal_places", profile.get_properties());
    decimal_places.connect_changed_signal([=] (auto value) {
      std::dynamic_pointer_cast<LocalScalarValueModel<optional<Decimal>>>(
        box->get_current())->set_increment(pow(Decimal(10), -value));
    });
    auto& leading_zeros = get<int>("leading_zeros", profile.get_properties());
    leading_zeros.connect_changed_signal([=] (auto value) {
      update_style(*box, [&] (auto& style) {
        style.get(Any()).set(LeadingZeros(value));
      });
    });
    auto& trailing_zeros =
      get<int>("trailing_zeros", profile.get_properties());
    trailing_zeros.connect_changed_signal([=] (auto value) {
      update_style(*box, [&] (auto& style) {
        style.get(Any()).set(TrailingZeros(value));
      });
    });
    auto& current = get<Decimal>("current", profile.get_properties());
    auto current_slot = profile.make_event_slot<QString>("Current");
    box->get_current()->connect_update_signal(
      [=, &current] (const optional<Decimal>& value) {
        auto text = [&] {
          if(value) {
            return to_string(*value);
          }
          return QString("null");
        }();
        if(value) {
          current.set(*value);
        }
        current_slot(text);
      });
    auto submit_slot = profile.make_event_slot<QString>("Submit");
    box->connect_submit_signal(
      [=] (const optional<Decimal>& submission) {
        if(submission) {
          submit_slot(to_string(*submission));
        } else {
          submit_slot(QString("null"));
        }
      });
    auto reject_slot = profile.make_event_slot<QString>("Reject");
    box->connect_reject_signal(
      [=] (const optional<Decimal>& value) {
        if(value) {
          submit_slot(to_string(*value));
        } else {
          reject_slot(QString("null"));
        }
      });
    auto& apply_sign_styling =
      get<bool>("apply_sign_styling", profile.get_properties());
    apply_sign_styling.connect_changed_signal([=] (auto value) {
      update_style(*box, [&] (auto& style) {
        if(value) {
          style.get(ReadOnly() && IsPositive()).
            set(TextColor(QColor(0x36BB55)));
          style.get(ReadOnly() && IsNegative()).
            set(TextColor(QColor(0xE63F44)));
        }
      });
    });
    auto& apply_tick_styling =
      get<bool>("apply_tick_styling", profile.get_properties());
    apply_tick_styling.connect_changed_signal([=] (auto value) {
      update_style(*box, [&] (auto& style) {
        if(value) {
          style.get(ReadOnly() && Uptick()).
            set(BackgroundColor(
              chain(timeout(QColor(0xEBFFF0), milliseconds(250)),
                linear(QColor(0xEBFFF0), revert, milliseconds(300)))));
          style.get(ReadOnly() && Downtick()).
            set(BackgroundColor(
              chain(timeout(QColor(0xFFF1F1), milliseconds(250)),
                linear(QColor(0xFFF1F1), revert, milliseconds(300)))));
        }
      });
    });
    auto& text_alignment = get<Qt::Alignment>("text_align",
      profile.get_properties());
    text_alignment.connect_changed_signal([=] (auto alignment) {
      update_style(*box, [&] (auto& style) {
        style.get(Any()).set(TextAlign(Qt::Alignment(alignment)));
      });
    });
    return box;
  }

  auto setup_checkable_profile(UiProfile& profile, CheckBox* check_box) {
    auto& label = get<QString>("label", profile.get_properties());
    check_box->set_label(label.get());
    apply_widget_properties(check_box, profile.get_properties());
    label.connect_changed_signal([=] (const auto& value) {
      check_box->set_label(value);
    });
    auto& checked = get<bool>("checked", profile.get_properties());
    checked.connect_changed_signal([=] (auto value) {
      if(check_box->get_current()->get() != value) {
        check_box->get_current()->set(value);
      }
    });
    check_box->get_current()->connect_update_signal([&] (auto is_checked) {
      checked.set(is_checked);
    });
    check_box->get_current()->connect_update_signal(
      profile.make_event_slot<bool>("CheckedSignal"));
    auto& read_only = get<bool>("read-only", profile.get_properties());
    read_only.connect_changed_signal([=] (auto is_read_only) {
      check_box->set_read_only(is_read_only);
    });
    auto& layout_direction = get<bool>("left-to-right",
      profile.get_properties());
    layout_direction.connect_changed_signal([=] (auto value) {
      if(value) {
        check_box->setLayoutDirection(Qt::LeftToRight);
      } else {
        check_box->setLayoutDirection(Qt::RightToLeft);
      }
    });
    return check_box;
  }

  void populate_check_box_properties(
      std::vector<std::shared_ptr<UiProperty>>& properties) {
    properties.push_back(make_standard_property<bool>("checked"));
    properties.push_back(make_standard_property("label", QString("Click me!")));
    properties.push_back(make_standard_property<bool>("read-only"));
    properties.push_back(make_standard_property("left-to-right", true));
  }

  template<typename T>
  void populate_decimal_box_properties(
      std::vector<std::shared_ptr<UiProperty>>& properties,
      const DecimalBoxProfileProperties<T>& box_properties) {
    using Type = T;
    properties.push_back(
      make_standard_property("current", box_properties.m_current));
    properties.push_back(
      make_standard_property("minimum", box_properties.m_minimum));
    properties.push_back(
      make_standard_property("maximum", box_properties.m_maximum));
    properties.push_back(make_standard_property(
      "default_increment", box_properties.m_default_increment));
    properties.push_back(make_standard_property(
      "alt_increment", box_properties.m_alt_increment));
    properties.push_back(make_standard_property(
      "ctrl_increment", box_properties.m_ctrl_increment));
    properties.push_back(make_standard_property(
      "shift_increment", box_properties.m_shift_increment));
    properties.push_back(make_standard_property<QString>("placeholder"));
    properties.push_back(make_standard_property("read_only", false));
    properties.push_back(make_standard_property("buttons_visible", true));
  }

  void populate_decimal_box_with_decimal_properties(
      std::vector<std::shared_ptr<UiProperty>>& properties,
      const DecimalBoxProfileProperties<Decimal>& box_properties) {
    populate_decimal_box_properties<Decimal>(properties, box_properties);
    properties.push_back(make_standard_property("decimal_places", 4));
    properties.push_back(make_standard_property("leading_zeros", 0));
    properties.push_back(make_standard_property("trailing_zeros", 0));
    properties.push_back(make_standard_property("apply_sign_styling", false));
    properties.push_back(make_standard_property("apply_tick_styling", false));
    auto text_alignment_property = define_enum<Qt::Alignment>(
      {{"LEFT", Qt::AlignLeft}, {"RIGHT", Qt::AlignRight}});
    properties.push_back(make_standard_enum_property(
      "text_align", text_alignment_property));
  }

  template<typename T>
  void populate_decimal_box_properties(
      std::vector<std::shared_ptr<UiProperty>>& properties) {
    populate_decimal_box_properties<T>(properties,
      DecimalBoxProfileProperties(1));
  }

  template<typename T,
    typename ClosedFilterPanel* (*f)(std::shared_ptr<ListModel<T>>, QWidget&)>
  auto setup_closed_filter_panel_profile(UiProfile& profile) {
    auto& properties = profile.get_properties();
    auto model = std::make_shared<ArrayListModel<T>>();
    for(auto property : properties) {
      if(get<bool>(property->get_name(), profile.get_properties()).get()) {
        model->push(*from_string<T>(property->get_name()));
      }
    }
    auto button = make_label_button("Click me");
    auto panel = f(model, *button);
    for(auto i = 0; i < static_cast<int>(properties.size()); ++i) {
      auto& checked =
        get<bool>(properties[i]->get_name(), profile.get_properties());
      checked.connect_changed_signal([=] (const auto& value) {
        if(panel->get_table()->get<bool>(i, 1) != value) {
          panel->get_table()->set(i, 1, value);
        }
      });
    }
    panel->get_table()->connect_operation_signal(
      [=, &profile] (const TableModel::Operation& operation) {
        visit(operation,
          [=, &profile] (const TableModel::UpdateOperation& operation) {
            auto value = panel->get_table()->get<bool>(operation.m_row, 1);
            auto& checked = get<bool>(properties[operation.m_row]->get_name(),
              profile.get_properties());
            if(checked.get() != value) {
              checked.set(value);
            }
          });
      });
    auto submit_filter_slot = profile.make_event_slot<QString>("SubmitSignal");
    panel->connect_submit_signal(
      [=] (const std::shared_ptr<AnyListModel>& submission) {
        auto result = QString();
        for(auto i = 0; i < submission->get_size(); ++i) {
          result += to_text(submission->get(i)) + " ";
        }
        submit_filter_slot(result);
      });
    button->connect_click_signal([=] { panel->show(); });
    return button;
  }

  template<typename B, typename B* (*F)(QWidget*)>
  auto setup_enum_box_profile(UiProfile& profile) {
    using Type = B::Type;
    auto box = F(nullptr);
    box->setFixedWidth(scale_width(150));
    apply_widget_properties(box, profile.get_properties());
    auto& current = get<Type>("current", profile.get_properties());
    current.connect_changed_signal([=] (auto value) {
      box->get_current()->set(value);
    });
    auto& read_only = get<bool>("read_only", profile.get_properties());
    read_only.connect_changed_signal([=] (auto is_read_only) {
      box->set_read_only(is_read_only);
    });
    box->connect_submit_signal(profile.make_event_slot<std::any>("Submit"));
    return box;
  }

  template<typename T>
  void populate_enum_box_properties(
      std::vector<std::shared_ptr<UiProperty>>& properties,
      std::vector<std::pair<QString, T>>& current_property) {
    properties.push_back(
      make_standard_enum_property("current", current_property));
  }

  template<typename B>
  auto setup_scalar_filter_panel_profile(UiProfile& profile) {
    using Panel = ScalarFilterPanel<B>;
    using Type = typename Panel::Type;
    auto button = make_label_button("Click me");
    auto range = std::make_shared<LocalValueModel<typename Panel::Range>>();
    button->connect_click_signal([=, &profile] {
      auto& title = get<QString>("title", profile.get_properties());
      auto panel = new Panel(range, title.get(), *button);
      auto filter_slot = profile.make_event_slot<QString>("SubmitSignal");
      panel->connect_submit_signal(
        [=] (const typename Panel::Range& submission) {
          auto to_string = [&] (const auto& value) {
            if(value) {
              return to_text(*value);
            }
            return QString("null");
          };
          filter_slot(QString("%1, %2").
            arg(to_string(submission.m_min)).
            arg(to_string(submission.m_max)));
        });
      panel->show();
    });
    return button;
  }

  void populate_scalar_filter_panel_properties(
      std::vector<std::shared_ptr<UiProperty>>& properties,
      const QString& default_title) {
    properties.push_back(make_standard_property("title", default_title));
  }

  optional<time_duration> parse_duration(const QString& duration) {
    try {
      return duration_from_string(duration.toStdString().c_str());
    } catch(const std::exception&) {
      return {};
    }
  }

  auto make_grid_image(const QSize& cell_size, int column_count,
      int row_count) {
    auto image = QImage(QSize(cell_size.width() * column_count,
      cell_size.height() * row_count), QImage::Format_RGB32);
    image.fill(QColor(0x56C4C5));
    auto painter = QPainter(&image);
    for(auto row = 0; row < row_count; ++row) {
      for(auto column = row % 2; column < column_count; column += 2) {
        auto cell_rect = QRect(QPoint(column * cell_size.width(),
          row * cell_size.width()), cell_size);
        painter.fillRect(cell_rect, QColor(0xA2218E));
        painter.fillRect(cell_rect - QMargins(scale_width(1), scale_height(1),
          scale_width(1), scale_height(1)), QColor(0xFDC777));
        painter.setPen(QColor(0x023888));
        cell_rect.translate(
          translate(5, 5) + QPoint(0, painter.fontMetrics().height()));
        painter.drawText(
          cell_rect.topLeft(), QString("(%1, %2)").arg(column).arg(row));
      }
    }
    return image;
  }

  auto create_panel_body() {
    auto body = new QWidget();
    body->setFixedSize(scale(200, 200));
    auto container_layout = new QVBoxLayout(body);
    container_layout->setSpacing(0);
    container_layout->setContentsMargins(scale_width(1),
      scale_height(1), scale_width(1), scale_height(1));
    auto create_button = make_label_button("Show child panel", body);
    container_layout->addWidget(create_button);
    auto close_button = make_label_button("Close", body);
    close_button->connect_click_signal([=] { body->window()->close(); });
    container_layout->addWidget(close_button);
    return body;
  }

  void create_child_panel(bool close_on_focus_out, bool draggable,
      OverlayPanel::Positioning positioning, Button* parent) {
    auto body = create_panel_body();
    auto panel = new OverlayPanel(*body, *parent);
    auto button = body->findChild<Button*>();
    button->connect_click_signal([=] {
      create_child_panel(close_on_focus_out, draggable, positioning, button);
    });
    panel->setAttribute(Qt::WA_DeleteOnClose);
    panel->set_closed_on_focus_out(close_on_focus_out);
    panel->set_is_draggable(draggable);
    panel->set_positioning(positioning);
    panel->show();
  }

  std::shared_ptr<ComboBox::QueryModel> populate_security_query_model() {
    auto security_infos = std::vector<SecurityInfo>();
    security_infos.emplace_back(*ParseWildCardSecurity("MRU.TSX",
      GetDefaultMarketDatabase(), GetDefaultCountryDatabase()),
      "Metro Inc.", "", 0);
    security_infos.emplace_back(*ParseWildCardSecurity("MG.TSX",
      GetDefaultMarketDatabase(), GetDefaultCountryDatabase()),
      "Magna International Inc.", "", 0);
    security_infos.emplace_back(*ParseWildCardSecurity("MGA.TSX",
      GetDefaultMarketDatabase(), GetDefaultCountryDatabase()),
      "Mega Uranium Ltd.", "", 0);
    security_infos.emplace_back(*ParseWildCardSecurity("MGAB.TSX",
      GetDefaultMarketDatabase(), GetDefaultCountryDatabase()),
      "Mackenzie Global Fixed Income Alloc ETF", "", 0);
    security_infos.emplace_back(*ParseWildCardSecurity("MON.NYSE",
      GetDefaultMarketDatabase(), GetDefaultCountryDatabase()),
      "Monsanto Co.", "", 0);
    security_infos.emplace_back(*ParseWildCardSecurity("MFC.TSX",
      GetDefaultMarketDatabase(), GetDefaultCountryDatabase()),
      "Manulife Financial Corporation", "", 0);
    security_infos.emplace_back(*ParseWildCardSecurity("MX.TSX",
      GetDefaultMarketDatabase(), GetDefaultCountryDatabase()),
      "Methanex Corporation", "", 0);
    auto model = std::make_shared<LocalComboBoxQueryModel>();
    for(auto security_info : security_infos) {
      model->add(to_text(security_info.m_security).toLower(), security_info);
      model->add(
        QString::fromStdString(security_info.m_name).toLower(), security_info);
    }
    return model;
  }

  auto populate_tag_box_model() {
    auto model = std::make_shared<ArrayListModel<QString>>();
    model->push("CAN");
    model->push("MSFT.NSDQ");
    model->push("XIU.TSX");
    return model;
  }

  auto populate_tag_combo_box_model() {
    auto model = std::make_shared<LocalComboBoxQueryModel>();
    model->add(QString("TSX"));
    model->add(QString("TSXV"));
    model->add(QString("TSO.ASX"));
    model->add(QString("TSU.TSX"));
    model->add(QString("TSN.TSXV"));
    model->add(QString("TSL.NYSE"));
    model->add(QString("MSFT.NSDQ"));
    model->add(QString("XDRX"));
    model->add(QString("XIU.TSX"));
    model->add(QString("AUS"));
    model->add(QString("CAN"));
    model->add(QString("CHN"));
    model->add(QString("JPN"));
    model->add(QString("USA"));
    return model;
  }

  auto populate_region_box_model() {
    auto securities = std::vector<std::pair<std::string, std::string>>{
      {"MSFT.NSDQ", "Microsoft Corporation"},
      {"MG.TSX", "Magna International Inc."},
      {"MRU.TSX", "Metro Inc."},
      {"MFC.TSX", "Manulife Financial Corporation"},
      {"MX.TSX", "Methanex Corporation"},
      {"TSO.ASX", "Tesoro Resources Limited"}};
    auto markets = std::vector<MarketCode>{DefaultMarkets::NSEX(),
      DefaultMarkets::ISE(), DefaultMarkets::CSE(), DefaultMarkets::TSX(),
      DefaultMarkets::TSXV(), DefaultMarkets::BOSX()};
    auto countries = std::vector<CountryCode>{DefaultCountries::US(),
      DefaultCountries::CA(), DefaultCountries::AU(), DefaultCountries::JP(),
      DefaultCountries::CN()};
    auto model = std::make_shared<LocalComboBoxQueryModel>();
    for(auto& security_info : securities) {
      auto security = *ParseWildCardSecurity(security_info.first,
        GetDefaultMarketDatabase(), GetDefaultCountryDatabase());
      auto region = Region(security);
      region.SetName(security_info.second);
      model->add(to_text(security).toLower(), region);
      model->add(QString::fromStdString(region.GetName()).toLower(), region);
    }
    for(auto& market_code : markets) {
      auto market = GetDefaultMarketDatabase().FromCode(market_code);
      auto region = Region(market);
      region.SetName(market.m_description);
      model->add(to_text(MarketToken(market.m_code)).toLower(), region);
      model->add(QString::fromStdString(region.GetName()).toLower(), region);
    }
    for(auto& country : countries) {
      auto region = Region(country);
      region.SetName(
        GetDefaultCountryDatabase().FromCode(country).m_name);
      model->add(to_text(country).toLower(), region);
      model->add(QString::fromStdString(region.GetName()).toLower(), region);
    }
    return model;
  }

  auto populate_key_input_box_model(const QKeySequence& key) {
    auto model = make_validated_value_model<QKeySequence>([] (auto sequence) {
      if(sequence.count() == 0) {
        return QValidator::Intermediate;
      } else if(sequence.count() > 1) {
        return QValidator::Invalid;
      }
      auto key = sequence[0];
      key &= ~Qt::ShiftModifier;
      key &= ~Qt::ControlModifier;
      key &= ~Qt::AltModifier;
      key &= ~Qt::MetaModifier;
      key &= ~Qt::KeypadModifier;
      key &= ~Qt::GroupSwitchModifier;
      if(key >= Qt::Key_F1 && key <= Qt::Key_F32) {
        return QValidator::Acceptable;
      }
      return QValidator::Invalid;
      }, std::make_shared<LocalKeySequenceValueModel>(key));
    return model;
  }

  struct HoverBox {
    Box* m_box;
    HoverObserver m_observer;
    boost::signals2::connection m_connection;

    HoverBox(QString name, Box* box, UiProfile& profile)
      : m_box(box),
        m_observer(*m_box),
        m_connection(m_observer.connect_state_signal(
          [=, slot = profile.make_event_slot<QString>(std::move(name))] (
              HoverObserver::State state) {
            auto to_string = [] (HoverObserver::State state) {
              switch(state) {
                case HoverObserver::State::MOUSE_IN:
                  return QString("MOUSE_IN");
                case HoverObserver::State::MOUSE_OVER:
                  return QString("MOUSE_OVER");
              }
              return QString("NONE");
            };
            slot(to_string(state));
          })) {}
  };

  auto parse_date(const QString& string) -> boost::optional<date> {
    try {
      auto parsed_date = from_string(string.toStdString());
      if(!parsed_date.is_not_a_date()) {
        return parsed_date;
      }
    } catch(const std::exception&) {}
    return {};
  }

  const auto& get_orientation_property() {
    static auto property = define_enum<Qt::Orientation>(
      {{"HORIZONTAL", Qt::Orientation::Horizontal},
       {"VERTICAL", Qt::Orientation::Vertical}});
    return property;
  }

  const auto& get_order_property() {
    static auto property = define_enum<TableHeaderItem::Order>(
      {{"NONE", TableHeaderItem::Order::NONE},
        {"UNORDERED", TableHeaderItem::Order::UNORDERED},
        {"ASCENDING", TableHeaderItem::Order::ASCENDING},
        {"DESCENDING", TableHeaderItem::Order::DESCENDING}});
    return property;
  }

  const auto& get_filter_property() {
    static auto property = define_enum<TableFilter::Filter>(
      {{"NONE", TableFilter::Filter::NONE},
        {"FILTERED", TableFilter::Filter::FILTERED},
        {"UNFILTERED", TableFilter::Filter::UNFILTERED}});
    return property;
  }

  template<typename T, typename U, typename V>
  auto connect_style_property_change_signal(
      TypedUiProperty<T>& property, QWidget* widget) {
    property.connect_changed_signal([=] (const T& value) {
      update_style(*widget, [&] (auto& style) {
        style.get(U()).set(V(value));
      });
    });
  }

  template<typename T, typename V>
  auto connect_style_property_change_signal(TypedUiProperty<T>& property,
      const Selector& selector, QWidget* widget) {
    property.connect_changed_signal([=] (const T& value) {
      update_style(*widget, [&] (auto& style) {
        style.get(selector).set(V(value));
      });
    });
  }

  template<typename T>
  class RejectedValueModel : public LocalValueModel<T> {
    public:
      using Type = typename LocalValueModel<T>::Type;

      void set_rejected(const Type& rejected) {
        m_rejected = rejected;
      }

      QValidator::State get_state() const {
        if(this->get() == m_rejected) {
          return QValidator::Invalid;
        }
        return QValidator::Acceptable;
      }

    private:
      Type m_rejected;
  };
}

UiProfile Spire::make_adaptive_box_profile() {
  auto properties = std::vector<std::shared_ptr<UiProperty>>();
  populate_widget_properties(properties);
  populate_widget_size_properties("parent_width", "parent_height", properties);
  auto size_policy_property = define_enum<int>(
    {{"Blue", 0}, {"Green", 1}, {"Yellow", 2}});
  properties.push_back(make_standard_enum_property(
    "horizontal_size_policy", size_policy_property));
  properties.push_back(make_standard_enum_property(
    "vertical_size_policy", size_policy_property));
  properties.push_back(make_standard_property<QString>("label1_current",
    "Label1"));
  properties.push_back(make_standard_property<QString>("label2_current",
    "Label2"));
  properties.push_back(make_standard_property<QString>("label3_current",
    "Label3"));
  properties.push_back(make_standard_property<QString>("label4_current",
    "Label4"));
  properties.push_back(make_standard_property("add_layout", false));
  auto profile = UiProfile(QString::fromUtf8("AdaptiveBox"), properties,
    [] (auto& profile) {
      auto to_size_policy = [] (auto policy) {
        if(policy == 0) {
          return QSizePolicy::Expanding;
        }
        return QSizePolicy::Fixed;
      };
      auto make_color_label = [] (const QColor& background_color) {
        auto label = make_label("");
        label->setSizePolicy(QSizePolicy::Expanding, QSizePolicy::Expanding);
        update_style(*label, [&] (auto& style) {
          style.get(ReadOnly() && Disabled()).
            set(BackgroundColor(background_color));
        });
        return label;
      };
      auto make_label_current =
        [&profile] (TextBox* label, const QString& name) {
          auto& label_current = get<QString>(name, profile.get_properties());
          label_current.connect_changed_signal([=] (auto& value) {
            if(label->get_current()->get() != value) {
              label->get_current()->set(value);
            }
          });
      };
      auto label1 = make_color_label(Qt::yellow);
      auto label2 = make_color_label(Qt::green);
      auto label3 = make_color_label(Qt::cyan);
      auto label4 = make_color_label(Qt::magenta);
      make_label_current(label1, "label1_current");
      make_label_current(label2, "label2_current");
      make_label_current(label3, "label3_current");
      make_label_current(label4, "label4_current");
      auto layout1 = make_hbox_layout();
      layout1->setSpacing(scale_width(10));
      layout1->addWidget(label1);
      layout1->addWidget(label2);
      layout1->addWidget(label3);
      layout1->addWidget(label4);
      auto layout2 = make_grid_layout();
      layout2->setSpacing(scale_width(10));
      layout2->addWidget(label1, 0, 0);
      layout2->addWidget(label2, 0, 1);
      layout2->addWidget(label3, 1, 0);
      layout2->addWidget(label4, 1, 1);
      auto layout3 = make_vbox_layout();
      layout3->setSpacing(scale_width(10));
      layout3->addWidget(label1);
      layout3->addWidget(label2);
      layout3->addWidget(label3);
      layout3->addWidget(label4);
      auto adaptive_box = new AdaptiveBox();
      adaptive_box->add(*layout1);
      adaptive_box->add(*layout2);
      adaptive_box->add(*layout3);
      adaptive_box->setObjectName("adaptive_box");
      adaptive_box->setStyleSheet(
        "#adaptive_box {background-color: lightGray;}");
      apply_widget_properties(adaptive_box, profile.get_properties());
      auto box = new Box(adaptive_box);
      apply_widget_size_properties(box,"parent_width", "parent_height",
        profile.get_properties());
      update_style(*box, [] (auto& style) {
        style.get(Any()).set(border(scale_width(1), QColor(0x4B23A0)));
      });
      box->setFixedSize(scale(200, 200));
      auto& horizontal_size_policy = get<int>("horizontal_size_policy",
        profile.get_properties());
      auto horizontal_size_policy_connection =
        horizontal_size_policy.connect_changed_signal([=] (const auto& policy) {
        if(policy == 2) {
          adaptive_box->setFixedWidth(adaptive_box->width());
        } else {
          adaptive_box->setMinimumWidth(0);
          adaptive_box->setMaximumWidth(QWIDGETSIZE_MAX);
          auto size_policy = adaptive_box->sizePolicy();
          size_policy.setHorizontalPolicy(to_size_policy(policy));
          adaptive_box->setSizePolicy(size_policy);
          adaptive_box->updateGeometry();
        }
      });
      auto& vertical_size_policy = get<int>("vertical_size_policy",
        profile.get_properties());
      vertical_size_policy.connect_changed_signal([=] (const auto& policy) {
        if(policy == 2) {
          adaptive_box->setFixedHeight(adaptive_box->height());
        } else {
          adaptive_box->setMinimumHeight(0);
          adaptive_box->setMaximumHeight(QWIDGETSIZE_MAX);
          auto size_policy = adaptive_box->sizePolicy();
          size_policy.setVerticalPolicy(to_size_policy(policy));
          adaptive_box->setSizePolicy(size_policy);
          adaptive_box->updateGeometry();
        }
      });
      auto& width = get<int>("width", profile.get_properties());
      width.connect_changed_signal([=, &horizontal_size_policy] (auto& value) {
        if(adaptive_box->minimumWidth() == adaptive_box->maximumWidth()) {
          horizontal_size_policy.set(2);
        }
      });
      auto& height = get<int>("height", profile.get_properties());
      height.connect_changed_signal([=, &vertical_size_policy] (auto& value) {
        if(adaptive_box->minimumHeight() == adaptive_box->maximumHeight()) {
          vertical_size_policy.set(2);
        }
      });
      auto& add_layout = get<bool>("add_layout", profile.get_properties());
      add_layout.connect_changed_signal([=] (auto& value) {
        if(value) {
          auto layout = make_vbox_layout();
          layout->setSpacing(scale_width(10));
          auto layout_top = make_hbox_layout();
          layout_top->setSpacing(scale_width(10));
          layout_top->addWidget(label1);
          layout_top->addWidget(label2);
          layout_top->addWidget(label3);
          layout->addLayout(layout_top);
          layout->addWidget(label4);
          adaptive_box->add(*layout);
        }
      });
      return box;
    });
  return profile;
}

UiProfile Spire::make_box_profile() {
  auto properties = std::vector<std::shared_ptr<UiProperty>>();
  populate_widget_properties(properties);
  properties.push_back(
    make_standard_property("background-color", QColor(0xFFFFFF)));
  properties.push_back(make_standard_property("padding-top", 1));
  properties.push_back(make_standard_property("padding-right", 1));
  properties.push_back(make_standard_property("padding-bottom", 1));
  properties.push_back(make_standard_property("padding-left", 1));
  properties.push_back(make_standard_property("border-top-size", 1));
  properties.push_back(make_standard_property("border-right-size", 1));
  properties.push_back(make_standard_property("border-bottom-size", 1));
  properties.push_back(make_standard_property("border-left-size", 1));
  properties.push_back(
    make_standard_property("border-top-color", QColor(0xC8C8C8)));
  properties.push_back(
    make_standard_property("border-right-color", QColor(0xC8C8C8)));
  properties.push_back(
    make_standard_property("border-bottom-color", QColor(0xC8C8C8)));
  properties.push_back(
    make_standard_property("border-left-color", QColor(0xC8C8C8)));
  properties.push_back(make_standard_property("top-left-radius", 0));
  properties.push_back(make_standard_property("top-right-radius", 0));
  properties.push_back(make_standard_property("bottom-right-radius", 0));
  properties.push_back(make_standard_property("bottom-left-radius", 0));
  auto profile = UiProfile(QString::fromUtf8("Box"), properties,
    [] (auto& profile) {
      auto box = new Box(nullptr);
      box->setFixedSize(scale(100, 100));
      apply_widget_properties(box, profile.get_properties());
      TypedUiProperty<QColor>& background_color =
        get<QColor>("background-color", profile.get_properties());
      auto& padding_top = get<int>("padding-top", profile.get_properties());
      auto& padding_right =
        get<int>("padding-right", profile.get_properties());
      auto& padding_bottom =
        get<int>("padding-bottom", profile.get_properties());
      auto& padding_left = get<int>("padding-left", profile.get_properties());
      auto& border_top_size =
        get<int>("border-top-size", profile.get_properties());
      auto& border_right_size =
        get<int>("border-right-size", profile.get_properties());
      auto& border_bottom_size =
        get<int>("border-bottom-size", profile.get_properties());
      auto& border_left_size =
        get<int>("border-left-size", profile.get_properties());
      auto& border_top_color =
        get<QColor>("border-top-color", profile.get_properties());
      auto& border_right_color =
        get<QColor>("border-right-color", profile.get_properties());
      auto& border_bottom_color =
        get<QColor>("border-bottom-color", profile.get_properties());
      auto& border_left_color =
        get<QColor>("border-left-color", profile.get_properties());
      auto& top_left_radius =
        get<int>("top-left-radius", profile.get_properties());
      auto& top_right_radius =
        get<int>("top-right-radius", profile.get_properties());
      auto& bottom_right_radius =
        get<int>("bottom-right-radius", profile.get_properties());
      auto& bottom_left_radius =
        get<int>("bottom-left-radius", profile.get_properties());
      auto style = StyleSheet();
      style.get(Any()).
        set(BackgroundColor(background_color.get())).
        set(PaddingTop(padding_top.get())).
        set(PaddingRight(padding_right.get())).
        set(PaddingBottom(padding_bottom.get())).
        set(PaddingLeft(padding_left.get())).
        set(BorderTopSize(scale_height(border_top_size.get()))).
        set(BorderRightSize(scale_width(border_right_size.get()))).
        set(BorderBottomSize(scale_height(border_bottom_size.get()))).
        set(BorderLeftSize(scale_width(border_left_size.get()))).
        set(BorderTopColor(border_top_color.get())).
        set(BorderRightColor(border_right_color.get())).
        set(BorderBottomColor(border_bottom_color.get())).
        set(BorderLeftColor(border_left_color.get())).
        set(BorderTopLeftRadius(scale_width(top_left_radius.get()))).
        set(BorderTopRightRadius(scale_width(top_right_radius.get()))).
        set(BorderBottomRightRadius(scale_width(bottom_right_radius.get()))).
        set(BorderBottomLeftRadius(scale_width(bottom_left_radius.get())));
      style.get(Hover() || Focus()).
        set(border_color(QColor(0x4B23A0)));
      style.get(Disabled()).
        set(BackgroundColor(QColor(0xF5F5F5))).
        set(border_color(QColor(0xC8C8C8)));
      set_style(*box, std::move(style));
      connect_style_property_change_signal<QColor, Any, BackgroundColor>(
        background_color, box);
      connect_style_property_change_signal<int, Any, PaddingTop>(
        padding_top, box);
      connect_style_property_change_signal<int, Any, PaddingRight>(
        padding_right, box);
      connect_style_property_change_signal<int, Any, PaddingBottom>(
        padding_bottom, box);
      connect_style_property_change_signal<int, Any, PaddingLeft>(
        padding_left, box);
      connect_style_property_change_signal<int, Any, BorderTopSize>(
        border_top_size, box);
      connect_style_property_change_signal<int, Any, BorderRightSize>(
        border_right_size, box);
      connect_style_property_change_signal<int, Any, BorderBottomSize>(
        border_bottom_size, box);
      connect_style_property_change_signal<int, Any, BorderLeftSize>(
        border_left_size, box);
      connect_style_property_change_signal<QColor, Any, BorderTopColor>(
        border_top_color, box);
      connect_style_property_change_signal<QColor, Any, BorderRightColor>(
        border_right_color, box);
      connect_style_property_change_signal<QColor, Any, BorderBottomColor>(
        border_bottom_color, box);
      connect_style_property_change_signal<QColor, Any, BorderLeftColor>(
        border_left_color, box);
      connect_style_property_change_signal<int, Any, BorderTopLeftRadius>(
        top_left_radius, box);
      connect_style_property_change_signal<int, Any, BorderTopRightRadius>(
        top_right_radius, box);
      connect_style_property_change_signal<int, Any, BorderBottomRightRadius>(
        bottom_right_radius, box);
      connect_style_property_change_signal<int, Any, BorderBottomLeftRadius>(
        bottom_left_radius, box);
      return box;
  });
  return profile;
}

UiProfile Spire::make_calendar_date_picker_profile() {
  auto properties = std::vector<std::shared_ptr<UiProperty>>();
  populate_widget_properties(properties);
  auto current_date = boost::gregorian::day_clock::local_day();
  properties.push_back(
    make_standard_property("current", to_text(current_date)));
  properties.push_back(make_standard_property(
    "min", to_text(current_date - boost::gregorian::months(2))));
  properties.push_back(make_standard_property(
    "max", to_text(current_date + boost::gregorian::months(2))));
  auto profile = UiProfile("CalendarDatePicker", properties,
    [] (auto& profile) {
      auto model = std::make_shared<LocalOptionalDateModel>();
      auto& current = get<QString>("current", profile.get_properties());
      model->set(parse_date(current.get()));
      auto& min = get<QString>("min", profile.get_properties());
      if(auto min_date = parse_date(min.get())) {
        model->set_minimum(min_date);
      } else {
        model->set_minimum(date(1900, 1, 1));
      }
      auto& max = get<QString>("max", profile.get_properties());
      if(auto max_date = parse_date(max.get())) {
        model->set_maximum(*max_date);
      } else {
        model->set_maximum(date(2100, 12, 31));
      }
      auto calendar = new CalendarDatePicker(model);
      apply_widget_properties(calendar, profile.get_properties());
      current.connect_changed_signal([=] (const auto& value) {
        auto date = parse_date(value);
        if(date && !date->is_not_a_date() && *date != model->get()) {
          model->set(*date);
        }
      });
      calendar->get_current()->connect_update_signal([&current] (auto day) {
        if(day) {
          current.set(to_text(*day));
        }
      });
      calendar->get_current()->connect_update_signal(
        profile.make_event_slot<optional<date>>("Current"));
      calendar->connect_submit_signal(
        profile.make_event_slot<optional<date>>("Submit"));
      return calendar;
    });
  return profile;
}

UiProfile Spire::make_check_box_profile() {
  auto properties = std::vector<std::shared_ptr<UiProperty>>();
  populate_widget_properties(properties);
  populate_check_box_properties(properties);
  return UiProfile("CheckBox", properties, [] (auto& profile) {
    return setup_checkable_profile(profile, new CheckBox());
  });
}

UiProfile Spire::make_closed_filter_panel_profile() {
  auto properties = std::vector<std::shared_ptr<UiProperty>>();
  properties.push_back(make_standard_property("item_count", 7));
  properties.push_back(make_standard_property<QString>("item_label", "item"));
  properties.push_back(make_standard_property("checked_item", -1));
  properties.push_back(make_standard_property("unchecked_item", -1));
  properties.push_back(make_standard_property("insert_item", -1));
  properties.push_back(make_standard_property("remove_item", -1));
  auto profile = UiProfile("ClosedFilterPanel", properties, [] (auto& profile) {
    auto& item_count = get<int>("item_count", profile.get_properties());
    auto& item_text = get<QString>("item_label", profile.get_properties());
    auto model = std::make_shared<ArrayTableModel>();
    for(auto i = 0; i < item_count.get(); ++i) {
      model->push({item_text.get() + QString("%1").arg(i), false});
    }
    auto current_filter_slot =
      profile.make_event_slot<QString>("CurrentSignal");
    model->connect_operation_signal(
      [=] (const TableModel::Operation& operation) {
        visit(operation, [=] (const TableModel::UpdateOperation& operation) {
          auto result = QString();
          for(auto i = 0; i < model->get_row_size(); ++i) {
            if(model->get<bool>(i, 1)) {
              result += QString("%1 ").arg(i);
            }
          }
          current_filter_slot(result);
        });
      });
    auto& checked_item = get<int>("checked_item", profile.get_properties());
    checked_item.connect_changed_signal([=] (const auto& value) {
      if(value < 0 || value >= model->get_row_size()) {
        return;
      }
      model->set(value, 1, true);
    });
    auto& unchecked_item = get<int>("unchecked_item", profile.get_properties());
    unchecked_item.connect_changed_signal([=] (const auto& value) {
      if(value < 0 || value >= model->get_row_size()) {
        return;
      }
      model->set(value, 1, false);
    });
    auto& insert_item = get<int>("insert_item", profile.get_properties());
    insert_item.connect_changed_signal(
      [=, index = 0] (const auto& value) mutable {
        if(value < 0 || value > model->get_row_size()) {
          return;
        }
        model->insert({QString("newItem%1").arg(index++), false}, value);
      });
    auto& remove_item = get<int>("remove_item", profile.get_properties());
    remove_item.connect_changed_signal([=] (const auto& value) {
      if(value < 0 || value >= model->get_row_size()) {
        return;
      }
      model->remove(value);
    });
    auto button = make_label_button("Click me");
    auto panel = new ClosedFilterPanel(model, "Filter by something", *button);
    auto submit_filter_slot = profile.make_event_slot<QString>("SubmitSignal");
    panel->connect_submit_signal(
      [=] (const std::shared_ptr<AnyListModel>& submission) {
        auto result = QString();
        for(auto i = 0; i < submission->get_size(); ++i) {
          result += to_text(submission->get(i)) + " ";
        }
        submit_filter_slot(result);
      });
    button->connect_click_signal([=] { panel->show(); });
    return button;
  });
  return profile;
}

UiProfile Spire::make_color_code_panel_profile() {
  auto properties = std::vector<std::shared_ptr<UiProperty>>();
  populate_widget_properties(properties);
  properties.push_back(make_standard_property<QColor>("current"));
  auto mode_property = define_enum<ColorCodePanel::Mode>(
    {{"HEX", ColorCodePanel::Mode::HEX}, {"RGB", ColorCodePanel::Mode::RGB},
      {"HSB", ColorCodePanel::Mode::HSB}});
  properties.push_back(make_standard_enum_property("mode", mode_property));
  properties.push_back(make_standard_property("alpha_visible", true));
  auto profile = UiProfile("ColorCodePanel", properties, [] (auto& profile) {
    auto panel = new ColorCodePanel();
    apply_widget_properties(panel, profile.get_properties());
    auto& current = get<QColor>("current", profile.get_properties());
    current.connect_changed_signal([=] (const auto& color) {
      if(color.isValid()) {
        panel->get_current()->set(color);
      }
    });
    auto& mode = get<ColorCodePanel::Mode>("mode", profile.get_properties());
    mode.connect_changed_signal([=] (auto value) {
      panel->set_mode(value);
    });
    auto& alpha_visible = get<bool>("alpha_visible", profile.get_properties());
    alpha_visible.connect_changed_signal([=] (auto value) {
      update_style(*panel, [&] (auto& style) {
        if(value) {
          style.get(Any() > Alpha()).set(Visibility::VISIBLE);
        } else {
          style.get(Any() > Alpha()).set(Visibility::NONE);
        }
      });
    });
    auto current_slot = profile.make_event_slot<QString>("Current");
    panel->get_current()->connect_update_signal([=] (const auto& current) {
      auto hue = [&] {
        if(current.hueF() < 0) {
          return 0.0;
        }
        return std::round(current.hueF() * 360);
      }();
      current_slot(
        QString("Hex:%1 Hue:%2 Saturation:%3 Brightness:%4 Alpha:%5").
          arg(current.name()).arg(hue).
          arg(std::round(current.saturationF() * 100)).
          arg(std::round(current.valueF() * 100)).
          arg(std::round(current.alphaF() * 100)));
    });
    return panel;
  });
  return profile;
}

UiProfile Spire::make_color_picker_profile() {
  auto properties = std::vector<std::shared_ptr<UiProperty>>();
<<<<<<< HEAD
  populate_widget_properties(properties);
=======
>>>>>>> cee4abd0
  properties.push_back(make_standard_property("current", QColor()));
  properties.push_back(make_standard_property("alpha_visible", true));
  auto profile = UiProfile("ColorPicker", properties, [] (auto& profile) {
    auto button = make_label_button("ColorPicker");
    auto picker = new ColorPicker(*button);
    auto& current = get<QColor>("current", profile.get_properties());
    current.connect_changed_signal([=] (const auto& color) {
      if(color.isValid()) {
        picker->get_current()->set(color);
      }
    });
    auto& alpha_visible = get<bool>("alpha_visible", profile.get_properties());
    alpha_visible.connect_changed_signal([=] (auto value) {
      update_style(*picker, [&] (auto& style) {
        if(value) {
          style.get(Any() >> Alpha()).set(Visibility::VISIBLE);
        } else {
          style.get(Any() >> Alpha()).set(Visibility::NONE);
        }
      });
<<<<<<< HEAD
      picker->hide();
=======
      if(value) {
        picker->setFixedWidth(12 * scale_width(22));
      } else {
        picker->setFixedWidth(scale_width(220));
      }
>>>>>>> cee4abd0
    });
    auto current_slot = profile.make_event_slot<QString>("Current");
    picker->get_current()->connect_update_signal([=] (const auto& current) {
      current_slot(QString("Hex:%1 Alpha:%5").
        arg(current.name()).arg(std::round(current.alphaF() * 100)));
    });
    button->connect_click_signal([=] { picker->show(); });
    return button;
  });
  return profile;
}

UiProfile Spire::make_combo_box_profile() {
  auto properties = std::vector<std::shared_ptr<UiProperty>>();
  populate_widget_properties(properties);
  properties.push_back(make_standard_property<QString>("current", "Car"));
  properties.push_back(make_standard_property<QString>("placeholder"));
  properties.push_back(make_standard_property("read_only", false));
  auto profile = UiProfile("ComboBox", properties, [] (auto& profile) {
    auto model = std::make_shared<LocalComboBoxQueryModel>();
    model->add(QString("Almond"));
    model->add(QString("Amber"));
    model->add(QString("Amberose"));
    model->add(QString("Apple"));
    model->add(QString("Beige"));
    model->add(QString("Bronze"));
    model->add(QString("Brown"));
    model->add(QString("Black"));
    model->add(QString("Car"));
    auto& current = get<QString>("current", profile.get_properties());
    auto current_model =
      std::make_shared<LocalValueModel<std::any>>(current.get());
    auto box = new ComboBox(model, current_model,
      &ListView::default_view_builder);
    box->setFixedWidth(scale_width(112));
    apply_widget_properties(box, profile.get_properties());
    auto current_connection = box->get_current()->connect_update_signal(
      profile.make_event_slot<std::any>("Current"));
    current.connect_changed_signal([=] (const auto& current) {
      auto value = model->parse(current);
      if(value.has_value()) {
        box->get_current()->set(value);
      } else {
        auto current_blocker = shared_connection_block(current_connection);
        box->get_current()->set(current);
      }
    });
    auto& placeholder = get<QString>("placeholder", profile.get_properties());
    placeholder.connect_changed_signal([=] (const auto& placeholder) {
      box->set_placeholder(placeholder);
    });
    auto& read_only = get<bool>("read_only", profile.get_properties());
    read_only.connect_changed_signal(
      std::bind_front(&ComboBox::set_read_only, box));
    box->connect_submit_signal(profile.make_event_slot<std::any>("Submit"));
    return box;
  });
  return profile;
}

UiProfile Spire::make_context_menu_profile() {
  auto properties = std::vector<std::shared_ptr<UiProperty>>();
  auto profile = UiProfile(QString::fromUtf8("ContextMenu"), properties,
    [] (auto& profile) {
      auto button = make_label_button(QString::fromUtf8("Click me"));
      auto menu = new ContextMenu(*button);
      auto view_menu = new ContextMenu(*static_cast<QWidget*>(menu));
      view_menu->add_action("Large", profile.make_event_slot<>(
        QString("Action:Large")));
      view_menu->add_action("Medium", profile.make_event_slot<>(
        QString("Action:Medium")));
      view_menu->add_action("Small", profile.make_event_slot<>(
        QString("Action:Small")));
      view_menu->add_separator();
      auto empty_menu = new ContextMenu(*static_cast<QWidget*>(view_menu));
      view_menu->add_menu("Empty", *empty_menu);
      menu->add_menu("View", *view_menu);
      auto sort_menu = new ContextMenu(*static_cast<QWidget*>(menu));
      sort_menu->add_action("Name", profile.make_event_slot<>(
        QString("Action:Name")));
      sort_menu->add_action("Size", profile.make_event_slot<>(
        QString("Action:Size")));
      auto type_menu = new ContextMenu(*static_cast<QWidget*>(sort_menu));
      type_menu->add_action("Security", profile.make_event_slot<>(
        QString("Action:Security")));
      type_menu->add_action("Side", profile.make_event_slot<>(
        QString("Action:Side")));
      sort_menu->add_menu("Type", *type_menu);
      menu->add_menu("Sort by", *sort_menu);
      menu->add_separator();
      menu->add_action("Cut", profile.make_event_slot<>(QString("Action:Cut")));
      menu->add_action("Copy", profile.make_event_slot<>(
        QString("Action:Copy")));
      menu->add_action("Paste", profile.make_event_slot<>(
        QString("Action:Paste")));
      menu->add_separator();
      auto date_model = std::make_shared<LocalBooleanModel>();
      date_model->set(true);
      date_model->connect_update_signal(
        profile.make_event_slot<bool>(QString("Date CheckedSignal")));
      menu->add_check_box("Date", date_model);
      auto time_model = menu->add_check_box("Time");
      time_model->connect_update_signal(
        profile.make_event_slot<bool>(QString("Time CheckedSignal")));
      menu->add_separator();
      menu->add_action("This is a long name for test",
        profile.make_event_slot<>(
          QString("Action:This is a long name for test")));
      button->connect_click_signal([=] {
        auto pos = QCursor::pos();
        menu->window()->move(pos.x(), pos.y() + button->height());
        menu->show();
      });
      return button;
    });
  return profile;
}

UiProfile Spire::make_date_box_profile() {
  auto properties = std::vector<std::shared_ptr<UiProperty>>();
  populate_widget_properties(properties);
  auto current_date = day_clock::local_day();
  properties.push_back(
    make_standard_property("current", to_text(current_date)));
  properties.push_back(make_standard_property("format", DateFormat::YYYYMMDD));
  properties.push_back(make_standard_property("read_only", false));
  properties.push_back(
    make_standard_property("min", to_text(current_date - months(2))));
  properties.push_back(
    make_standard_property("max", to_text(current_date + months(2))));
  auto profile = UiProfile("DateBox", properties, [] (auto& profile) {
    auto model = std::make_shared<LocalOptionalDateModel>();
    model->connect_update_signal(
      profile.make_event_slot<optional<date>>("Current"));
    auto& current = get<QString>("current", profile.get_properties());
    model->connect_update_signal([&current] (const auto& value) {
      if(value) {
        current.set(QString::fromStdString(std::to_string(value->year()) +
          "-" + std::to_string(value->month()) + "-" +
          std::to_string(value->day())));
      } else {
        current.set("");
      }
    });
    current.connect_changed_signal([=] (const auto& current) {
      if(current.isEmpty()) {
        if(model->get()) {
          model->set(none);
        }
      } else {
        auto date = parse_date(current);
        if(date && model->get() != date) {
          model->set(date);
        }
      }
    });
    auto& min = get<QString>("min", profile.get_properties());
    min.connect_changed_signal([=] (const auto& min) {
      model->set_minimum(parse_date(min));
    });
    auto& max = get<QString>("max", profile.get_properties());
    max.connect_changed_signal([=] (const auto& max) {
      model->set_maximum(parse_date(max));
    });
    auto date_box = new DateBox(model);
    apply_widget_properties(date_box, profile.get_properties());
    date_box->connect_submit_signal(
      profile.make_event_slot<optional<date>>("Submit"));
    date_box->connect_reject_signal(
      profile.make_event_slot<optional<date>>("Reject"));
    auto& format = get<DateFormat>("format", profile.get_properties());
    format.connect_changed_signal([=] (auto format) {
      update_style(*date_box, [&] (auto& style) {
        style.get(Any()).set(format);
      });
    });
    auto& read_only = get<bool>("read_only", profile.get_properties());
    read_only.connect_changed_signal([=] (auto value) {
      date_box->set_read_only(value);
    });
    return date_box;
  });
  return profile;
}

UiProfile Spire::make_date_filter_panel_profile() {
  auto properties = std::vector<std::shared_ptr<UiProperty>>();
  auto current_date = day_clock::local_day();
  properties.push_back(make_standard_property(
    "default_start_date", to_text(current_date - months(3))));
  properties.push_back(
    make_standard_property("default_end_date", to_text(current_date)));
  properties.push_back(make_standard_property("default_offset_value", 1));
  auto default_unit_property = define_enum<DateFilterPanel::DateUnit>(
    {{"Day", DateFilterPanel::DateUnit::DAY},
     {"Week", DateFilterPanel::DateUnit::WEEK},
     {"Month", DateFilterPanel::DateUnit::MONTH},
     {"Year", DateFilterPanel::DateUnit::YEAR}});
  properties.push_back(make_standard_enum_property(
    "default_date_unit", default_unit_property));
  auto profile = UiProfile("DateFilterPanel", properties, [] (auto& profile) {
    auto& default_start_date =
      get<QString>("default_start_date", profile.get_properties());
    auto& default_end_date =
      get<QString>("default_end_date", profile.get_properties());
    auto& default_offset_value =
      get<int>("default_offset_value", profile.get_properties());
    auto& default_date_unit = get<DateFilterPanel::DateUnit>(
      "default_date_unit", profile.get_properties());
    auto button = make_label_button("Click me");
    auto model = std::make_shared<LocalValueModel<DateFilterPanel::DateRange>>();
    auto default_date_range = DateFilterPanel::DateRange();
    default_date_range.m_start = parse_date(default_start_date.get());
    default_date_range.m_end = parse_date(default_end_date.get());
    default_date_range.m_offset = DateFilterPanel::DateOffset{
      default_date_unit.get(), default_offset_value.get()};
    auto panel = new DateFilterPanel(model, default_date_range, *button);
    default_start_date.connect_changed_signal([=] (const auto& value) {
      auto range = panel->get_default_range();
      range.m_start = parse_date(value);
      panel->set_default_range(range);
    });
    default_end_date.connect_changed_signal([=] (const auto& value) {
      auto range = panel->get_default_range();
      range.m_end = parse_date(value);
      panel->set_default_range(range);
    });
    default_offset_value.connect_changed_signal([=] (const auto& value) {
      auto range = panel->get_default_range();
      range.m_offset->m_value = value;
      panel->set_default_range(range);
    });
    default_date_unit.connect_changed_signal([=] (const auto& value) {
      auto range = panel->get_default_range();
      range.m_offset->m_unit = value;
      panel->set_default_range(range);
    });
    auto filter_slot = profile.make_event_slot<QString>("SubmitSignal");
    panel->connect_submit_signal(
      [=] (const DateFilterPanel::DateRange& submission) {
        auto result = QString();
        if(submission.m_start) {
          result += to_text(*submission.m_start);
        } else {
          result += "none";
        }
        result += " - ";
        if(submission.m_end) {
          result += to_text(*submission.m_end);
        } else {
          result += "none";
        }
        if(submission.m_offset) {
          auto to_string = [] (auto unit) {
            if(unit == DateFilterPanel::DateUnit::DAY) {
              return "Day";
            } else if(unit == DateFilterPanel::DateUnit::WEEK) {
              return "Week";
            } else if(unit == DateFilterPanel::DateUnit::MONTH) {
              return "Month";
            } else {
              return "Year";
            }
          };
          result += QString("; %1 %2").
            arg(submission.m_offset->m_value).
            arg(to_string(submission.m_offset->m_unit));
        }
        filter_slot(result);
      });
    button->connect_click_signal([=] {
      panel->show();
    });
    return button;
  });
  return profile;
}

UiProfile Spire::make_decimal_box_profile() {
  auto properties = std::vector<std::shared_ptr<UiProperty>>();
  populate_widget_properties(properties);
  populate_decimal_box_with_decimal_properties(
    properties, DecimalBoxProfileProperties(Decimal(1)));
  auto profile = UiProfile("DecimalBox",
    properties, setup_decimal_box_with_decimal_profile<DecimalBox>);
  return profile;
}

UiProfile Spire::make_decimal_filter_panel_profile() {
  auto properties = std::vector<std::shared_ptr<UiProperty>>();
  properties.push_back(
    make_standard_property("title", QString("Filter Decimal")));
  auto profile = UiProfile("DecimalFilterPanel", properties,
    [] (auto& profile) {
      auto to_decimal = [] (auto decimal) -> optional<Decimal> {
        try {
          return Decimal(decimal.toStdString().c_str());
        } catch(const std::exception&) {
          return {};
        }
      };
      auto to_string = [] (const auto& value) {
        if(value) {
          return ::to_string(*value);
        }
        return QString("null");
      };
      auto& title = get<QString>("title", profile.get_properties());
      auto button = make_label_button("Click me");
      auto range = std::make_shared<
        LocalValueModel<ScalarFilterPanel<DecimalBox>::Range>>();
      button->connect_click_signal([=, &profile, &title] {
        auto panel = new DecimalFilterPanel(range, title.get(), *button);
        auto submit_slot = profile.make_event_slot<QString>("SubmitSignal");
        panel->connect_submit_signal([=] (const auto& submission) {
          submit_slot(to_string(submission.m_min) + QString(", ") +
            to_string(submission.m_max));
        });
        panel->show();
      });
      return button;
    });
  return profile;
}

UiProfile Spire::make_delete_icon_button_profile() {
  auto properties = std::vector<std::shared_ptr<UiProperty>>();
  populate_widget_properties(properties);
  auto profile = UiProfile("DeleteIconButton", properties, [] (auto& profile) {
    auto button = make_delete_icon_button();
    apply_widget_properties(button, profile.get_properties());
    button->connect_click_signal(profile.make_event_slot("ClickSignal"));
    return button;
  });
  return profile;
}

UiProfile Spire::make_destination_box_profile() {
  auto properties = std::vector<std::shared_ptr<UiProperty>>();
  populate_widget_properties(properties);
  properties.push_back(make_standard_property<QString>("current", "TSX"));
  properties.push_back(make_standard_property<QString>("placeholder"));
  properties.push_back(make_standard_property("read_only", false));
  auto profile = UiProfile("DestinationBox", properties, [] (auto& profile) {
    auto destinations = GetDefaultDestinationDatabase().SelectEntries(
      [] (auto& value) { return true; });
    auto model = std::make_shared<LocalComboBoxQueryModel>();
    for(auto destination : destinations) {
      model->add(to_text(destination.m_id).toLower(), destination);
    }
    auto& current = get<QString>("current", profile.get_properties());
    auto current_model = std::make_shared<LocalValueModel<Destination>>(
      current.get().toStdString());
    auto box = new DestinationBox(model, current_model);
    box->setFixedWidth(scale_width(112));
    apply_widget_properties(box, profile.get_properties());
    auto current_connection = box->get_current()->connect_update_signal(
      profile.make_event_slot<Destination>("Current"));
    current.connect_changed_signal([=] (const auto& current) {
      auto value = model->parse(current);
      if(value.has_value()) {
        auto destination =
          std::any_cast<DestinationDatabase::Entry>(value).m_id;
        box->get_current()->set(destination);
      } else {
        auto current_blocker = shared_connection_block(current_connection);
        box->get_current()->set(current.toStdString());
      }
    });
    auto& placeholder = get<QString>("placeholder", profile.get_properties());
    placeholder.connect_changed_signal([=] (const auto& placeholder) {
      box->set_placeholder(placeholder);
    });
    auto& read_only = get<bool>("read_only", profile.get_properties());
    read_only.connect_changed_signal(
      std::bind_front(&DestinationBox::set_read_only, box));
    box->connect_submit_signal(profile.make_event_slot<Destination>("Submit"));
    return box;
  });
  return profile;
}

UiProfile Spire::make_destination_list_item_profile() {
  auto properties = std::vector<std::shared_ptr<UiProperty>>();
  populate_widget_properties(properties);
  auto profile = UiProfile("DestinationListItem", properties,
    [] (auto& profile) {
      auto item = new DestinationListItem(
        GetDefaultDestinationDatabase().FromId(DefaultDestinations::TSX()));
      apply_widget_properties(item, profile.get_properties());
      return item;
    });
  return profile;
}

UiProfile Spire::make_drop_down_box_profile() {
  auto properties = std::vector<std::shared_ptr<UiProperty>>();
  populate_widget_properties(properties);
  properties.push_back(make_standard_property("read_only", false));
  properties.push_back(make_standard_property("item_count", 15));
  properties.push_back(make_standard_property<QString>("item_label", "item"));
  auto profile = UiProfile("DropDownBox", properties, [] (auto& profile) {
    auto& item_count = get<int>("item_count", profile.get_properties());
    auto& item_text = get<QString>("item_label", profile.get_properties());
    auto list_model = std::make_shared<ArrayListModel<QString>>();
    for(auto i = 0; i < item_count.get(); ++i) {
      list_model->push(item_text.get() + QString("%1").arg(i));
    }
    auto drop_down_box = new DropDownBox(list_model,
      std::make_shared<LocalValueModel<optional<int>>>(item_count.get() - 1),
      ListView::default_view_builder);
    drop_down_box->setFixedWidth(scale_width(112));
    apply_widget_properties(drop_down_box, profile.get_properties());
    auto& read_only = get<bool>("read_only", profile.get_properties());
    read_only.connect_changed_signal([=] (auto is_read_only) {
      drop_down_box->set_read_only(is_read_only);
    });
    auto current_slot = profile.make_event_slot<optional<std::any>>("Current");
    drop_down_box->get_current()->connect_update_signal(
      [=] (auto current) {
        if(current) {
          current_slot(drop_down_box->get_list()->get(*current));
        } else {
          current_slot(none);
        }
      });
    drop_down_box->connect_submit_signal(
      profile.make_event_slot<optional<std::any>>("Submit"));
    return drop_down_box;
  });
  return profile;
}

UiProfile Spire::make_drop_down_list_profile() {
  auto properties = std::vector<std::shared_ptr<UiProperty>>();
  properties.push_back(make_standard_property("item_count", 15));
  properties.push_back(make_standard_property<QString>("item_label", "item"));
  auto profile = UiProfile("DropDownList", properties, [] (auto& profile) {
    auto& item_count = get<int>("item_count", profile.get_properties());
    auto& item_text = get<QString>("item_label", profile.get_properties());
    auto button = make_label_button("DropDownList");
    button->connect_click_signal([&, button] {
      auto list_model = std::make_shared<ArrayListModel<QString>>();
      for(auto i = 0; i < item_count.get(); ++i) {
        list_model->push(item_text.get() + QString("%1").arg(i));
      }
      auto list_view =
        new ListView(list_model,
          [&] (const std::shared_ptr<ListModel<QString>>& model, auto index) {
            return make_label(model->get(index));
          });
      auto drop_down_list = new DropDownList(*list_view, *button);
      drop_down_list->window()->setAttribute(Qt::WA_DeleteOnClose);
      drop_down_list->show();
    });
    return button;
  });
  return profile;
}

UiProfile Spire::make_duration_box_profile() {
  auto properties = std::vector<std::shared_ptr<UiProperty>>();
  populate_widget_properties(properties);
  properties.push_back(make_standard_property<QString>("current", ""));
  properties.push_back(
    make_standard_property<QString>("minimum", "10:10:10.000"));
  properties.push_back(
    make_standard_property<QString>("maximum", "20:20:20.000"));
  properties.push_back(make_standard_property<bool>("read_only"));
  auto profile = UiProfile("DurationBox", properties, [] (auto& profile) {
    auto model = std::make_shared<LocalOptionalDurationModel>();
    auto duration_box = new DurationBox(model);
    apply_widget_properties(duration_box, profile.get_properties());
    auto& minimum = get<QString>("minimum", profile.get_properties());
    minimum.connect_changed_signal([=] (auto value) {
      if(auto minimum_value = parse_duration(value)) {
        model->set_minimum(minimum_value);
      }
    });
    auto& maximum = get<QString>("maximum", profile.get_properties());
    maximum.connect_changed_signal([=] (auto value) {
      if(auto maximum_value = parse_duration(value)) {
        model->set_maximum(maximum_value);
      }
    });
    auto& current = get<QString>("current", profile.get_properties());
    current.connect_changed_signal([=] (auto value) {
      if(auto current_value = parse_duration(value)) {
        if(duration_box->get_current()->get() != *current_value) {
          duration_box->get_current()->set(*current_value);
        }
      }
    });
    auto& read_only = get<bool>("read_only", profile.get_properties());
    read_only.connect_changed_signal([=] (auto is_read_only) {
      duration_box->set_read_only(is_read_only);
    });
    duration_box->get_current()->connect_update_signal(
      profile.make_event_slot<optional<time_duration>>("Current"));
    duration_box->connect_submit_signal(
      profile.make_event_slot<optional<time_duration>>("Submit"));
    duration_box->connect_reject_signal(
      profile.make_event_slot<optional<time_duration>>("Reject"));
    return duration_box;
  });
  return profile;
}

UiProfile Spire::make_duration_filter_panel_profile() {
  auto properties = std::vector<std::shared_ptr<UiProperty>>();
  auto profile = UiProfile("DurationFilterPanel", properties,
    [] (auto& profile) {
      auto button = make_label_button(QString("Click me"));
      auto range =
        std::make_shared<LocalValueModel<DurationFilterPanel::Range>>();
      button->connect_click_signal([=, &profile] {
        auto panel =
          new DurationFilterPanel(range, "Filter by Duration", *button);
        auto filter_slot = profile.make_event_slot<QString>("SubmitSignal");
        panel->connect_submit_signal([=] (const DurationFilterPanel::Range& submission) {
          auto to_string =
            [&] (const auto& value) {
              if(value) {
                return QString::fromStdString(to_simple_string(*value));
              }
              return QString("null");
            };
          filter_slot(QString("%1, %2").
            arg(to_string(submission.m_min)).
            arg(to_string(submission.m_max)));
        });
        panel->show();
      });
      return button;
    });
  return profile;
}

UiProfile Spire::make_editable_box_profile() {
  auto properties = std::vector<std::shared_ptr<UiProperty>>();
  populate_widget_properties(properties);
  auto test_widget_property = define_enum<int>(
    {{"TextBox", 0}, {"DropDownBox", 1}, {"DecimalBox", 2}, {"QuantityBox", 3},
      {"KeyInputBox", 4}, {"RegionBox", 5}});
  properties.push_back(
    make_standard_enum_property("input_box", test_widget_property));
  auto profile = UiProfile("EditableBox", properties, [] (auto& profile) {
    auto& test_widget = get<int>("input_box", profile.get_properties());
    auto input_box = [&] {
      auto value = test_widget.get();
      if(value == 0) {
        return new AnyInputBox(*(new TextBox("TextBox")));
      } else if(value == 1) {
        auto list_model = std::make_shared<ArrayListModel<QString>>();
        for(auto i = 0; i < 5; ++i) {
          list_model->push(QString("item%1").arg(i));
        }
        return new AnyInputBox(*(new DropDownBox(list_model)));
      } else if(value == 2) {
        return new AnyInputBox((*new DecimalBox(
          std::make_shared<LocalOptionalDecimalModel>(Decimal(1)))));
      } else if(value == 3) {
        auto modifiers = QHash<Qt::KeyboardModifier, Quantity>(
          {{Qt::NoModifier, 1}, {Qt::AltModifier, 5}, {Qt::ControlModifier, 10},
           {Qt::ShiftModifier, 20}});
        return new AnyInputBox((*new QuantityBox(
          std::make_shared<LocalOptionalQuantityModel>(Quantity(1)),
          std::move(modifiers))));
      } else if(value == 4) {
        return new AnyInputBox((*new KeyInputBox(populate_key_input_box_model(
          QKeySequence("F1")))));
      }
      auto query_model = populate_region_box_model();
      auto current = std::make_shared<LocalValueModel<Region>>();
      current->set(std::any_cast<Region>(query_model->parse("TSX")));
      return new AnyInputBox((*new RegionBox(query_model, current)));
    }();
    auto editable_box = new EditableBox(*input_box);
    editable_box->setMinimumWidth(scale_width(112));
    apply_widget_properties(editable_box, profile.get_properties());
    return editable_box;
  });
  return profile;
}

UiProfile Spire::make_filter_panel_profile() {
  auto properties = std::vector<std::shared_ptr<UiProperty>>();
  properties.push_back(
    make_standard_property<QString>("title", QString("Filter Quantity")));
  auto profile = UiProfile("FilterPanel", properties, [] (auto& profile) {
    auto& title = get<QString>("title", profile.get_properties());
    auto button = make_label_button("Click me");
    button->connect_click_signal([&, button] {
      auto component = new QWidget();
      component->setObjectName("component");
      component->setStyleSheet("#component {background-color: #F5F5F5;}");
      auto component_layout = new QGridLayout(component);
      component_layout->setSpacing(0);
      component_layout->setContentsMargins({});
      auto min_box = new TextBox("Min");
      min_box->set_read_only(true);
      min_box->setFixedSize(scale(40, 30));
      component_layout->addWidget(min_box, 0, 0);
      auto min_text = new TextBox();
      min_text->setFixedSize(scale(120, 26));
      component_layout->addWidget(min_text, 0, 1);
      auto max_box = new TextBox("Max");
      max_box->set_read_only(true);
      max_box->setFixedSize(scale(40, 30));
      component_layout->addWidget(max_box, 1, 0);
      auto max_text = new TextBox();
      max_text->setFixedSize(scale(120, 26));
      component_layout->addWidget(max_text, 1, 1);
      auto panel = new FilterPanel(title.get(), component, *button);
      panel->window()->setAttribute(Qt::WA_DeleteOnClose);
      panel->connect_reset_signal(profile.make_event_slot("ResetSignal"));
      panel->show();
    });
    return button;
  });
  return profile;
}

UiProfile Spire::make_focus_observer_profile() {
  auto properties = std::vector<std::shared_ptr<UiProperty>>();
  populate_widget_properties(properties);
  auto test_widget_property = define_enum<int>(
    {{"DurationBox", 0}, {"LabelButton", 1}, {"ListView", 2}});
  properties.push_back(
    make_standard_enum_property("widget", test_widget_property));
  properties.push_back(make_standard_property("observer_count", 1));
  auto profile = UiProfile("FocusObserver", properties, [] (auto& profile) {
    static auto observers = std::vector<std::shared_ptr<FocusObserver>>();
    observers.clear();
    auto filter_slot = profile.make_event_slot<QString>("StateSignal");
    auto to_string = [] (auto state) {
      if(state == FocusObserver::State::NONE) {
        return "NONE";
      } else if(state == FocusObserver::State::FOCUS_IN) {
        return "FOCUS_IN";
      } else if(state == FocusObserver::State::FOCUS) {
        return "FOCUS";
      } else {
        return "FOCUS_VISIBLE";
      }
    };
    auto& test_widget = get<int>("widget", profile.get_properties());
    auto widget = [&] () -> QWidget* {
      auto value = test_widget.get();
      if(value == 0) {
        return new DurationBox();
      } else if(value == 1) {
        auto label_button = make_label_button("Label Button");
        update_style(*label_button, [&] (auto& style) {
          style.get(Focus() > Body()).set(
            border_color(QColor(Qt::transparent)));
          style.get(FocusVisible() > Body()).set(
            border_color(QColor(0x4B23A0)));
        });
        return label_button;
      } else {
        auto item_count = 10;
        auto list_model = std::make_shared<ArrayListModel<QString>>();
        for(auto i = 0; i < item_count; ++i) {
          list_model->push(QString("Item%1").arg(i));
        }
        auto list_view = new ListView(list_model);
        for(auto i = 0; i < item_count; ++i) {
          auto item_focus_observer = std::make_shared<FocusObserver>(
            *list_view->get_list_item(i));
          item_focus_observer->connect_state_signal([=] (auto state) {
            filter_slot(QString("%1").arg(to_string(state)));
          });
          observers.push_back(item_focus_observer);
        }
        auto timer = new QTimer(list_view);
        QObject::connect(timer, &QTimer::timeout, [=] {
          if(auto& current = list_view->get_current()->get()) {
            list_view->get_current()->set((*current + 1) % item_count);
          }
        });
        timer->start(3000);
        return list_view;
      }
    }();
    apply_widget_properties(widget, profile.get_properties());
    auto& observer_count = get<int>("observer_count",
      profile.get_properties());
    for(int i = 0; i < observer_count.get(); ++i) {
      auto focus_observer = std::make_shared<FocusObserver>(*widget);
      focus_observer->connect_state_signal([=] (auto state) {
        filter_slot(QString("%1").arg(to_string(state)));
        });
      observers.push_back(focus_observer);
    }
    return widget;
  });
  return profile;
}

UiProfile Spire::make_font_box_profile() {
  auto properties = std::vector<std::shared_ptr<UiProperty>>();
  populate_widget_size_properties("parent_width", "parent_height", properties);
  auto font_database = QFontDatabase();
  auto font1 = font_database.font("Roboto", "Regular", -1);
  font1.setPixelSize(scale_width(12));
  auto font2 = font_database.font("Roboto", "Thin", -1);
  font2.setPixelSize(scale_width(12));
  auto font3 = font1;
  font3.setPixelSize(scale_width(8));
  auto font4 = font_database.font("Tahoma", "Bold", -1);
  font4.setPixelSize(scale_width(16));
  auto font5 = font_database.font("Segoe UI", "Light Italic", -1);
  font5.setPixelSize(scale_width(10));
  auto current_property = define_enum<QFont>(
    {{"Roboto, Regular, 12", font1}, {"Roboto, Thin, 12", font2},
    {"Roboto, Regular, 8", font3}, {"Tahoma, Bold, 16", font4},
    {"Segoe UI, Light Italic, 10", font5}});
  populate_enum_box_properties(properties, current_property);
  auto profile = UiProfile("FontBox", properties, [] (auto& profile) {
    auto font_box = new FontBox();
    auto body_widget = new QWidget();
    auto layout = make_vbox_layout(body_widget);
    layout->addWidget(font_box);
    layout->addSpacing(scale_height(20));
    layout->addStretch(1);
    auto label = make_label("Handgloves");
    layout->addWidget(label);
    auto box = new Box(body_widget);
    update_style(*box, [] (auto& style) {
      style.get(Any()).set(border(scale_width(1), QColor(0x4B23A0)));
    });
    apply_widget_size_properties(box, "parent_width", "parent_height",
      profile.get_properties());
    box->setFixedWidth(scale_width(200));
    auto& current = get<QFont>("current", profile.get_properties());
    current.connect_changed_signal([=] (auto& font) {
      if(font_box->get_current()->get() != font) {
        font_box->get_current()->set(font);
      }
    });
    auto current_slot =
      profile.make_event_slot<QString>(QString::fromUtf8("Current"));
    font_box->get_current()->connect_update_signal([=] (auto& font) {
      update_style(*label, [&] (auto& style) {
        style.get(Any()).set(Font(font));
      });
      current_slot(QString("%1, %2, %3").arg(font.family()).
        arg(font.styleName()).arg(font.pixelSize()));
    });
    return box;
  });
  return profile;
}

UiProfile Spire::make_font_family_box_profile() {
  auto properties = std::vector<std::shared_ptr<UiProperty>>();
  populate_widget_properties(properties);
  auto current_property = define_enum<QString>(
    {{"Roboto", "Roboto"}, {"Source Sans Pro", "Source Sans Pro"},
    {"Tahoma", "Tahoma"}, {"Times New Roman", "Times New Roman"}});
  populate_enum_box_properties(properties, current_property);
  properties.push_back(make_standard_property("read_only", false));
  auto profile = UiProfile("FontFamilyBox", properties, [] (auto& profile) {
    auto box = make_font_family_box("Roboto");
    box->setFixedWidth(scale_width(150));
    apply_widget_properties(box, profile.get_properties());
    auto& current = get<QString>("current", profile.get_properties());
    current.connect_changed_signal([=] (auto value) {
      box->get_current()->set(value);
    });
    auto& read_only = get<bool>("read_only", profile.get_properties());
    read_only.connect_changed_signal(
      std::bind_front(&FontFamilyBox::set_read_only, box));
    box->get_current()->connect_update_signal(
      profile.make_event_slot<QString>("Current"));
    box->connect_submit_signal(profile.make_event_slot<QString>("Submit"));
    return box;
  });
  return profile;
}

UiProfile Spire::make_font_style_box_profile() {
  auto properties = std::vector<std::shared_ptr<UiProperty>>();
  populate_widget_properties(properties);
  auto font_family_property = define_enum<QString>(
    {{"Roboto", "Roboto"}, {"Source Sans Pro", "Source Sans Pro"},
    {"Tahoma", "Tahoma"}, {"Times New Roman", "Times New Roman"},
    {"System", "System"}, {"Cambria Math", "Cambria Math"},
    {"Webdings", "Webdings"}});
  properties.push_back(
    make_standard_enum_property("font_family", font_family_property));
  properties.push_back(make_standard_property<QString>("current", "Regular"));
  properties.push_back(make_standard_property("read_only", false));
  auto profile = UiProfile("FontStyleBox", properties, [] (auto& profile) {
    auto family_model = std::make_shared<LocalValueModel<QString>>("Roboto");
    auto box = make_font_style_box(family_model);
    box->setFixedWidth(scale_width(150));
    apply_widget_properties(box, profile.get_properties());
    auto& font_family = get<QString>("font_family", profile.get_properties());
    font_family.connect_changed_signal([=] (auto& value) {
      family_model->set(value);
    });
    auto& current = get<QString>("current", profile.get_properties());
    current.connect_changed_signal([=] (auto& value) {
      auto styles = QFontDatabase().styles(family_model->get());
      if(styles.contains(value, Qt::CaseInsensitive)) {
        auto style = value.toLower();
        style[0] = style[0].toUpper();
        if(box->get_current()->get() != style) {
          box->get_current()->set(style);
        }
      }
    });
    auto& read_only = get<bool>("read_only", profile.get_properties());
    read_only.connect_changed_signal(
      std::bind_front(&FontStyleBox::set_read_only, box));
    box->get_current()->connect_update_signal(
      profile.make_event_slot<std::any>("Current"));
    box->get_current()->connect_update_signal([&current] (const auto& value) {
      current.set(value);
    });
    box->connect_submit_signal(profile.make_event_slot<std::any>("Submit"));
    return box;
  });
  return profile;
}

UiProfile Spire::make_hex_color_box_profile() {
  auto properties = std::vector<std::shared_ptr<UiProperty>>();
  populate_widget_properties(properties);
  properties.push_back(make_standard_property<QColor>("current"));
  properties.push_back(make_standard_property<QColor>("rejected", Qt::red));
  auto profile = UiProfile("HexColorBox", properties, [] (auto& profile) {
    auto model = std::make_shared<RejectedValueModel<QColor>>();
    auto box = new HexColorBox(model);
    box->setFixedWidth(scale_width(120));
    apply_widget_properties(box, profile.get_properties());
    link(box->get_current(), get<QColor>("current", profile.get_properties()));
    auto& rejected = get<QColor>("rejected", profile.get_properties());
    rejected.connect_changed_signal([=] (const auto& value) {
      model->set_rejected(value);
    });
    box->get_current()->connect_update_signal(
      profile.make_event_slot<QColor>("Current"));
    box->connect_submit_signal(profile.make_event_slot<QColor>("Submit"));
    box->connect_reject_signal(profile.make_event_slot<QColor>("Reject"));
    return box;
  });
  return profile;
}

UiProfile Spire::make_highlight_swatch_profile() {
  auto properties = std::vector<std::shared_ptr<UiProperty>>();
  populate_widget_properties(properties);
  properties.push_back(
    make_standard_property("background_color", QColor(0xFFFFC4)));
  properties.push_back(make_standard_property("text_color", QColor(0x521C00)));
  auto profile = UiProfile("HighlightSwatch", properties, [] (auto& profile) {
    auto swatch = new HighlightSwatch();
    apply_widget_properties(swatch, profile.get_properties());
    auto& background_color =
      get<QColor>("background_color", profile.get_properties());
    background_color.connect_changed_signal([=] (auto color) {
      auto highlight = swatch->get_current()->get();
      highlight.m_background_color = color;
      swatch->get_current()->set(highlight);
    });
    auto& text_color = get<QColor>("text_color", profile.get_properties());
    text_color.connect_changed_signal([=] (auto color) {
      auto highlight = swatch->get_current()->get();
      highlight.m_text_color = color;
      swatch->get_current()->set(highlight);
    });
    return swatch;
  });
  return profile;
}

UiProfile Spire::make_hover_observer_profile() {
  auto properties = std::vector<std::shared_ptr<UiProperty>>();
  populate_widget_properties(properties);
  auto profile = UiProfile("HoverObserver", properties, [] (auto& profile) {
    auto container = new QWidget();
    container->setFixedSize(scale(350, 300));
    apply_widget_properties(container, profile.get_properties());
    auto box1_body = new QWidget();
    auto overlap_box1 = make_input_box(new QWidget(), container);
    overlap_box1->setFixedSize(100, 100);
    overlap_box1->move(translate(0, 50));
    auto box1 =
      std::make_shared<HoverBox>("overlap_box1", overlap_box1, profile);
    auto overlap_box2 = make_input_box(new QWidget(), container);
    overlap_box2->setFixedSize(scale(100, 100));
    overlap_box2->move(translate(50, 100));
    auto box2 =
      std::make_shared<HoverBox>("overlap_box2", overlap_box2, profile);
    auto box_stack =
      std::make_shared<std::stack<std::unique_ptr<HoverBox>>>();
    auto parent_box = make_input_box(new QWidget(), container);
    auto parent_box_observer = HoverObserver(*parent_box);
    box_stack->push(
      std::make_unique<HoverBox>("parent", parent_box, profile));
    parent_box->setFixedSize(scale(175, 200));
    parent_box->move(translate(175, 0));
    auto add_button = make_label_button("Add Child", container);
    add_button->move(translate(75, 225));
    add_button->connect_click_signal([=, &profile] {
      auto parent_box = std::move(box_stack->top());
      auto box = make_input_box(new QWidget(), parent_box->m_box);
      box->setFixedSize(parent_box->m_box->size().shrunkBy({scale_width(10),
        scale_height(10), scale_width(10), scale_height(10)}));
      box->move(translate(10, 10));
      box->show();
      box_stack->push(std::make_unique<HoverBox>(
        QString("child_%1").arg(box_stack->size()), box, profile));
    });
    auto remove_button = make_label_button("Remove Child", container);
    remove_button->move(translate(200, 225));
    remove_button->connect_click_signal([=] {
      if(box_stack->size() > 1) {
        auto box = std::move(box_stack->top());
        box_stack->pop();
        box->m_box->deleteLater();
      }
    });
    auto left_button = make_label_button("Move Left", container);
    left_button->move(translate(75, 265));
    left_button->connect_click_signal([=] {
      container->window()->move(
        container->window()->x() - scale_width(50), container->window()->y());
    });
    auto right_button = make_label_button("Move Right", container);
    right_button->move(translate(200, 265));
    right_button->connect_click_signal([=] {
      container->window()->move(
        container->window()->x() + scale_width(50), container->window()->y());
    });
    return container;
  });
  return profile;
}

UiProfile Spire::make_icon_button_profile() {
  auto properties = std::vector<std::shared_ptr<UiProperty>>();
  populate_widget_properties(properties);
  properties.push_back(make_standard_property<QString>("tooltip", "Tooltip"));
  auto profile = UiProfile("IconButton", properties, [] (auto& profile) {
    auto& tooltip = get<QString>("tooltip", profile.get_properties());
    auto button = make_icon_button(
      imageFromSvg(":/Icons/demo.svg", scale(26, 26)), tooltip.get());
    apply_widget_properties(button, profile.get_properties());
    button->connect_click_signal(profile.make_event_slot("ClickSignal"));
    return button;
  });
  return profile;
}

UiProfile Spire::make_icon_toggle_button_profile() {
  auto properties = std::vector<std::shared_ptr<UiProperty>>();
  populate_widget_properties(properties);
  properties.push_back(make_standard_property<QString>("tooltip", "Tooltip"));
  auto profile = UiProfile("IconToggleButton", properties, [] (auto& profile) {
    auto& tooltip = get<QString>("tooltip", profile.get_properties());
    auto button = make_icon_toggle_button(
      imageFromSvg(":/Icons/demo.svg", scale(26, 26)), tooltip.get());
    apply_widget_properties(button, profile.get_properties());
    return button;
  });
  return profile;
}

UiProfile Spire::make_info_tip_profile() {
  auto properties = std::vector<std::shared_ptr<UiProperty>>();
  populate_widget_properties(properties);
  properties.push_back(
    make_standard_property<QString>("label", QString("Body Label")));
  properties.push_back(make_standard_property<bool>("interactive"));
  properties.push_back(make_standard_property("padding-top", 8));
  properties.push_back(make_standard_property("padding-right", 8));
  properties.push_back(make_standard_property("padding-bottom", 8));
  properties.push_back(make_standard_property("padding-left", 8));
  properties.push_back(make_standard_property("border-size", 1));
  properties.push_back(
    make_standard_property<QColor>("label-color", QColor(0xFFFFFF)));
  auto profile = UiProfile("InfoTip", properties, [] (auto& profile) {
    auto button = make_label_button("Hover me!");
    auto body_label = make_label("");
    update_style(*body_label, [&] (auto& style) {
      style.get(Any()).set(TextAlign(Qt::Alignment(Qt::AlignCenter)));
    });
    auto info_tip = new InfoTip(body_label, button);
    apply_widget_properties(button, profile.get_properties());
    auto& label = get<QString>("label", profile.get_properties());
    label.connect_changed_signal([=] (auto value) {
      body_label->get_current()->set(value);
    });
    auto& interactive = get<bool>("interactive", profile.get_properties());
    interactive.connect_changed_signal([=] (bool is_interactive) {
      info_tip->set_interactive(is_interactive);
    });
    auto& padding_top = get<int>("padding-top", profile.get_properties());
    connect_style_property_change_signal<int, Any, PaddingTop>(
      padding_top, info_tip);
    auto& padding_right = get<int>("padding-right", profile.get_properties());
    connect_style_property_change_signal<int, Any, PaddingRight>(
      padding_right, info_tip);
    auto& padding_bottom = get<int>("padding-bottom", profile.get_properties());
    connect_style_property_change_signal<int, Any, PaddingBottom>(
      padding_bottom, info_tip);
    auto& padding_left = get<int>("padding-left", profile.get_properties());
    connect_style_property_change_signal<int, Any, PaddingLeft>(
      padding_left, info_tip);
    auto& border = get<int>("border-size", profile.get_properties());
    border.connect_changed_signal([=] (auto value) {
      update_style(*info_tip, [&] (auto& style) {
        style.get(Any()).set(border_size(value));
      });
    });
    auto& label_color = get<QColor>("label-color", profile.get_properties());
    label_color.connect_changed_signal([=] (const auto& color) {
      update_style(*body_label, [&] (auto& style) {
        style.get(ReadOnly() && Disabled()).set(BackgroundColor(color));
      });
    });
    return button;
  });
  return profile;
}

UiProfile Spire::make_input_box_profile() {
  auto properties = std::vector<std::shared_ptr<UiProperty>>();
  populate_widget_properties(properties);
  properties.push_back(make_standard_property("read_only", false));
  properties.push_back(make_standard_property<QString>("label", "Label"));
  auto profile = UiProfile("InputBox", properties, [] (auto& profile) {
    auto& label = get<QString>("label", profile.get_properties());
    auto input_box = make_input_box(make_label(label.get()));
    apply_widget_properties(input_box, profile.get_properties());
    auto& read_only = get<bool>("read_only", profile.get_properties());
    read_only.connect_changed_signal([=] (auto is_read_only) {
      if(is_read_only) {
        match(*input_box, ReadOnly());
      } else {
        unmatch(*input_box, ReadOnly());
      }
    });
    return input_box;
  });
  return profile;
}

UiProfile Spire::make_integer_box_profile() {
  auto properties = std::vector<std::shared_ptr<UiProperty>>();
  populate_widget_properties(properties);
  populate_decimal_box_properties<int>(properties);
  auto profile =
    UiProfile("IntegerBox", properties, setup_decimal_box_profile<IntegerBox>);
  return profile;
}

UiProfile Spire::make_integer_filter_panel_profile() {
  auto properties = std::vector<std::shared_ptr<UiProperty>>();
  populate_scalar_filter_panel_properties(
    properties, QString("Filter Integer"));
  auto profile = UiProfile("IntegerFilterPanel", properties,
    setup_scalar_filter_panel_profile<IntegerBox>);
  return profile;
}

UiProfile Spire::make_key_filter_panel_profile() {
  auto properties = std::vector<std::shared_ptr<UiProperty>>();
  auto profile = UiProfile(QString("KeyFilterPanel"), properties,
    [] (auto& profile) {
      auto button = make_label_button(QString::fromUtf8("Click me"));
      auto panel = make_key_filter_panel(*button);
      auto submit_filter_slot =
        profile.make_event_slot<QString>(QString::fromUtf8("SubmitSignal"));
      panel->connect_submit_signal(
        [=] (const std::shared_ptr<AnyListModel>& submission,
            OpenFilterPanel::Mode mode) {
          auto result = QString();
          if(mode == OpenFilterPanel::Mode::INCLUDE) {
            result += "Include: ";
          } else {
            result += "Exclude: ";
          }
          for(auto i = 0; i < submission->get_size(); ++i) {
            result += to_text(submission->get(i)) + " ";
          }
          submit_filter_slot(result);
        });
      button->connect_click_signal([=] { panel->show(); });
      return button;
    });
  return profile;
}

UiProfile Spire::make_key_input_box_profile() {
  auto properties = std::vector<std::shared_ptr<UiProperty>>();
  populate_widget_properties(properties);
  properties.push_back(make_standard_property<QString>("current", "F1"));
  properties.push_back(make_standard_property("read_only", false));
  auto profile = UiProfile("KeyInputBox", properties, [] (auto& profile) {
    auto& current = get<QString>("current", profile.get_properties());
    auto box = new KeyInputBox(populate_key_input_box_model(current.get()));
    box->setFixedWidth(scale_width(100));
    apply_widget_properties(box, profile.get_properties());
    current.connect_changed_signal([=] (auto value) {
      if(value.isEmpty()) {
        if(box->get_current()->get() != QKeySequence()) {
          box->get_current()->set(QKeySequence());
        }
      } else {
        auto sequence = QKeySequence(value);
        if(sequence.count() != 0 && sequence[0] != Qt::Key::Key_unknown &&
            box->get_current()->get() != sequence) {
          box->get_current()->set(sequence);
        }
      }
    });
    auto& read_only = get<bool>("read_only", profile.get_properties());
    read_only.connect_changed_signal(
      std::bind_front(&KeyInputBox::set_read_only, box));
    box->get_current()->connect_update_signal(
      profile.make_event_slot<QKeySequence>("Current"));
    box->get_current()->connect_update_signal([&current] (const auto& value) {
      current.set(value.toString());
    });
    box->connect_submit_signal(profile.make_event_slot<QKeySequence>("Submit"));
    return box;
  });
  return profile;
}

UiProfile Spire::make_key_tag_profile() {
  auto properties = std::vector<std::shared_ptr<UiProperty>>();
  populate_widget_properties(properties);
  properties.push_back(make_standard_property<QString>("key", "f1"));
  auto profile = UiProfile("KeyTag", properties, [] (auto& profile) {
    auto key_tag = new KeyTag();
    apply_widget_properties(key_tag, profile.get_properties());
    auto& key = get<QString>("key", profile.get_properties());
    key.connect_changed_signal([=] (auto key_text) {
      auto key = [&] {
        if(key_text.toLower() == "alt") {
          return Qt::Key_Alt;
        } else if(key_text.toLower() == "ctrl") {
          return Qt::Key_Control;
        } else if(key_text.toLower() == "shift") {
          return Qt::Key_Shift;
        } else if(auto sequence = QKeySequence::fromString(key_text);
            !sequence.isEmpty()) {
          return Qt::Key(sequence[0]);
        }
        return Qt::Key_unknown;
      }();
      key_tag->get_current()->set(key);
    });
    return key_tag;
  });
  return profile;
}

UiProfile Spire::make_label_button_profile() {
  auto properties = std::vector<std::shared_ptr<UiProperty>>();
  populate_widget_properties(properties);
  properties.push_back(
    make_standard_property<QString>("label", QString("Click me!")));
  properties.push_back(
    make_standard_property<QColor>("pressed-color", QColor(0x7E71B8)));
  auto profile = UiProfile("LabelButton", properties, [] (auto& profile) {
    auto& label = get<QString>("label", profile.get_properties());
    auto button = make_label_button(label.get());
    apply_widget_properties(button, profile.get_properties());
    auto& pressed_color =
      get<QColor>("pressed-color", profile.get_properties());
    pressed_color.connect_changed_signal([=] (const auto& color) {
      update_style(*button, [&] (auto& style) {
        style.get(Press() > Body()).set(BackgroundColor(color));
      });
    });
    button->connect_click_signal(profile.make_event_slot("ClickSignal"));
    return button;
  });
  return profile;
}

UiProfile Spire::make_label_profile() {
  auto properties = std::vector<std::shared_ptr<UiProperty>>();
  properties.push_back(make_standard_property("label", QString("Label")));
  auto profile = UiProfile("Label", properties, [] (auto& profile) {
    auto& label = get<QString>("label", profile.get_properties());
    auto label_box = make_label(label.get());
    return label_box;
  });
  return profile;
}

UiProfile Spire::make_list_item_profile() {
  auto properties = std::vector<std::shared_ptr<UiProperty>>();
  populate_widget_properties(properties);
  properties.push_back(make_standard_property("current", false));
  properties.push_back(make_standard_property("selected", false));
  auto profile = UiProfile("ListItem", properties, [] (auto& profile) {
    auto item = new ListItem(*make_label("Test Component"));
    item->setFixedWidth(scale_width(100));
    apply_widget_properties(item, profile.get_properties());
    item->connect_submit_signal(profile.make_event_slot("Submit"));
    auto& current = get<bool>("current", profile.get_properties());
    current.connect_changed_signal([=] (auto value) {
      if(value) {
        match(*item, Current());
      } else {
        unmatch(*item, Current());
      }
    });
    auto& selected = get<bool>("selected", profile.get_properties());
    selected.connect_changed_signal([=] (auto value) {
      item->set_selected(value);
    });
    return item;
  });
  return profile;
}

UiProfile Spire::make_list_view_profile() {
  auto properties = std::vector<std::shared_ptr<UiProperty>>();
  populate_widget_properties(properties);
  properties.push_back(make_standard_property("random_height_seed", 0));
  properties.push_back(make_standard_property("gap", 2));
  properties.push_back(make_standard_property("overflow_gap", 5));
  auto navigation_property = define_enum<EdgeNavigation>(
    {{"CONTAIN", EdgeNavigation::CONTAIN},
     {"WRAP", EdgeNavigation::WRAP}});
  properties.push_back(
    make_standard_enum_property("edge_navigation", navigation_property));
  properties.push_back(
    make_standard_enum_property("direction", get_orientation_property()));
  auto overflow_property = define_enum<Overflow>(
    {{"WRAP", Overflow::WRAP}, {"NONE", Overflow::NONE}});
  properties.push_back(
    make_standard_enum_property("overflow", overflow_property));
  auto selection_mode_property = define_enum<ListSelectionModel::Mode>(
    {{"NONE", ListSelectionModel::Mode::NONE},
     {"SINGLE", ListSelectionModel::Mode::SINGLE},
     {"MULTI", ListSelectionModel::Mode::MULTI}});
  properties.push_back(make_standard_enum_property("selection_mode",
    ListSelectionModel::Mode::SINGLE, selection_mode_property));
  auto change_item_property = define_enum<int>({{"Delete", 0}, {"Add", 1}});
  properties.push_back(
    make_standard_enum_property("change_item", change_item_property));
  properties.push_back(make_standard_property("change_item_index", -1));
  properties.push_back(make_standard_property("current_item", -1));
  properties.push_back(make_standard_property("disable_item", -1));
  properties.push_back(make_standard_property("enable_item", -1));
  properties.push_back(make_standard_property("auto_set_current_null", false));
  properties.push_back(make_standard_property("delete_submission", false));
  auto profile = UiProfile("ListView", properties, [=] (auto& profile) {
    auto& random_height_seed =
      get<int>("random_height_seed", profile.get_properties());
    auto& direction =
      get<Qt::Orientation>("direction", profile.get_properties());
    auto& change_item = get<int>("change_item", profile.get_properties());
    auto& change_item_index =
      get<int>("change_item_index", profile.get_properties());
    auto random_generator = QRandomGenerator(random_height_seed.get());
    auto list_model = std::make_shared<ArrayListModel<QString>>();
    for(auto i = 0; i < 66; ++i) {
      if(i == 10) {
        list_model->push("llama");
      } else if(i == 11) {
        list_model->push("llamb");
      } else if(i == 12) {
        list_model->push("lllama");
      } else if(i == 20) {
        list_model->push("llbma");
      } else if(i == 30) {
        list_model->push("llxy");
      } else {
        list_model->push(QString("Item%1").arg(i));
      }
    }
    change_item_index.connect_changed_signal(
      [=, &change_item, index = 0] (auto value) mutable {
        if(value < 0 || value >= list_model->get_size()) {
          return;
        }
        if(change_item.get() == 0) {
          list_model->remove(value);
        } else {
          list_model->insert(QString("newItem%1").arg(index++), value);
        }
      });
    auto selection_model = std::make_shared<ListSelectionModel>();
    auto list_view =
      new ListView(list_model, selection_model,
        [&] (const std::shared_ptr<ListModel<QString>>& model, auto index) {
          auto label = make_label(model->get(index));
          if(random_height_seed.get() == 0) {
            auto random_size = random_generator.bounded(30, 70);
            if(direction.get() == Qt::Vertical) {
              label->setFixedHeight(scale_height(random_size));
            } else {
              label->setFixedWidth(scale_height(random_size));
            }
          }
          update_style(*label, [&] (auto& style) {
            style.get(+Any() << Disabled()).set(TextColor(QColor(0xFF0000)));
          });
          return label;
        });
    apply_widget_properties(list_view, profile.get_properties());
    auto& gap = get<int>("gap", profile.get_properties());
    gap.connect_changed_signal([=] (auto value) {
      if(value < 0) {
        return;
      }
      update_style(*list_view, [&] (auto& style) {
        style.get(Any()).set(ListItemGap(scale_width(value)));
      });
    });
    auto& overflow_gap = get<int>("overflow_gap", profile.get_properties());
    overflow_gap.connect_changed_signal([=] (auto value) {
      if(value < 0) {
        return;
      }
      update_style(*list_view, [&] (auto& style) {
        style.get(Any()).set(ListOverflowGap(scale_width(value)));
      });
    });
    direction.connect_changed_signal([=] (auto value) {
      update_style(*list_view, [&] (auto& style) {
        style.get(Any()).set(value);
      });
    });
    auto& overflow = get<Overflow>("overflow", profile.get_properties());
    overflow.connect_changed_signal([=] (auto value) {
      update_style(*list_view, [&] (auto& style) {
        style.get(Any()).set(value);
      });
    });
    auto& selection_mode =
      get<ListSelectionModel::Mode>("selection_mode", profile.get_properties());
    selection_mode.connect_changed_signal([=] (auto value) {
      selection_model->set_mode(value);
    });
    auto& navigation =
      get<EdgeNavigation>("edge_navigation", profile.get_properties());
    navigation.connect_changed_signal([=] (auto value) {
      update_style(*list_view, [&] (auto& style) {
        style.get(Any()).set(value);
      });
    });
    auto& current_item = get<int>("current_item", profile.get_properties());
    current_item.connect_changed_signal([=] (auto index) {
      if(index == -1) {
        list_view->get_current()->set(none);
      } else if(index >= 0 && index < list_model->get_size()) {
        list_view->get_current()->set(index);
      }
    });
    auto& disable_item = get<int>("disable_item", profile.get_properties());
    disable_item.connect_changed_signal([=] (auto value) {
      if(auto item = list_view->get_list_item(value)) {
        item->setDisabled(true);
      }
    });
    auto& enable_item = get<int>("enable_item", profile.get_properties());
    enable_item.connect_changed_signal([=] (auto value) {
      if(auto item = list_view->get_list_item(value)) {
        item->setDisabled(false);
      }
    });
    auto& auto_set_current_null =
      get<bool>("auto_set_current_null", profile.get_properties());
    list_view->get_current()->connect_update_signal(
      [&, list_view] (const auto& current) {
        if(current && auto_set_current_null.get()) {
          QTimer::singleShot(2000, [list_view] {
            list_view->get_current()->set(none);
          });
        }
      });
    list_view->get_current()->connect_update_signal(
      profile.make_event_slot<optional<int>>("Current"));
    list_view->get_selection()->connect_operation_signal(
      profile.make_event_slot<AnyListModel::Operation>("Selection"));
    list_view->connect_submit_signal(
      profile.make_event_slot<optional<std::any>>("Submit"));
    if(get<bool>("delete_submission", profile.get_properties()).get()) {
      list_view->connect_submit_signal([=] (auto& value) {
        if(auto index = list_view->get_current()->get()) {
          list_model->remove(*index);
        }
      });
    }
    return list_view;
  });
  return profile;
}

UiProfile Spire::make_market_box_profile() {
  auto properties = std::vector<std::shared_ptr<UiProperty>>();
  populate_widget_properties(properties);
  properties.push_back(make_standard_property<QString>("current", "ARCX"));
  properties.push_back(make_standard_property<QString>("placeholder"));
  properties.push_back(make_standard_property("read_only", false));
  auto profile = UiProfile("MarketBox", properties, [] (auto& profile) {
    auto markets = GetDefaultMarketDatabase().GetEntries();
    auto model = std::make_shared<LocalComboBoxQueryModel>();
    for(auto market : markets) {
      model->add(to_text(MarketToken(market.m_code)).toLower(), market);
      model->add(QString(market.m_code.GetData()).toLower(), market);
    }
    auto& current = get<QString>("current", profile.get_properties());
    auto current_model = std::make_shared<LocalValueModel<MarketCode>>(
      current.get().toStdString());
    auto box = new MarketBox(model, current_model);
    box->setFixedWidth(scale_width(112));
    apply_widget_properties(box, profile.get_properties());
    current.connect_changed_signal([=] (const auto& current) {
      if(current.length() != 4) {
        return;
      }
      auto code = MarketCode(current.toUpper().toStdString().c_str());
      auto& market = GetDefaultMarketDatabase().FromCode(code);
      if(!market.m_code.IsEmpty()) {
        box->get_current()->set(code);
      }
    });
    auto& placeholder = get<QString>("placeholder", profile.get_properties());
    placeholder.connect_changed_signal(
      std::bind_front(&MarketBox::set_placeholder, box));
    auto& read_only = get<bool>("read_only", profile.get_properties());
    read_only.connect_changed_signal(
      std::bind_front(&MarketBox::set_read_only, box));
    box->get_current()->connect_update_signal(
      profile.make_event_slot<MarketToken>("Current"));
    box->connect_submit_signal(profile.make_event_slot<MarketToken>("Submit"));
    return box;
  });
  return profile;
}

UiProfile Spire::make_money_box_profile() {
  auto properties = std::vector<std::shared_ptr<UiProperty>>();
  populate_widget_properties(properties);
  populate_decimal_box_properties<Money>(
    properties, DecimalBoxProfileProperties(Money::ONE));
  auto profile =
    UiProfile("MoneyBox", properties, setup_decimal_box_profile<MoneyBox>);
  return profile;
}

UiProfile Spire::make_money_filter_panel_profile() {
  auto properties = std::vector<std::shared_ptr<UiProperty>>();
  populate_scalar_filter_panel_properties(properties, "Filter Money");
  auto profile = UiProfile("MoneyFilterPanel", properties,
    setup_scalar_filter_panel_profile<MoneyBox>);
  return profile;
}

UiProfile Spire::make_navigation_view_profile() {
  auto properties = std::vector<std::shared_ptr<UiProperty>>();
  populate_widget_properties(properties);
  properties.push_back(make_standard_property("tab_index", 0));
  properties.push_back(make_standard_property("tab_enabled", true));
  properties.push_back(make_standard_property("current", 0));
  auto size_policy_property = define_enum<int>(
    {{"Blue", 0}, {"Green", 1}});
  properties.push_back(make_standard_enum_property(
    "page_horizontal_size_policy", size_policy_property));
  properties.push_back(make_standard_enum_property("page_vertical_size_policy",
    size_policy_property));
  auto profile = UiProfile("NavigationView", properties, [=] (auto& profile) {
    auto& horizontal_size_policy = get<int>("page_horizontal_size_policy",
      profile.get_properties());
    auto& vertical_size_policy = get<int>("page_vertical_size_policy",
      profile.get_properties());
    auto get_size_policy = [] (const auto& size_policy) {
      if(size_policy.get() == 0) {
        return QSizePolicy::Expanding;
      }
      return QSizePolicy::Preferred;
    };
    auto navigation_view = new NavigationView();
    apply_widget_properties(navigation_view, profile.get_properties());
    auto filter_slot = profile.make_event_slot<QString>("CurrentSignal");
    navigation_view->get_current()->connect_update_signal([=] (auto current) {
      filter_slot(QString("%1_%2").arg(current).
        arg(navigation_view->get_label(current)));
    });
    auto page1 = new QWidget();
    page1->setSizePolicy(get_size_policy(horizontal_size_policy),
      get_size_policy(vertical_size_policy));
    page1->setObjectName("page1");
    page1->setStyleSheet("#page1 {background-color: yellow;}");
    auto layout1 = new QVBoxLayout(page1);
    layout1->setSpacing(scale_width(5));
    layout1->addWidget(make_label_button("Button1"));
    layout1->addWidget(make_label_button("Button2"));
    auto model = populate_security_query_model();
    auto security_box = new SecurityBox(model);
    security_box->setSizePolicy(QSizePolicy::Preferred, QSizePolicy::Fixed);
    security_box->set_placeholder("SecurityBox");
    layout1->addWidget(security_box);
    auto region_box = new RegionBox(populate_region_box_model());
    region_box->setSizePolicy(QSizePolicy::Preferred, QSizePolicy::Fixed);
    region_box->set_placeholder("RegionBox");
    layout1->addWidget(region_box);
    navigation_view->add_tab(*page1, "NavTab1");
    auto new_page = [] {
      auto page = new QWidget();
      page->setObjectName("page");
      page->setStyleSheet("#page {background-color: cyan;}");
      auto layout = new QVBoxLayout(page);
      layout->setSpacing(scale_width(5));
      auto text_box1 = new TextBox();
      text_box1->setSizePolicy(QSizePolicy::Expanding, QSizePolicy::Fixed);
      layout->addWidget(text_box1);
      auto text_box2 = new TextBox();
      text_box2->setSizePolicy(QSizePolicy::Expanding, QSizePolicy::Fixed);
      layout->addWidget(text_box2);
      return page;
    };
    auto page2 = new_page();
    page2->setSizePolicy(get_size_policy(horizontal_size_policy),
      get_size_policy(vertical_size_policy));
    navigation_view->add_tab(*page2, "NavTab2");
    auto page3 = new_page();
    page3->setFixedSize(scale(200, 90));
    navigation_view->add_tab(*page3, "NavTab3");
    auto page4 = new QWidget();
    page4->setSizePolicy(get_size_policy(horizontal_size_policy),
      get_size_policy(vertical_size_policy));
    page4->setObjectName("page4");
    page4->setStyleSheet("#page4 {background-color: yellow;}");
    auto reader = QImageReader(":/Icons/color-picker-display.png");
    auto image = QPixmap::fromImage(reader.read());
    auto label = new QLabel();
    label->setPixmap(std::move(image));
    auto layout4 = new QHBoxLayout(page4);
    layout4->setSpacing(scale_width(5));
    layout4->addWidget(label);
    navigation_view->add_tab(*page4, "NavTab4");
    auto& tab_index = get<int>("tab_index", profile.get_properties());
    auto& tab_enabled = get<bool>("tab_enabled", profile.get_properties());
    tab_enabled.connect_changed_signal([=, &tab_index] (auto value) {
      auto index = tab_index.get();
      if(index >= 0 && index < navigation_view->get_count()) {
        navigation_view->set_enabled(index, value);
      }
    });
    auto& current = get<int>("current", profile.get_properties());
    current.connect_changed_signal([=] (auto index) {
      if(index >= 0 && index < navigation_view->get_count()) {
        navigation_view->get_current()->set(index);
      }
    });
    return navigation_view;
  });
  return profile;
}

UiProfile Spire::make_open_filter_panel_profile() {
  auto properties = std::vector<std::shared_ptr<UiProperty>>();
  auto profile = UiProfile(QString("OpenFilterPanel"), properties,
    [] (auto& profile) {
      auto model = std::make_shared<LocalComboBoxQueryModel>();
      model->add(QString("Almond"));
      model->add(QString("Amber"));
      model->add(QString("Amberose"));
      model->add(QString("Apple"));
      model->add(QString("Beige"));
      model->add(QString("Bronze"));
      model->add(QString("Brown"));
      model->add(QString("Black"));
      model->add(QString("Car"));
      auto button = make_label_button(QString::fromUtf8("Click me"));
      auto panel = new OpenFilterPanel(model,
        QString::fromUtf8("OpenFilterPanel"), *button);
      auto submit_filter_slot =
        profile.make_event_slot<QString>(QString::fromUtf8("SubmitSignal"));
      panel->connect_submit_signal(
        [=] (const std::shared_ptr<AnyListModel>& submission,
            OpenFilterPanel::Mode mode) {
          auto result = QString();
          if(mode == OpenFilterPanel::Mode::INCLUDE) {
            result += "Include: ";
          } else {
            result += "Exclude: ";
          }
          for(auto i = 0; i < submission->get_size(); ++i) {
            result += to_text(submission->get(i)) + " ";
          }
          submit_filter_slot(result);
        });
      button->connect_click_signal([=] { panel->show(); });
      return button;
    });
  return profile;
}

UiProfile Spire::make_order_field_info_tip_profile() {
  auto properties = std::vector<std::shared_ptr<UiProperty>>();
  populate_widget_properties(properties);
  properties.push_back(make_standard_property("name", QString("TSXPegType")));
  properties.push_back(make_standard_property("description", QString(
    "Peg to the protected NBBO. Available on undisplayed orders only.")));
  properties.push_back(make_standard_property("value1", QString(
    "C,Contra Midpoint Only Plus. Order is priced at the Protected NBBO "
    "midpoint. Can trade only against other Contra Midpoint Only Plus "
    "orders.")));
  properties.push_back(make_standard_property("value2", QString(
    "D,Contra Midpoint Only Plus, Dark Sweep. Order is priced at the protected "
    "NBBO midpoint. Can trade against all dark orders on entry, and only "
    "against other Contra Midpoint Only Plus orders once resting.")));
  properties.push_back(make_standard_property(
    "value3", QString("M,Subject to the order's optional limit price.")));
  properties.push_back(make_standard_property(
    "value4", QString("Q,Additional value.")));
  properties.push_back(make_standard_property(
    "prereq1", QString("Prerequisite1,A,B,C,D,E")));
  properties.push_back(make_standard_property(
    "prereq2", QString("Prerequisite2,A,B,C,D,E")));
  properties.push_back(make_standard_property(
    "prereq3", QString("Prerequisite3,A,B,C,D,E")));
  properties.push_back(make_standard_property(
    "prereq4", QString("Prerequisite4,A,B,C,D,E")));
  auto profile = UiProfile("OrderFieldInfoTip", properties, [] (auto& profile) {
    auto label = make_label("Hover me!");
    apply_widget_properties(label, profile.get_properties());
    auto model = OrderFieldInfoTip::Model();
    model.m_tag.m_name =
      get<QString>("name", profile.get_properties()).get().toStdString();
    model.m_tag.m_description = get<QString>("description",
      profile.get_properties()).get().toStdString();
    auto parse_value = [] (const auto& text) {
      auto value = OrderFieldInfoTip::Model::Argument();
      auto list = text.split(",");
      if(!list.isEmpty()) {
        value.m_value = list.front().toStdString();
        if(list.size() > 1) {
          value.m_description = list[1].toStdString();
        }
      }
      return value;
    };
    auto parse_tag = [] (const auto& text) {
      auto tag = OrderFieldInfoTip::Model::Tag();
      auto list = text.split(",");
      for(auto& item : list) {
        if(tag.m_name.empty()) {
          tag.m_name = item.toStdString();
          continue;
        }
        tag.m_arguments.push_back({item.toStdString(), ""});
      }
      return tag;
    };
    for(auto i = 1; i < 5; ++i) {
      auto& value =
        get<QString>(QString("value%1").arg(i), profile.get_properties());
      if(auto text = value.get(); !text.isEmpty()) {
        model.m_tag.m_arguments.push_back(parse_value(text));
      }
      auto& prereq =
        get<QString>(QString("prereq%1").arg(i), profile.get_properties());
      if(auto text = prereq.get(); !text.isEmpty()) {
        model.m_prerequisites.push_back(parse_tag(text));
      }
    }
    auto tip = new OrderFieldInfoTip(std::move(model), label);
    return label;
  });
  return profile;
}

UiProfile Spire::make_order_type_box_profile() {
  auto properties = std::vector<std::shared_ptr<UiProperty>>();
  populate_widget_properties(properties);
  auto current_property = define_enum<OrderType>(
    {{"Limit", OrderType::LIMIT},
     {"Market", OrderType::MARKET},
     {"Pegged", OrderType::PEGGED},
     {"Stop", OrderType::STOP}});
  populate_enum_box_properties(properties, current_property);
  properties.push_back(make_standard_property("read_only", false));
  auto profile = UiProfile("OrderTypeBox", properties,
    std::bind_front(setup_enum_box_profile<OrderTypeBox, make_order_type_box>));
  return profile;
}

UiProfile Spire::make_order_type_filter_panel_profile() {
  auto properties = std::vector<std::shared_ptr<UiProperty>>();
  properties.push_back(make_standard_property<bool>("Limit"));
  properties.push_back(make_standard_property<bool>("Market"));
  properties.push_back(make_standard_property<bool>("Pegged"));
  properties.push_back(make_standard_property<bool>("Stop"));
  auto profile = UiProfile("OrderTypeFilterPanel", properties, std::bind_front(
    setup_closed_filter_panel_profile<
      OrderType, make_order_type_filter_panel>));
  return profile;
}

UiProfile Spire::make_overlay_panel_profile() {
  auto properties = std::vector<std::shared_ptr<UiProperty>>();
  populate_widget_properties(properties);
  properties.push_back(make_standard_property("close-on-focus-out", false));
  properties.push_back(make_standard_property("draggable", true));
  auto positioning_property = define_enum<OverlayPanel::Positioning>(
    {{"NONE", OverlayPanel::Positioning::NONE},
     {"PARENT", OverlayPanel::Positioning::PARENT}});
  properties.push_back(
    make_standard_enum_property("positioning", positioning_property));
  auto profile = UiProfile("OverlayPanel", properties, [=] (auto& profile) {
    auto& close_on_focus_out =
      get<bool>("close-on-focus-out", profile.get_properties());
    auto& draggable = get<bool>("draggable", profile.get_properties());
    auto& positioning =
      get<OverlayPanel::Positioning>("positioning", profile.get_properties());
    auto button = make_label_button("Click me");
    apply_widget_properties(button, profile.get_properties());
    auto panel = QPointer<OverlayPanel>();
    button->connect_click_signal(
      [=, &profile, &close_on_focus_out, &draggable, &positioning]
          () mutable {
        if(panel && !close_on_focus_out.get()) {
          return;
        }
        auto body = create_panel_body();
        panel = new OverlayPanel(*body, *button);
        auto child_button = body->findChild<Button*>();
        child_button->connect_click_signal(
          [=, &close_on_focus_out, &draggable, &positioning] {
            create_child_panel(close_on_focus_out.get(), draggable.get(),
              positioning.get(), child_button);
          });
        panel->setAttribute(Qt::WA_DeleteOnClose);
        panel->set_closed_on_focus_out(close_on_focus_out.get());
        panel->set_is_draggable(draggable.get());
        panel->set_positioning(positioning.get());
        panel->show();
      });
    return button;
  });
  return profile;
}

UiProfile Spire::make_percent_box_profile() {
  auto properties = std::vector<std::shared_ptr<UiProperty>>();
  populate_widget_properties(properties);
  populate_decimal_box_with_decimal_properties(
    properties, DecimalBoxProfileProperties(Decimal(1)));
  auto profile = UiProfile("PercentBox",
    properties, setup_decimal_box_with_decimal_profile<PercentBox>);
  return profile;
}

UiProfile Spire::make_popup_box_profile() {
    auto properties = std::vector<std::shared_ptr<UiProperty>>();
  auto size_policy_property = define_enum<int>(
    {{"Blue", 0}, {"Green", 1}, {"Yellow", 2}});
  properties.push_back(make_standard_enum_property("horizontal_size_policy",
    size_policy_property));
  properties.push_back(make_standard_enum_property("vertical_size_policy",
    size_policy_property));
  auto profile = UiProfile("PopupBox", properties, [] (auto& profile) {
    auto popup_boxes = std::vector<PopupBox*>();
    auto grid_layout = new QGridLayout();
    grid_layout->setSpacing(0);
    for(auto i = 0; i < 5; ++i) {
      for(auto j = 0; j < 3; ++j) {
        auto widget = [&] () {
          if(i == 1 && j == 1) {
            auto region_box = new RegionBox(populate_region_box_model());
            region_box->set_placeholder("RegionBox");
            return new PopupBox(*region_box);
          } else if(i == 3 && j == 1) {
            auto tag_box = new TagBox(populate_tag_box_model(),
              std::make_shared<LocalTextModel>());
            tag_box->set_placeholder("TagBox");
            tag_box->connect_submit_signal([=] (const auto& value) {
              if(!value.isEmpty()) {
                tag_box->get_tags()->push(value);
              }
            });
            return new PopupBox(*tag_box);
          } else if(i == 4 && j == 2) {
            auto tag_combo_box =
              new TagComboBox(populate_tag_combo_box_model());
            tag_combo_box->set_placeholder("TagComboBox");
            return new PopupBox(*tag_combo_box);
          }
          auto text_box = new TextBox(QString("%1").arg(i));
          return new PopupBox(*text_box);
        }();
        popup_boxes.push_back(widget);
        grid_layout->addWidget(widget, i, j);
        if(j != 0) {
          grid_layout->setColumnStretch(j, 1);
        }
      }
    }
    auto widget = new QWidget();
    auto layout = make_hbox_layout(widget);
    layout->addStretch(1);
    auto vertical_layout = make_vbox_layout();
    vertical_layout->addStretch(1);
    vertical_layout->addLayout(grid_layout);
    vertical_layout->addStretch(1);
    layout->addLayout(vertical_layout, 5);
    layout->addStretch(1);
    widget->setMinimumSize(scale(200, 200));
    auto& horizontal_size_policy = get<int>("horizontal_size_policy", profile.get_properties());
    horizontal_size_policy.connect_changed_signal([=] (auto value) {
      for(auto box : popup_boxes) {
        auto policy = box->sizePolicy();
        if(value == 0) {
          policy.setHorizontalPolicy(QSizePolicy::Expanding);
        } else if(value == 1) {
          policy.setHorizontalPolicy(QSizePolicy::Preferred);
        } else {
          policy.setHorizontalPolicy(QSizePolicy::Fixed);
        }
        box->setSizePolicy(policy);
      }
    });
    auto& vertical_size_policy = get<int>("vertical_size_policy", profile.get_properties());
    vertical_size_policy.connect_changed_signal([=] (auto value) {
      for(auto box : popup_boxes) {
        auto policy = box->sizePolicy();
        if(value == 0) {
          policy.setVerticalPolicy(QSizePolicy::Expanding);
        } else if(value == 1) {
          policy.setVerticalPolicy(QSizePolicy::Preferred);
        } else {
          policy.setVerticalPolicy(QSizePolicy::Fixed);
        }
        box->setSizePolicy(policy);
      }
    });
    return widget;
  });
  return profile;
}

UiProfile Spire::make_quantity_box_profile() {
  auto properties = std::vector<std::shared_ptr<UiProperty>>();
  populate_widget_properties(properties);
  auto box_properties = DecimalBoxProfileProperties(Quantity(1));
  box_properties.m_minimum = Quantity(0);
  populate_decimal_box_properties<Quantity>(properties, box_properties);
  auto profile = UiProfile(
    "QuantityBox", properties, setup_decimal_box_profile<QuantityBox>);
  return profile;
}

UiProfile Spire::make_quantity_filter_panel_profile() {
  auto properties = std::vector<std::shared_ptr<UiProperty>>();
  populate_scalar_filter_panel_properties(properties, "Filter Quantity");
  auto profile = UiProfile("QuantityFilterPanel", properties,
    setup_scalar_filter_panel_profile<QuantityBox>);
  return profile;
}

UiProfile Spire::make_radio_button_profile() {
  auto properties = std::vector<std::shared_ptr<UiProperty>>();
  populate_widget_properties(properties);
  populate_check_box_properties(properties);
  return UiProfile("RadioButton", properties, [=] (auto& profile) {
    return setup_checkable_profile(profile, make_radio_button());
  });
}

UiProfile Spire::make_region_box_profile() {
  auto properties = std::vector<std::shared_ptr<UiProperty>>();
  populate_widget_properties(properties);
  properties.push_back(make_standard_property<QString>("current",
    "TSX,USA,CAN"));
  properties.push_back(make_standard_property<QString>("placeholder"));
  properties.push_back(make_standard_property("read_only", false));
  auto profile = UiProfile("RegionBox", properties, [] (auto& profile) {
    auto query_model = populate_region_box_model();
    auto to_region = [=] (const auto& text) {
      auto region = Region();
      for(auto& value : text.split(",")) {
        auto parse_value = query_model->parse(value);
        if(parse_value.has_value()) {
          region = region + std::any_cast<Region&>(parse_value);
        }
      }
      return region;
    };
    auto to_string = [] (const auto& region) {
      auto text = QString();
      for(auto& country : region.GetCountries()) {
        text = text % to_text(country) % ",";
      }
      for(auto& market : region.GetMarkets()) {
        text = text % to_text(MarketToken(market)) % ",";
      }
      for(auto& security : region.GetSecurities()) {
        text = text % to_text(security) % ",";
      }
      text.remove(text.length() - 1, 1);
      return text;
    };
    auto& current = get<QString>("current", profile.get_properties());
    auto current_model = std::make_shared<LocalValueModel<Region>>(
      to_region(current.get()));
    current.connect_changed_signal([=] (const auto& value) {
      auto region = to_region(value);
      if(current_model->get() != region) {
        current_model->set(region);
      }
    });
    auto box = new RegionBox(query_model, current_model);
    box->setMinimumWidth(scale_width(112));
    apply_widget_properties(box, profile.get_properties());
    auto& placeholder = get<QString>("placeholder", profile.get_properties());
    placeholder.connect_changed_signal([=] (const auto& placeholder) {
      box->set_placeholder(placeholder);
    });
    auto& read_only = get<bool>("read_only", profile.get_properties());
    read_only.connect_changed_signal(
      std::bind_front(&RegionBox::set_read_only, box));
    auto print_region = [] (const Region& region) {
      auto result = QString();
      result += "Region{Countries{";
      for(auto& country : region.GetCountries()) {
        result += GetDefaultCountryDatabase().FromCode(country).
          m_threeLetterCode.GetData();
        result += " ";
      }
      result += "} Markets{";
      for(auto& market : region.GetMarkets()) {
        result += to_text(MarketToken(market));
        result += " ";
      }
      result += "} Securities{";
      for(auto& security : region.GetSecurities()) {
        result += to_text(security);
        result += " ";
      }
      result += "}}";
      return result;
    };
    auto current_slot = profile.make_event_slot<QString>("Current");
    box->get_current()->connect_update_signal(
      [=, &current] (const Region& region) {
        current_slot(print_region(region));
        if(to_region(current.get()) != region) {
          current.set(to_string(region));
        }
      });
    auto submit_slot = profile.make_event_slot<QString>("Submit");
    box->connect_submit_signal([=] (const Region& region) {
      submit_slot(print_region(region));
    });
    return box;
  });
  return profile;
}

UiProfile Spire::make_region_list_item_profile() {
  auto properties = std::vector<std::shared_ptr<UiProperty>>();
  populate_widget_properties(properties);
  auto type_property = define_enum<int>(
    {{"SECURITY", 0}, {"MARKET", 1}, {"COUNTRY", 2}});
  properties.push_back(make_standard_enum_property("type", type_property));
  auto profile = UiProfile("RegionListItem", properties, [] (auto& profile) {
    auto& type = get<int>("type", profile.get_properties());
    auto region = [&] {
      if(type.get() == 0) {
        auto security = ParseWildCardSecurity("MSFT.NSDQ",
          GetDefaultMarketDatabase(), GetDefaultCountryDatabase());
        auto region = Region(*security);
        region.SetName("Microsoft Corporation");
        return region;
      } else if(type.get() == 1) {
        auto market =
          GetDefaultMarketDatabase().FromCode(DefaultMarkets::NSEX());
        auto region = Region(market);
        region.SetName(market.m_description);
        return region;
      } else {
        auto country_code = DefaultCountries::US();
        auto region = Region(country_code);
        region.SetName(
          GetDefaultCountryDatabase().FromCode(country_code).m_name);
        return region;
      }
    }();
    auto item = new RegionListItem(region);
    apply_widget_properties(item, profile.get_properties());
    item->setMinimumSize(0, 0);
    item->setMaximumSize(QWIDGETSIZE_MAX, QWIDGETSIZE_MAX);
    return item;
  });
  return profile;
}

UiProfile Spire::make_responsive_label_profile() {
  auto properties = std::vector<std::shared_ptr<UiProperty>>();
  populate_widget_properties(properties);
  properties.push_back(
    make_standard_property("label1", QString("Hello world")));
  properties.push_back(make_standard_property("label2", QString("Hello w.")));
  properties.push_back(make_standard_property("label3", QString("Hello")));
  properties.push_back(make_standard_property("label4", QString("HW")));
  properties.push_back(make_standard_property("font-size", 12));
  auto profile = UiProfile("ResponsiveLabel", properties, [] (auto& profile) {
    auto labels = std::make_shared<ArrayListModel<QString>>();
    auto& label1 = get<QString>("label1", profile.get_properties());
    labels->push(label1.get());
    auto& label2 = get<QString>("label2", profile.get_properties());
    labels->push(label2.get());
    auto& label3 = get<QString>("label3", profile.get_properties());
    labels->push(label3.get());
    auto& label4 = get<QString>("label4", profile.get_properties());
    labels->push(label4.get());
    auto label = new ResponsiveLabel(labels);
    apply_widget_properties(label, profile.get_properties());
    auto label_map =
      std::make_shared<std::unordered_map<int, int>>();
    auto connect_label_changed_signal =
      [=] (auto& property, auto id, auto label_list) {
        label_map->insert_or_assign(id, id);
        property.connect_changed_signal([=] (const auto& value) {
          if(value.isEmpty()) {
            if(auto index = label_map->find(id); index != label_map->end()) {
              labels->remove(label_map->at(index->first));
              for(auto& label_property : *label_map) {
                if(label_property.second > index->second) {
                  label_property.second -= 1;
                }
              }
            }
            label_map->erase(id);
            return;
          } else if(auto index = label_map->find(id);
              index == label_map->end()) {
            labels->push(value);
            label_map->insert_or_assign(id, labels->get_size() - 1);
            return;
          }
          labels->set(label_map->at(id), value);
        });
      };
    connect_label_changed_signal(label1, 0, labels);
    connect_label_changed_signal(label2, 1, labels);
    connect_label_changed_signal(label3, 2, labels);
    connect_label_changed_signal(label4, 3, labels);
    auto& font_size = get<int>("font-size", profile.get_properties());
    font_size.connect_changed_signal([=] (auto size) {
      update_style(*label, [&] (auto& style) {
        style.get(Any()).set(FontSize(scale_height(size)));
      });
    });
    return label;
  });
  return profile;
}

UiProfile Spire::make_sale_condition_box_profile() {
  auto properties = std::vector<std::shared_ptr<UiProperty>>();
  populate_widget_properties(properties);
  properties.push_back(make_standard_property<QString>("current", "@"));
  properties.push_back(make_standard_property<QString>("placeholder"));
  properties.push_back(make_standard_property("read_only", false));
  auto profile = UiProfile("SaleConditionBox", properties, [] (auto& profile) {
    auto condition_infos = std::vector<SaleConditionInfo>();
    condition_infos.emplace_back(TimeAndSale::Condition(
      TimeAndSale::Condition::Type::REGULAR, "@"), "Regular Settlement");
    condition_infos.emplace_back(TimeAndSale::Condition(
      TimeAndSale::Condition::Type::REGULAR, "C"), "Cash Settlement");
    condition_infos.emplace_back(TimeAndSale::Condition(
      TimeAndSale::Condition::Type::REGULAR, "N"), "Next Day Settlement");
    condition_infos.emplace_back(TimeAndSale::Condition(
      TimeAndSale::Condition::Type::REGULAR, "R"), "Seller Settlement");
    condition_infos.emplace_back(TimeAndSale::Condition(
      TimeAndSale::Condition::Type::REGULAR, "F"), "Intermarket Sweep");
    condition_infos.emplace_back(TimeAndSale::Condition(
      TimeAndSale::Condition::Type::REGULAR, "L"),
      "Sold Last - Reported Late But In Sequence");
    condition_infos.emplace_back(TimeAndSale::Condition(
      TimeAndSale::Condition::Type::REGULAR, "Z"), "Sold - Out of Sequence");
    auto model = std::make_shared<LocalComboBoxQueryModel>();
    for(auto& info : condition_infos) {
      auto name = (info.m_name % " " %
        QString::fromStdString(info.m_condition.m_code)).toLower();
      auto terms = name.splitRef(' ', Qt::SkipEmptyParts);
      for(auto& term : terms) {
        model->add(name.right(name.length() - term.position()), info);
      }
    }
    auto& current_property = get<QString>("current", profile.get_properties());
    auto current_model =
      std::make_shared<LocalValueModel<TimeAndSale::Condition>>(
        std::any_cast<SaleConditionInfo>(
          model->parse(current_property.get())).m_condition);
    auto box = new SaleConditionBox(model, current_model);
    box->setFixedWidth(scale_width(112));
    apply_widget_properties(box, profile.get_properties());
    auto current_slot =
      profile.make_event_slot<QString>(QString::fromUtf8("Current"));
    auto current_connection = box->get_current()->connect_update_signal(
      [=, &current_property] (const auto& current) {
        auto code = QString::fromStdString(current.m_code);
        current_slot(code);
        if(code != current_property.get()) {
          current_property.set(code);
        }
      });
    current_property.connect_changed_signal([=] (const auto& current) {
      if(auto value = model->parse(current); value.has_value()) {
        auto& condition = std::any_cast<SaleConditionInfo&>(value).m_condition;
        if(condition != box->get_current()->get()) {
          box->get_current()->set(condition);
        }
      } else {
        auto current_blocker = shared_connection_block(current_connection);
        box->get_current()->set(TimeAndSale::Condition());
      }
    });
    auto& placeholder = get<QString>("placeholder", profile.get_properties());
    placeholder.connect_changed_signal([=] (const auto& placeholder) {
      box->set_placeholder(placeholder);
    });
    auto& read_only = get<bool>("read_only", profile.get_properties());
    read_only.connect_changed_signal(
      std::bind_front(&SaleConditionBox::set_read_only, box));
    box->connect_submit_signal(
      profile.make_event_slot<TimeAndSale::Condition>("Submit"));
    return box;
  });
  return profile;
}

UiProfile Spire::make_sale_condition_list_item_profile() {
  auto properties = std::vector<std::shared_ptr<UiProperty>>();
  populate_widget_properties(properties);
  auto profile = UiProfile("SaleConditionListItem", properties,
    [] (auto& profile) {
      auto condition_info = SaleConditionInfo(
        TimeAndSale::Condition(TimeAndSale::Condition::Type::REGULAR, "@"),
        "Regular Settlement");
      auto item = new SaleConditionListItem(condition_info);
      apply_widget_properties(item, profile.get_properties());
      return item;
  });
  return profile;
}

UiProfile Spire::make_scroll_bar_profile() {
  auto properties = std::vector<std::shared_ptr<UiProperty>>();
  populate_widget_properties(properties);
  properties.push_back(make_standard_property("vertical", true));
  properties.push_back(make_standard_property("start_range", 0));
  properties.push_back(make_standard_property("end_range", 1000));
  properties.push_back(make_standard_property("page_size", 100));
  properties.push_back(make_standard_property("line_size", 10));
  properties.push_back(make_standard_property("position", 0));
  auto profile = UiProfile("ScrollBar", properties, [] (auto& profile) {
    auto& vertical = get<bool>("vertical", profile.get_properties());
    auto orientation = [&] {
      if(vertical.get()) {
        return Qt::Vertical;
      } else {
        return Qt::Horizontal;
      }
    }();
    auto scroll_bar = new ScrollBar(orientation);
    if(orientation == Qt::Vertical) {
      scroll_bar->setFixedSize(scale(13, 200));
    } else {
      scroll_bar->setFixedSize(scale(200, 13));
    }
    apply_widget_properties(scroll_bar, profile.get_properties());
    auto& start_range = get<int>("start_range", profile.get_properties());
    start_range.connect_changed_signal([scroll_bar] (auto value) {
      auto range = scroll_bar->get_range();
      range.m_start = value;
      scroll_bar->set_range(range);
    });
    auto& end_range = get<int>("end_range", profile.get_properties());
    end_range.connect_changed_signal([scroll_bar] (auto value) {
      auto range = scroll_bar->get_range();
      range.m_end = value;
      scroll_bar->set_range(range);
    });
    auto& page_size = get<int>("page_size", profile.get_properties());
    page_size.connect_changed_signal([scroll_bar] (auto value) {
      scroll_bar->set_page_size(value);
    });
    auto& line_size = get<int>("line_size", profile.get_properties());
    line_size.connect_changed_signal([scroll_bar] (auto value) {
      scroll_bar->set_line_size(value);
    });
    auto& position = get<int>("position", profile.get_properties());
    position.connect_changed_signal([scroll_bar] (auto value) {
      scroll_bar->set_position(value);
    });
    scroll_bar->connect_position_signal(
      profile.make_event_slot<int>("Position"));
    return scroll_bar;
  });
  return profile;
}

UiProfile Spire::make_scroll_box_profile() {
  auto properties = std::vector<std::shared_ptr<UiProperty>>();
  populate_widget_properties(properties);
  auto display_policy_property = define_enum<ScrollBox::DisplayPolicy>(
    {{"NEVER", ScrollBox::DisplayPolicy::NEVER},
     {"ALWAYS", ScrollBox::DisplayPolicy::ALWAYS},
     {"ON_OVERFLOW", ScrollBox::DisplayPolicy::ON_OVERFLOW},
     {"ON_ENGAGE", ScrollBox::DisplayPolicy::ON_ENGAGE}});
  properties.push_back(make_standard_enum_property(
    "horizontal_display_policy", display_policy_property));
  properties.push_back(make_standard_enum_property(
    "vertical_display_policy", display_policy_property));
  properties.push_back(make_standard_property("horizontal-padding", 10));
  properties.push_back(make_standard_property("vertical-padding", 10));
  properties.push_back(
    make_standard_property("border-color", QColor(0xC8C8C8)));
  properties.push_back(make_standard_property("rows", 3));
  properties.push_back(make_standard_property("columns", 3));
  auto profile = UiProfile("ScrollBox", properties, [] (auto& profile) {
    auto label = new QLabel();
    auto& columns = get<int>("columns", profile.get_properties());
    auto& rows = get<int>("rows", profile.get_properties());
    label->setPixmap(QPixmap::fromImage(
      make_grid_image(scale(100, 100), columns.get(), rows.get())));
    auto scroll_box = new ScrollBox(label);
    apply_widget_properties(scroll_box, profile.get_properties());
    auto& horizontal_display_policy = get<ScrollBox::DisplayPolicy>(
      "horizontal_display_policy", profile.get_properties());
    horizontal_display_policy.connect_changed_signal([=] (auto value) {
      scroll_box->set_horizontal(value);
    });
    auto& vertical_display_policy = get<ScrollBox::DisplayPolicy>(
      "vertical_display_policy", profile.get_properties());
    vertical_display_policy.connect_changed_signal([=] (auto value) {
      scroll_box->set_vertical(value);
    });
    auto& horizontal_padding =
      get<int>("horizontal-padding", profile.get_properties());
    horizontal_padding.connect_changed_signal([=] (auto padding) {
      update_style(*scroll_box, [&] (auto& style) {
        style.get(Any()).set(Styles::horizontal_padding(padding));
      });
    });
    auto& vertical_padding =
      get<int>("vertical-padding", profile.get_properties());
    vertical_padding.connect_changed_signal([=] (auto padding) {
      update_style(*scroll_box, [&] (auto& style) {
        style.get(Any()).set(Styles::vertical_padding(padding));
      });
    });
    auto& border_color =
      get<QColor>("border-color", profile.get_properties());
    border_color.connect_changed_signal([=] (const auto& color) {
      update_style(*scroll_box, [&] (auto& style) {
        style.get(Any()).set(border(scale_width(1), color));
      });
    });
    return scroll_box;
  });
  return profile;
}

UiProfile Spire::make_scrollable_list_box_profile() {
  auto properties = std::vector<std::shared_ptr<UiProperty>>();
  populate_widget_properties(properties);
  properties.push_back(
    make_standard_enum_property("direction", get_orientation_property()));
  auto overflow_property = define_enum<Overflow>(
    {{"NONE", Overflow::NONE}, {"WRAP", Overflow::WRAP}});
  properties.push_back(
    make_standard_enum_property("overflow", overflow_property));
  auto display_policy_property = define_enum<ScrollBox::DisplayPolicy>(
    {{"ON_OVERFLOW", ScrollBox::DisplayPolicy::ON_OVERFLOW},
     {"ON_ENGAGE", ScrollBox::DisplayPolicy::ON_ENGAGE}});
  properties.push_back(make_standard_enum_property(
    "horizontal_display_policy", display_policy_property));
  properties.push_back(make_standard_enum_property(
    "vertical_display_policy", display_policy_property));
  auto profile = UiProfile("ScrollableListBox", properties, [] (auto& profile) {
    auto list_model = std::make_shared<ArrayListModel<QString>>();
    for(auto i = 0; i < 15; ++i) {
      list_model->push(QString("Item%1").arg(i));
    }
    auto list_view = new ListView(list_model,
      [] (const std::shared_ptr<ListModel<QString>>& model, auto index) {
        return make_label(model->get(index));
      });
    auto scrollable_list_box = new ScrollableListBox(*list_view);
    apply_widget_properties(scrollable_list_box, profile.get_properties());
    auto& direction =
      get<Qt::Orientation>("direction", profile.get_properties());
    direction.connect_changed_signal([=] (auto value) {
      update_style(*list_view, [&] (auto& style) {
        style.get(Any()).set(value);
      });
    });
    auto& overflow = get<Overflow>("overflow", profile.get_properties());
    overflow.connect_changed_signal([=] (auto value) {
      update_style(*list_view, [&] (auto& style) {
        style.get(Any()).set(value);
      });
    });
    auto& horizontal_display_policy = get<ScrollBox::DisplayPolicy>(
      "horizontal_display_policy", profile.get_properties());
    horizontal_display_policy.connect_changed_signal([=] (auto value) {
      scrollable_list_box->get_scroll_box().set_horizontal(value);
    });
    auto& vertical_display_policy = get<ScrollBox::DisplayPolicy>(
      "vertical_display_policy", profile.get_properties());
    vertical_display_policy.connect_changed_signal([=] (auto value) {
      scrollable_list_box->get_scroll_box().set_vertical(value);
    });
    return scrollable_list_box;
  });
  return profile;
}

UiProfile Spire::make_search_box_profile() {
  auto properties = std::vector<std::shared_ptr<UiProperty>>();
  populate_widget_properties(properties);
  properties.push_back(make_standard_property<QString>("placeholder"));
  auto profile = UiProfile("SearchBox", properties, [] (auto& profile) {
    auto search_box = new SearchBox();
    search_box->setFixedWidth(scale_width(180));
    apply_widget_properties(search_box, profile.get_properties());
    auto& placeholder = get<QString>("placeholder", profile.get_properties());
    placeholder.connect_changed_signal([=] (const auto& text) {
      search_box->set_placeholder(text);
    });
    search_box->get_current()->connect_update_signal(
      profile.make_event_slot<QString>("Current"));
    search_box->connect_submit_signal(
      profile.make_event_slot<QString>("Submit"));
    return search_box;
  });
  return profile;
}

UiProfile Spire::make_security_box_profile() {
  auto properties = std::vector<std::shared_ptr<UiProperty>>();
  populate_widget_properties(properties);
  properties.push_back(make_standard_property<QString>("current", "MX.TSX"));
  properties.push_back(make_standard_property<QString>("placeholder"));
  properties.push_back(make_standard_property("read_only", false));
  auto profile = UiProfile("SecurityBox", properties, [] (auto& profile) {
    auto model = populate_security_query_model();
    auto& current = get<QString>("current", profile.get_properties());
    auto current_model = std::make_shared<LocalValueModel<Security>>(
      std::any_cast<SecurityInfo>(model->parse(current.get())).m_security);
    auto box = new SecurityBox(model, current_model);
    box->setFixedWidth(scale_width(112));
    apply_widget_properties(box, profile.get_properties());
    auto current_connection = box->get_current()->connect_update_signal(
      profile.make_event_slot<Security>("Current"));
    current.connect_changed_signal([=] (const auto& current) {
      auto value = model->parse(current);
      if(value.has_value()) {
        auto security = std::any_cast<SecurityInfo>(value).m_security;
        box->get_current()->set(security);
      } else {
        auto current_blocker = shared_connection_block(current_connection);
        box->get_current()->set(Security());
      }
    });
    auto& placeholder = get<QString>("placeholder", profile.get_properties());
    placeholder.connect_changed_signal([=] (const auto& placeholder) {
      box->set_placeholder(placeholder);
    });
    auto& read_only = get<bool>("read_only", profile.get_properties());
    read_only.connect_changed_signal(
      std::bind_front(&SecurityBox::set_read_only, box));
    box->connect_submit_signal(profile.make_event_slot<Security>("Submit"));
    return box;
  });
  return profile;
}

UiProfile Spire::make_security_filter_panel_profile() {
  auto properties = std::vector<std::shared_ptr<UiProperty>>();
  auto profile = UiProfile(QString("SecurityFilterPanel"), properties,
    [] (auto& profile) {
      auto model = populate_security_query_model();
      auto button = make_label_button(QString::fromUtf8("Click me"));
      auto panel = make_security_filter_panel(model, *button);
      auto submit_filter_slot =
        profile.make_event_slot<QString>(QString::fromUtf8("SubmitSignal"));
      panel->connect_submit_signal(
        [=] (const std::shared_ptr<AnyListModel>& submission,
            OpenFilterPanel::Mode mode) {
          auto result = QString();
          if(mode == OpenFilterPanel::Mode::INCLUDE) {
            result += "Include: ";
          } else {
            result += "Exclude: ";
          }
          for(auto i = 0; i < submission->get_size(); ++i) {
            result += to_text(submission->get(i)) + " ";
          }
          submit_filter_slot(result);
        });
      button->connect_click_signal([=] { panel->show(); });
      return button;
    });
  return profile;
}

UiProfile Spire::make_security_list_item_profile() {
  auto properties = std::vector<std::shared_ptr<UiProperty>>();
  populate_widget_properties(properties);
  auto profile = UiProfile("SecurityListItem", properties, [] (auto& profile) {
    auto security = ParseWildCardSecurity(
      "AB.NYSE", GetDefaultMarketDatabase(), GetDefaultCountryDatabase());
    auto security_info =
      SecurityInfo(*security, "Alliancebernstein Holding LP", "", 0);
    auto item = new SecurityListItem(security_info);
    apply_widget_properties(item, profile.get_properties());
    return item;
  });
  return profile;
}

UiProfile Spire::make_security_view_profile() {
  auto properties = std::vector<std::shared_ptr<UiProperty>>();
  properties.push_back(make_standard_property<int>("width", 266));
  properties.push_back(make_standard_property<int>("height", 361));
  auto profile = UiProfile("SecurityView", properties, [] (auto& profile) {
    auto model = populate_security_query_model();
    auto label = make_label("");
    label->setSizePolicy(QSizePolicy::Expanding, QSizePolicy::Expanding);
    auto security_view = new SecurityView(model, *label);
    auto box = new Box(security_view);
    update_style(*box, [] (auto& style) {
      style.get(Hover() || Focus()).
        set(border(scale_width(1), QColor(0x4B23A0)));
    });
    security_view->get_current()->connect_update_signal(
      profile.make_event_slot<Security>("Current", [=] (const auto& security) {
        label->get_current()->set(to_text(security));
        return security;
      }));
    auto& width = get<int>("width", profile.get_properties());
    width.connect_changed_signal([=] (auto value) {
      if(value != 0) {
        if(unscale_width(security_view->width()) != value) {
          security_view->setFixedWidth(scale_width(value));
        }
      }
    });
    auto& height = get<int>("height", profile.get_properties());
    height.connect_changed_signal([=] (auto value) {
      if(value != 0) {
        if(unscale_height(security_view->height()) != value) {
          security_view->setFixedHeight(scale_height(value));
        }
      }
    });
    return box;
  });
  return profile;
}

UiProfile Spire::make_side_box_profile() {
  auto properties = std::vector<std::shared_ptr<UiProperty>>();
  populate_widget_properties(properties);
  auto current_property = define_enum<Side>(
    {{"Buy", Side::BID}, {"Sell", Side::ASK}});
  populate_enum_box_properties(properties, current_property);
  properties.push_back(make_standard_property("read_only", false));
  auto profile = UiProfile("SideBox", properties, std::bind_front(
    setup_enum_box_profile<SideBox, make_side_box>));
  return profile;
}

UiProfile Spire::make_side_filter_panel_profile() {
  auto properties = std::vector<std::shared_ptr<UiProperty>>();
  properties.push_back(make_standard_property<bool>("Buy"));
  properties.push_back(make_standard_property<bool>("Sell"));
  auto profile = UiProfile("SideFilterPanel", properties, std::bind_front(
    setup_closed_filter_panel_profile<Side, make_side_filter_panel>));
  return profile;
}

UiProfile Spire::make_slider_profile() {
  auto properties = std::vector<std::shared_ptr<UiProperty>>();
  populate_widget_properties(properties);
  auto type_property = define_enum<int>({{"None", 0}, {"HueSlider", 1}});
  properties.push_back(make_standard_enum_property("type", type_property));
  properties.push_back(
    make_standard_enum_property("orientation", get_orientation_property()));
  properties.push_back(make_standard_property<Decimal>("minimum", 0));
  properties.push_back(make_standard_property<Decimal>("maximum", 360));
  properties.push_back(make_standard_property<Decimal>("default_increment", 1));
  properties.push_back(make_standard_property<Decimal>("shift_increment", 10));
  properties.push_back(make_standard_property<Decimal>("step_size", 0));
  properties.push_back(make_standard_property<Decimal>("current", 0));
  auto profile = UiProfile("Slider", properties, [] (auto& profile) {
    auto model = std::make_shared<LocalScalarValueModel<Decimal>>();
    auto& default_increment =
      get<Decimal>("default_increment", profile.get_properties());
    auto& shift_increment =
      get<Decimal>("shift_increment", profile.get_properties());
    auto modifiers = QHash<Qt::KeyboardModifier, Decimal>(
      {{Qt::NoModifier, default_increment.get()},
        {Qt::ShiftModifier, shift_increment.get()}});
    auto slider = new Slider(model, std::move(modifiers));
    apply_widget_properties(slider, profile.get_properties());
    auto& type = get<int>("type", profile.get_properties());
    type.connect_changed_signal([=] (auto value) {
      if(value == 0) {
        update_style(*slider, [] (auto& style) {
          style.get(Any() > Track()).set(IconImage(QImage()));
          style.get(Any() > Thumb() > is_a<Icon>()).set(IconImage(QImage()));
        });
      } else if(value == 1) {
        auto track_image = QImage(":/Icons/hue-spectrum.png");
        auto thumb_image =
          imageFromSvg(":/Icons/color-thumb.svg", scale(14, 14));
        update_style(*slider, [&] (auto& style) {
          style.get(Any() > Track()).set(IconImage(track_image));
          style.get(Any() > Thumb() > is_a<Icon>()).
            set(Fill(boost::optional<QColor>())).
            set(IconImage(thumb_image));
          style.get(Focus() > Thumb() > is_a<Icon>()).
            set(Fill(QColor(0x808080)));
          });
      }
      model->set(model->get());
    });
    auto& orientation =
      get<Qt::Orientation>("orientation", profile.get_properties());
    orientation.connect_changed_signal([=] (auto value) {
      update_style(*slider, [&] (auto& style) {
        style.get(Any()).set(value);
      });
      if(value == Qt::Horizontal) {
        slider->setFixedSize(scale(220, 26));
      } else {
        slider->setFixedSize(scale(26, 220));
      }
    });
    auto& minimum = get<Decimal>("minimum", profile.get_properties());
    minimum.connect_changed_signal([=] (auto value) {
      model->set_minimum(value);
    });
    auto& maximum = get<Decimal>("maximum", profile.get_properties());
    maximum.connect_changed_signal([=] (auto value) {
      model->set_maximum(value);
    });
    auto& step_size = get<Decimal>("step_size", profile.get_properties());
    step_size.connect_changed_signal([=] (auto value) {
      slider->set_step(value);
    });
    auto& current = get<Decimal>("current", profile.get_properties());
    current.connect_changed_signal([=] (auto value) {
      slider->get_current()->set(value);
    });
    auto current_slot = profile.make_event_slot<QString>("Current");
    slider->get_current()->connect_update_signal(
      [=] (const Decimal& value) {
        current_slot(to_string(value));
      });
    auto submit_slot = profile.make_event_slot<QString>("Submit");
    slider->connect_submit_signal([=] (const Decimal& submission) {
      submit_slot(to_string(submission));
    });
    return slider;
  });
  return profile;
}

UiProfile Spire::make_slider_2d_profile() {
  auto properties = std::vector<std::shared_ptr<UiProperty>>();
  populate_widget_properties(properties);
  auto type_property = define_enum<int>({{"None", 0}, {"ColorSpectrum", 1}});
  properties.push_back(make_standard_enum_property("type", type_property));
  properties.push_back(make_standard_property<Decimal>("x_minimum", 0));
  properties.push_back(make_standard_property<Decimal>("x_maximum", 100));
  properties.push_back(make_standard_property<Decimal>("y_minimum", 0));
  properties.push_back(make_standard_property<Decimal>("y_maximum", 100));
  properties.push_back(
    make_standard_property<Decimal>("default_x_increment", 1));
  properties.push_back(
    make_standard_property<Decimal>("default_y_increment", 1));
  properties.push_back(
    make_standard_property<Decimal>("shift_x_increment", 10));
  properties.push_back(
    make_standard_property<Decimal>("shift_y_increment", 10));
  properties.push_back(make_standard_property<Decimal>("x_step_size", 0));
  properties.push_back(make_standard_property<Decimal>("y_step_size", 0));
  properties.push_back(make_standard_property<Decimal>("x_current", 0));
  properties.push_back(make_standard_property<Decimal>("y_current", 0));
  auto size = scale(264, 164);
  auto brightness_gradient = QLinearGradient(0, 0, 0, size.height());
  brightness_gradient.setColorAt(0, Qt::transparent);
  brightness_gradient.setColorAt(1, Qt::black);
  auto saturation_gradient = QLinearGradient(0, 0, size.height(), 0);
  saturation_gradient.setColorAt(0, QColor(0xFFFFFF));
  saturation_gradient.setColorAt(1, QColor(0xFFDE00));
  auto track_image = QImage(size, QImage::Format_ARGB32_Premultiplied);
  auto painter = QPainter(&track_image);
  painter.fillRect(QRect({0, 0}, size), saturation_gradient);
  painter.setCompositionMode(QPainter::CompositionMode_Multiply);
  painter.fillRect(QRect({0, 0}, size), brightness_gradient);
  auto profile = UiProfile("Slider2D", properties, [=] (auto& profile) {
    auto x_current_model = std::make_shared<LocalScalarValueModel<Decimal>>();
    auto y_current_model = std::make_shared<LocalScalarValueModel<Decimal>>();
    auto& default_x_increment =
      get<Decimal>("default_x_increment", profile.get_properties());
    auto& default_y_increment =
      get<Decimal>("default_y_increment", profile.get_properties());
    auto& shift_x_increment =
      get<Decimal>("shift_x_increment", profile.get_properties());
    auto& shift_y_increment =
      get<Decimal>("shift_y_increment", profile.get_properties());
    auto x_modifiers = QHash<Qt::KeyboardModifier, Decimal>(
      {{Qt::NoModifier, default_x_increment.get()},
        {Qt::ShiftModifier, shift_x_increment.get()}});
    auto y_modifiers = QHash<Qt::KeyboardModifier, Decimal>(
      {{Qt::NoModifier, default_y_increment.get()},
        {Qt::ShiftModifier, shift_y_increment.get()}});
    auto slider = new Slider2D(x_current_model, y_current_model,
      std::move(x_modifiers), std::move(y_modifiers));
    apply_widget_properties(slider, profile.get_properties());
    slider->setFixedSize(size);
    auto thumb_image =
      imageFromSvg(":/Icons/color-thumb.svg", scale(14, 14));
    auto& type = get<int>("type", profile.get_properties());
    type.connect_changed_signal([=] (auto value) {
      if(value == 0) {
        update_style(*slider, [] (auto& style) {
          style.get(Any() > Track()).set(IconImage(QImage()));
          style.get(Any() > Thumb() > is_a<Icon>()).set(IconImage(QImage()));
        });
      } else {
        update_style(*slider, [&] (auto& style) {
          style.get(Any() > Track()).set(IconImage(track_image));
          style.get(Any() > Thumb() > is_a<Icon>()).
            set(Fill(boost::optional<QColor>())).
            set(IconImage(thumb_image));
          style.get(Focus() > Thumb() > is_a<Icon>()).
            set(Fill(QColor(0x808080)));
        });
      }
      x_current_model->set(x_current_model->get());
      y_current_model->set(y_current_model->get());
    });
    auto& x_minimum = get<Decimal>("x_minimum", profile.get_properties());
    x_minimum.connect_changed_signal([=] (auto value) {
      x_current_model->set_minimum(value);
    });
    auto& x_maximum = get<Decimal>("x_maximum", profile.get_properties());
    x_maximum.connect_changed_signal([=] (auto value) {
      x_current_model->set_maximum(value);
    });
    auto& y_minimum = get<Decimal>("y_minimum", profile.get_properties());
    y_minimum.connect_changed_signal([=] (auto value) {
      y_current_model->set_minimum(value);
    });
    auto& y_maximum = get<Decimal>("y_maximum", profile.get_properties());
    y_maximum.connect_changed_signal([=] (auto value) {
      y_current_model->set_maximum(value);
    });
    auto& x_step_size = get<Decimal>("x_step_size", profile.get_properties());
    x_step_size.connect_changed_signal([=] (auto value) {
      slider->set_x_step(value);
    });
    auto& y_step_size = get<Decimal>("y_step_size", profile.get_properties());
    y_step_size.connect_changed_signal([=] (auto value) {
      slider->set_y_step(value);
    });
    auto& x_current = get<Decimal>("x_current", profile.get_properties());
    x_current.connect_changed_signal([=] (auto value) {
      x_current_model->set(value);
    });
    auto& y_current = get<Decimal>("y_current", profile.get_properties());
    y_current.connect_changed_signal([=] (auto value) {
      y_current_model->set(value);
    });
    auto current_slot = profile.make_event_slot<QString>("Current");
    slider->get_x_current()->connect_update_signal([=] (const Decimal& x) {
      current_slot(QString("%1, %2").
        arg(to_string(x)).arg(to_string(slider->get_y_current()->get())));
    });
    slider->get_y_current()->connect_update_signal([=] (const Decimal& y) {
      current_slot(QString("%1, %2").
        arg(to_string(slider->get_x_current()->get())).arg(to_string(y)));
    });
    auto submit_slot = profile.make_event_slot<QString>("Submit");
    slider->connect_submit_signal([=] (const Decimal& x, const Decimal& y) {
      submit_slot(QString("%1, %2").arg(to_string(x)).arg(to_string(y)));
    });
    return slider;
  });
  return profile;
}

UiProfile Spire::make_split_view_profile() {
  auto properties = std::vector<std::shared_ptr<UiProperty>>();
  populate_widget_properties(properties);
  properties.push_back(make_standard_enum_property(
    "orientation", Qt::Orientation::Horizontal, get_orientation_property()));
  properties.push_back(make_standard_property("primary_minimum_width", 222));
  properties.push_back(make_standard_property("primary_maximum_width", 774));
  properties.push_back(make_standard_property("primary_minimum_height", 100));
  properties.push_back(make_standard_property("primary_maximum_height", -1));
  properties.push_back(make_standard_property("secondary_minimum_width", 224));
  properties.push_back(make_standard_property("secondary_maximum_width", -1));
  properties.push_back(make_standard_property("secondary_minimum_height", 100));
  properties.push_back(make_standard_property("secondary_maximum_height", -1));
  auto profile = UiProfile("SplitView", properties, [] (auto& profile) {
    auto primary_box = new Box();
    update_style(*primary_box, [] (auto& style) {
      style.get(Any()).set(BackgroundColor(QColor(0xFFDFBF)));
    });
    auto secondary_box = new Box();
    update_style(*secondary_box, [] (auto& style) {
      style.get(Any()).set(BackgroundColor(QColor(0xFFFFBF)));
    });
    auto view = new SplitView(*primary_box, *secondary_box);
    auto& width = get<int>("width", profile.get_properties());
    width.set(1000);
    apply_widget_properties(view, profile.get_properties());
    auto& orientation =
      get<Qt::Orientation>("orientation", profile.get_properties());
    orientation.connect_changed_signal([=, &profile] (auto orientation) {
      update_style(*view, [&] (auto& style) {
        auto& width = get<int>("width", profile.get_properties());
        auto& height = get<int>("height", profile.get_properties());
        if(orientation == Qt::Orientation::Horizontal) {
          width.set(1000);
          height.set(100);
        } else {
          width.set(100);
          height.set(1000);
        }
        get<int>("primary_minimum_width", profile.get_properties()).set(222);
        get<int>("primary_maximum_width", profile.get_properties()).set(774);
        get<int>("primary_minimum_height", profile.get_properties()).set(100);
        get<int>("primary_maximum_height", profile.get_properties()).set(-1);
        get<int>("secondary_minimum_width", profile.get_properties()).set(224);
        get<int>("secondary_maximum_width", profile.get_properties()).set(-1);
        get<int>("secondary_minimum_height", profile.get_properties()).set(100);
        get<int>("secondary_maximum_height", profile.get_properties()).set(-1);
        style.get(Any()).set(orientation);
      });
    });
    auto& primary_minimum_width =
      get<int>("primary_minimum_width", profile.get_properties());
    primary_minimum_width.connect_changed_signal([=] (auto width) {
      primary_box->setMinimumWidth(scale_width(width));
    });
    auto& primary_maximum_width =
      get<int>("primary_maximum_width", profile.get_properties());
    primary_maximum_width.connect_changed_signal([=] (auto width) {
      if(width < 0) {
        primary_box->setMaximumWidth(QWIDGETSIZE_MAX);
      } else {
        primary_box->setMaximumWidth(scale_width(width));
      }
    });
    auto& primary_minimum_height =
      get<int>("primary_minimum_height", profile.get_properties());
    primary_minimum_height.connect_changed_signal([=] (auto height) {
      primary_box->setMinimumHeight(scale_height(height));
    });
    auto& primary_maximum_height =
      get<int>("primary_maximum_height", profile.get_properties());
    primary_maximum_height.connect_changed_signal([=] (auto height) {
      if(height < 0) {
        primary_box->setMaximumHeight(QWIDGETSIZE_MAX);
      } else {
        primary_box->setMaximumHeight(scale_height(height));
      }
    });
    auto& secondary_minimum_width =
      get<int>("secondary_minimum_width", profile.get_properties());
    secondary_minimum_width.connect_changed_signal([=] (auto width) {
      secondary_box->setMinimumWidth(scale_width(width));
    });
    auto& secondary_maximum_width =
      get<int>("secondary_maximum_width", profile.get_properties());
    secondary_maximum_width.connect_changed_signal([=] (auto width) {
      if(width < 0) {
        secondary_box->setMaximumWidth(QWIDGETSIZE_MAX);
      } else {
        secondary_box->setMaximumWidth(scale_width(width));
      }
    });
    auto& secondary_minimum_height =
      get<int>("secondary_minimum_height", profile.get_properties());
    secondary_minimum_height.connect_changed_signal([=] (auto height) {
      secondary_box->setMinimumHeight(scale_height(height));
    });
    auto& secondary_maximum_height =
      get<int>("secondary_maximum_height", profile.get_properties());
    secondary_maximum_height.connect_changed_signal([=] (auto height) {
      if(height < 0) {
        secondary_box->setMaximumHeight(QWIDGETSIZE_MAX);
      } else {
        secondary_box->setMaximumHeight(scale_height(height));
      }
    });
    return view;
  });
  return profile;
}

UiProfile Spire::make_tab_view_profile() {
  auto properties = std::vector<std::shared_ptr<UiProperty>>();
  populate_widget_properties(properties);
  auto profile = UiProfile("TabView", properties, [] (auto& profile) {
    auto view = new TabView();
    view->add("Positions", *make_label_button("Positions"));
    view->add("Order Log", *make_label_button("Order Log"));
    view->add("Executions", *make_label_button("Executions"));
    view->add("Profit/Loss", *make_label_button("Profit/Loss"));
    apply_widget_properties(view, profile.get_properties());
    return view;
  });
  return profile;
}

UiProfile Spire::make_table_header_profile() {
  auto properties = std::vector<std::shared_ptr<UiProperty>>();
  populate_widget_properties(properties);
  auto profile = UiProfile("TableHeader", properties, [] (auto& profile) {
    auto items = std::make_shared<ArrayListModel<TableHeaderItem::Model>>();
    auto item = TableHeaderItem::Model();
    item.m_name = "Security";
    items->push(item);
    item = TableHeaderItem::Model();
    item.m_name = "Quantity";
    item.m_order = TableHeaderItem::Order::ASCENDING;
    items->push(item);
    item = TableHeaderItem::Model();
    item.m_name = "Side";
    items->push(item);
    item = TableHeaderItem::Model();
    item.m_name = "Date";
    items->push(item);
    auto header = new TableHeader(items);
    apply_widget_properties(header, profile.get_properties());
    header->connect_sort_signal(
      profile.make_event_slot<int, TableHeaderItem::Order>(
        "Sort", to_string_converter(get_order_property())));
    header->connect_filter_signal(profile.make_event_slot<int>("Filter"));
    return header;
  });
  return profile;
}

UiProfile Spire::make_table_header_item_profile() {
  auto properties = std::vector<std::shared_ptr<UiProperty>>();
  populate_widget_properties(properties);
  properties.push_back(
    make_standard_enum_property("order", get_order_property()));
  properties.push_back(
    make_standard_enum_property("filter", get_filter_property()));
  properties.push_back(make_standard_property<bool>("is_resizeable", true));
  auto profile = UiProfile("TableHeaderItem", properties, [=] (auto& profile) {
    auto item_model = TableHeaderItem::Model();
    item_model.m_name = "Security";
    item_model.m_order = TableHeaderItem::Order::ASCENDING;
    auto model =
      std::make_shared<LocalValueModel<TableHeaderItem::Model>>(item_model);
    auto item = new TableHeaderItem(model);
    apply_widget_properties(item, profile.get_properties());
    link(make_field_value_model(model, &TableHeaderItem::Model::m_order),
      get<TableHeaderItem::Order>("order", profile.get_properties()));
    link(make_field_value_model(model, &TableHeaderItem::Model::m_filter),
      get<TableFilter::Filter>("filter", profile.get_properties()));
    link(&TableHeaderItem::is_resizeable, &TableHeaderItem::set_is_resizeable,
      *item, get<bool>("is_resizeable", profile.get_properties()));
    item->connect_sort_signal(profile.make_event_slot<TableHeaderItem::Order>(
      "Sort", to_string_converter(get_order_property())));
    item->connect_filter_signal(profile.make_event_slot("Filter"));
    item->connect_start_resize_signal(profile.make_event_slot("StartResize"));
    item->connect_end_resize_signal(profile.make_event_slot("EndResize"));
    return item;
  });
  return profile;
}

UiProfile Spire::make_table_view_profile() {
  auto properties = std::vector<std::shared_ptr<UiProperty>>();
  populate_widget_properties(properties);
  properties.push_back(make_standard_property("row_count", 50));
  properties.push_back(make_standard_property("row", 0));
  properties.push_back(make_standard_property("column", 0));
  properties.push_back(make_standard_property("value", 0));
  properties.push_back(make_standard_property("remove_row", -1));
  properties.push_back(make_standard_property("padding-top", 1));
  properties.push_back(make_standard_property("padding-right", 1));
  properties.push_back(make_standard_property("padding-bottom", 1));
  properties.push_back(make_standard_property("padding-left", 1));
  properties.push_back(make_standard_property("horizontal-spacing", 1));
  properties.push_back(make_standard_property("vertical-spacing", 1));
  properties.push_back(make_standard_property("hover-cell-color",
    QColor(Qt::transparent)));
  auto profile = UiProfile("TableView", properties, [] (auto& profile) {
    auto model = std::make_shared<ArrayTableModel>();
    auto& row_count = get<int>("row_count", profile.get_properties());
    for(auto row = 0; row != row_count.get(); ++row) {
      auto values = std::vector<std::any>();
      for(auto column = 0; column != 4; ++column) {
        values.push_back(row * 4 + column);
      }
      model->push(values);
    }
    auto header = std::make_shared<ArrayListModel<TableHeaderItem::Model>>();
    auto item = TableHeaderItem::Model();
    item.m_name = "Security";
    header->push(item);
    item = TableHeaderItem::Model();
    item.m_name = "Quantity";
    item.m_order = TableHeaderItem::Order::ASCENDING;
    header->push(item);
    item = TableHeaderItem::Model();
    item.m_name = "Side";
    header->push(item);
    item = TableHeaderItem::Model();
    item.m_name = "Date";
    header->push(item);
    auto view = TableViewBuilder(model).
      set_header(header).
      set_standard_filter().
      set_view_builder(
        [] (const std::shared_ptr<TableModel>& table, int row, int column) {
          return make_label(std::make_shared<ToTextModel<int>>(
            make_list_value_model(std::make_shared<ColumnViewListModel<int>>(
              table, column), row)));
        }).
      make();
    apply_widget_properties(view, profile.get_properties());
    view->get_current()->connect_update_signal(
      profile.make_event_slot<TableView::CurrentModel::Type>(
        "Current", [] (auto index) {
          return to_string(index);
        }));
    view->connect_sort_signal(
      profile.make_event_slot<int, TableHeaderItem::Order>(
        "Sort", to_string_converter(get_order_property())));
    auto& height = get<int>("height", profile.get_properties());
    height.set(300);
    auto& update_value = get<int>("value", profile.get_properties());
    update_value.connect_changed_signal([&, view] (auto value) {
      view->get_table()->set(get<int>("row", profile.get_properties()).get(),
        get<int>("column", profile.get_properties()).get(), value);
    });
    auto& remove_row = get<int>("remove_row", profile.get_properties());
    remove_row.connect_changed_signal([=] (const auto& value) {
      if(value < 0 || value >= model->get_row_size()) {
        return;
      }
      model->remove(value);
    });
    auto& padding_top = get<int>("padding-top", profile.get_properties());
    auto& padding_right = get<int>("padding-right", profile.get_properties());
    auto& padding_bottom = get<int>("padding-bottom", profile.get_properties());
    auto& padding_left = get<int>("padding-left", profile.get_properties());
    auto& horizontal_spacing =
      get<int>("horizontal-spacing", profile.get_properties());
    auto& vertical_spacing =
      get<int>("vertical-spacing", profile.get_properties());
    auto selector = Any() > is_a<TableBody>();
    connect_style_property_change_signal<int, PaddingTop>(
      padding_top, selector, view);
    connect_style_property_change_signal<int, PaddingRight>(
      padding_right, selector, view);
    connect_style_property_change_signal<int, PaddingBottom>(
      padding_bottom, selector, view);
    connect_style_property_change_signal<int, PaddingLeft>(
      padding_left, selector, view);
    connect_style_property_change_signal<int, HorizontalSpacing>(
      horizontal_spacing, selector, view);
    connect_style_property_change_signal<int, VerticalSpacing>(
      vertical_spacing, selector, view);
    auto& hover_cell_color =
      get<QColor>("hover-cell-color", profile.get_properties());
    hover_cell_color.connect_changed_signal([=] (const QColor& value) {
      update_style(*view, [&] (auto& style) {
        style.get(selector > HoverItem()).set(border_color(value));
      });
    });
    return view;
  });
  return profile;
}

UiProfile Spire::make_tag_profile() {
  auto properties = std::vector<std::shared_ptr<UiProperty>>();
  populate_widget_properties(properties);
  properties.push_back(make_standard_property<QString>("label", "CAN"));
  properties.push_back(make_standard_property("read_only", false));
  auto profile = UiProfile("Tag", properties, [] (auto& profile) {
    auto& label = get<QString>("label", profile.get_properties());
    auto tag = new Tag(label.get());
    apply_widget_properties(tag, profile.get_properties());
    auto& read_only = get<bool>("read_only", profile.get_properties());
    read_only.connect_changed_signal([=] (auto is_read_only) {
      tag->set_read_only(is_read_only);
    });
    tag->connect_delete_signal(profile.make_event_slot("DeleteSignal"));
    tag->setMaximumSize(QWIDGETSIZE_MAX, QWIDGETSIZE_MAX);
    tag->setMinimumSize(0, 0);
    return tag;
  });
  return profile;
}

UiProfile Spire::make_tag_box_profile() {
  auto properties = std::vector<std::shared_ptr<UiProperty>>();
  populate_widget_properties(properties);
  properties.push_back(make_standard_property<QString>("placeholder"));
  properties.push_back(make_standard_property("read_only", false));
  properties.push_back(make_standard_property<QString>("add_tag"));
  auto profile = UiProfile("TagBox", properties, [] (auto& profile) {
    auto tag_box = new TagBox(populate_tag_box_model(),
      std::make_shared<LocalTextModel>());
    apply_widget_properties(tag_box, profile.get_properties());
    auto& placeholder = get<QString>("placeholder", profile.get_properties());
    placeholder.connect_changed_signal([=] (const auto& text) {
      tag_box->set_placeholder(text);
    });
    auto& read_only = get<bool>("read_only", profile.get_properties());
    read_only.connect_changed_signal([=] (auto is_read_only) {
      tag_box->set_read_only(is_read_only);
    });
    auto& add_tag = get<QString>("add_tag", profile.get_properties());
    add_tag.connect_changed_signal([=] (const auto& value) {
      if(!value.isEmpty()) {
        tag_box->get_tags()->push(value);
      }
    });
    tag_box->connect_submit_signal(profile.make_event_slot<QString>("Submit"));
    return tag_box;
  });
  return profile;
}

UiProfile Spire::make_tag_combo_box_profile() {
  auto properties = std::vector<std::shared_ptr<UiProperty>>();
  populate_widget_properties(properties);
  properties.push_back(make_standard_property<QString>("placeholder"));
  properties.push_back(make_standard_property("read_only", false));
  auto profile = UiProfile("TagComboBox", properties, [] (auto& profile) {
    auto box = new TagComboBox(populate_tag_combo_box_model());
    box->setMinimumWidth(scale_width(112));
    apply_widget_properties(box, profile.get_properties());
    auto& placeholder = get<QString>("placeholder", profile.get_properties());
    placeholder.connect_changed_signal([=] (const auto& placeholder) {
      box->set_placeholder(placeholder);
    });
    auto& read_only = get<bool>("read_only", profile.get_properties());
    read_only.connect_changed_signal(
      std::bind_front(&TagComboBox::set_read_only, box));
    auto current_filter_slot =
      profile.make_event_slot<QString>(QString::fromUtf8("Current"));
    auto print_current = [=] {
      auto result = QString();
      for(auto i = 0; i < box->get_current()->get_size(); ++i) {
        result += to_text(box->get_current()->get(i)) + " ";
      }
      current_filter_slot(result);
    };
    box->get_current()->connect_operation_signal(
      [=] (const AnyListModel::Operation& operation) {
        visit(operation,
          [=] (const AnyListModel::AddOperation& operation) {
            print_current();
          },
          [=] (const AnyListModel::RemoveOperation& operation) {
            print_current();
          });
      });
    auto submit_filter_slot =
      profile.make_event_slot<QString>(QString::fromUtf8("Submit"));
    box->connect_submit_signal(
      [=] (const std::shared_ptr<AnyListModel>& submission) {
        auto result = QString();
        for(auto i = 0; i < submission->get_size(); ++i) {
          result += to_text(submission->get(i)) + " ";
        }
        submit_filter_slot(result);
      });
    return box;
  });
  return profile;
}

UiProfile Spire::make_text_area_box_profile() {
  auto properties = std::vector<std::shared_ptr<UiProperty>>();
  populate_widget_properties(properties);
  properties.push_back(make_standard_property<QString>("current"));
  properties.push_back(make_standard_property<bool>("read_only"));
  properties.push_back(make_standard_property<QString>("placeholder"));
  properties.push_back(make_standard_property<int>("line-height", 120));
  auto horizontal_alignment_property = define_enum<Qt::Alignment>(
    {{"LEFT", Qt::AlignLeft},
     {"RIGHT", Qt::AlignRight},
     {"CENTER", Qt::AlignHCenter},
     {"JUSTIFY", Qt::AlignJustify}});
  properties.push_back(make_standard_enum_property(
    "horizontal-align", horizontal_alignment_property));
  auto profile = UiProfile("TextAreaBox", properties, [] (auto& profile) {
    auto text_area_box = new TextAreaBox();
    apply_widget_properties(text_area_box, profile.get_properties());
    auto& current = get<QString>("current", profile.get_properties());
    current.connect_changed_signal([=] (const auto& value) {
      if(text_area_box->get_current()->get() != value) {
        text_area_box->get_current()->set(value);
      }
    });
    text_area_box->get_current()->connect_update_signal(
      [&] (const auto& value) {
        if(current.get() != value) {
          current.set(value);
        }
      });
    auto& read_only = get<bool>("read_only", profile.get_properties());
    read_only.connect_changed_signal([=] (auto is_read_only) {
      text_area_box->set_read_only(is_read_only);
    });
    auto& placeholder = get<QString>("placeholder", profile.get_properties());
    placeholder.connect_changed_signal([=] (const auto& text) {
      text_area_box->set_placeholder(text);
    });
    auto& line_height = get<int>("line-height", profile.get_properties());
    line_height.connect_changed_signal(
      [=] (auto line_height) {
        update_style(*text_area_box, [&] (auto& style) {
          style.get(Any()).set(LineHeight(
            static_cast<double>(line_height) / 100));
        });
      });
    auto& horizontal_alignment = get<Qt::Alignment>("horizontal-align",
      profile.get_properties());
    horizontal_alignment.connect_changed_signal(
      [&, text_area_box] (auto alignment) {
        update_style(*text_area_box, [&] (auto& style) {
          style.get(Any()).
            set(TextAlign(
              Qt::Alignment(alignment) | Qt::AlignTop));
        });
      });
    text_area_box->connect_submit_signal(
      profile.make_event_slot<QString>("Submit"));
    text_area_box->get_current()->connect_update_signal(
      profile.make_event_slot<QString>("Current"));
    return text_area_box;
  });
  return profile;
}

UiProfile Spire::make_text_box_profile() {
  auto properties = std::vector<std::shared_ptr<UiProperty>>();
  populate_widget_properties(properties);
  properties.push_back(make_standard_property<bool>("read_only"));
  properties.push_back(make_standard_property<QString>("current"));
  properties.push_back(make_standard_property<QString>("placeholder"));
  properties.push_back(make_standard_property<QString>("rejected", "deny"));
  properties.push_back(make_standard_property("horizontal_padding", 8));
  properties.push_back(make_standard_property("border_size", 1));
  auto text_alignment_property = define_enum<Qt::Alignment>(
    {{"LEFT", Qt::AlignLeft}, {"RIGHT", Qt::AlignRight}});
  properties.push_back(make_standard_enum_property(
    "text_align", text_alignment_property));
  auto profile = UiProfile("TextBox", properties, [] (auto& profile) {
    auto model = std::make_shared<RejectedValueModel<QString>>();
    auto text_box = new TextBox(model);
    text_box->setFixedWidth(scale_width(100));
    apply_widget_properties(text_box, profile.get_properties());
    auto& read_only = get<bool>("read_only", profile.get_properties());
    read_only.connect_changed_signal([=] (auto is_read_only) {
      text_box->set_read_only(is_read_only);
    });
    link(text_box->get_current(),
      get<QString>("current", profile.get_properties()));
    auto& placeholder = get<QString>("placeholder", profile.get_properties());
    placeholder.connect_changed_signal([=] (const auto& text) {
      text_box->set_placeholder(text);
    });
    auto& rejected = get<QString>("rejected", profile.get_properties());
    rejected.connect_changed_signal([=] (const auto& value) {
      model->set_rejected(value);
    });
    auto& padding = get<int>("horizontal_padding", profile.get_properties());
    padding.connect_changed_signal([=] (const auto& value) {
      update_style(*text_box, [&] (auto& style) {
        style.get(Any()).set(horizontal_padding(scale_width(value)));
      });
    });
    auto& border = get<int>("border_size", profile.get_properties());
    border.connect_changed_signal([=] (const auto& value) {
      update_style(*text_box, [&] (auto& style) {
        style.get(Any()).set(border_size(scale_width(value)));
      });
    });
    auto& text_alignment = get<Qt::Alignment>("text_align",
      profile.get_properties());
    text_alignment.connect_changed_signal([=] (auto alignment) {
      update_style(*text_box, [&] (auto& style) {
        style.get(Any()).set(TextAlign(Qt::Alignment(alignment)));
      });
    });
    text_box->get_current()->connect_update_signal(
      profile.make_event_slot<QString>("Current"));
    text_box->connect_submit_signal(profile.make_event_slot<QString>("Submit"));
    text_box->connect_reject_signal(profile.make_event_slot<QString>("Reject"));
    return text_box;
  });
  return profile;
}

UiProfile Spire::make_time_box_profile() {
  auto properties = std::vector<std::shared_ptr<UiProperty>>();
  populate_widget_properties(properties);
  properties.push_back(make_standard_property<QString>("current", ""));
  properties.push_back(make_standard_property<bool>("read_only"));
  auto profile = UiProfile("TimeBox", properties, [] (auto& profile) {
    auto parse_time = [] (auto time) -> boost::optional<time_duration> {
      try {
        return boost::posix_time::duration_from_string(
          time.toStdString().c_str());
      } catch(const std::exception&) {
        return {};
      }
    };
    auto& current = get<QString>("current", profile.get_properties());
    auto time_box = make_time_box();
    apply_widget_properties(time_box, profile.get_properties());
    current.connect_changed_signal([=] (auto value) {
      if(auto current_value = parse_time(value)) {
        if(time_box->get_current()->get() != *current_value) {
          time_box->get_current()->set(*current_value);
        }
      }
    });
    auto& read_only = get<bool>("read_only", profile.get_properties());
    read_only.connect_changed_signal([=] (auto is_read_only) {
      time_box->set_read_only(is_read_only);
    });
    time_box->get_current()->connect_update_signal(
      profile.make_event_slot<optional<time_duration>>("Current"));
    time_box->connect_submit_signal(
      profile.make_event_slot<optional<time_duration>>("Submit"));
    time_box->connect_reject_signal(
      profile.make_event_slot<optional<time_duration>>("Reject"));
    return time_box;
  });
  return profile;
}

UiProfile Spire::make_time_in_force_box_profile() {
  auto properties = std::vector<std::shared_ptr<UiProperty>>();
  populate_widget_properties(properties);
  auto current_property = define_enum<TimeInForce>(
    {{"Day", TimeInForce(TimeInForce::Type::DAY)},
     {"GTC", TimeInForce(TimeInForce::Type::GTC)},
     {"OPG", TimeInForce(TimeInForce::Type::OPG)},
     {"IOC", TimeInForce(TimeInForce::Type::IOC)},
     {"FOK", TimeInForce(TimeInForce::Type::FOK)},
     {"GTX", TimeInForce(TimeInForce::Type::GTX)},
     {"GTD", TimeInForce(TimeInForce::Type::GTD)},
     {"MOC", TimeInForce(TimeInForce::Type::MOC)}});
  populate_enum_box_properties(properties, current_property);
  properties.push_back(make_standard_property("read_only", false));
  auto profile = UiProfile("TimeInForceBox", properties, std::bind_front(
    setup_enum_box_profile<TimeInForceBox, make_time_in_force_box>));
  return profile;
}

UiProfile Spire::make_time_in_force_filter_panel_profile() {
  auto properties = std::vector<std::shared_ptr<UiProperty>>();
  properties.push_back(make_standard_property<bool>("DAY"));
  properties.push_back(make_standard_property<bool>("GTC"));
  properties.push_back(make_standard_property<bool>("OPG"));
  properties.push_back(make_standard_property<bool>("IOC"));
  properties.push_back(make_standard_property<bool>("FOK"));
  properties.push_back(make_standard_property<bool>("GTX"));
  properties.push_back(make_standard_property<bool>("GTD"));
  properties.push_back(make_standard_property<bool>("MOC"));
  auto profile = UiProfile("TimeInForceFilterPanel", properties,
    std::bind_front(setup_closed_filter_panel_profile<
      TimeInForce, make_time_in_force_filter_panel>));
  return profile;
}

UiProfile Spire::make_tooltip_profile() {
  auto properties = std::vector<std::shared_ptr<UiProperty>>();
  properties.push_back(
    make_standard_property("tooltip-text", QString("Tooltip Text")));
  auto profile = UiProfile("Tooltip", properties, [] (auto& profile) {
    auto label = make_label("Hover me!");
    auto& tooltip_text =
      get<QString>("tooltip-text", profile.get_properties());
    auto tooltip = new Tooltip(tooltip_text.get(), label);
    tooltip_text.connect_changed_signal([=] (const auto& text) {
      tooltip->set_label(text);
    });
    return label;
  });
  return profile;
}

UiProfile Spire::make_transition_view_profile() {
  auto properties = std::vector<std::shared_ptr<UiProperty>>();
  properties.push_back(make_standard_property<int>("width", 200));
  properties.push_back(make_standard_property<int>("height", 300));
  auto status_property = define_enum<TransitionView::Status>(
    {{"NONE", TransitionView::Status::NONE},
     {"LOADING", TransitionView::Status::LOADING},
     {"READY", TransitionView::Status::READY}});
  properties.push_back(make_standard_enum_property("status", status_property));
  auto profile = UiProfile("TransitionView", properties, [] (auto& profile) {
    auto list_model = std::make_shared<ArrayListModel<QString>>();
    for(auto i = 0; i < 10; ++i) {
      list_model->push(QString("Item%1").arg(i));
    }
    auto list_view = new ListView(list_model,
      [] (const std::shared_ptr<ListModel<QString>>& model, auto index) {
        return make_label(model->get(index));
      });
    update_style(*list_view, [] (auto& style) {
      style.get(Any()).set(Qt::Orientation::Vertical);
    });
    auto transition_view =
      new TransitionView(new ScrollableListBox(*list_view));
    auto box = new Box(transition_view);
    update_style(*box, [] (auto& style) {
      style.get(Any()).set(border(scale_width(1), QColor(0x4B23A0)));
    });
    auto& width = get<int>("width", profile.get_properties());
    width.connect_changed_signal([=] (auto value) {
      if(value != 0) {
        if(unscale_width(transition_view->width()) != value) {
          transition_view->setFixedWidth(scale_width(value));
        }
      }
    });
    auto& height = get<int>("height", profile.get_properties());
    height.connect_changed_signal([=] (auto value) {
      if(value != 0) {
        if(unscale_height(transition_view->height()) != value) {
          transition_view->setFixedHeight(scale_height(value));
        }
      }
    });
    auto& status =
      get<TransitionView::Status>("status", profile.get_properties());
    status.connect_changed_signal([=] (auto s) {
      transition_view->set_status(s);
    });
    return box;
  });
  return profile;
}<|MERGE_RESOLUTION|>--- conflicted
+++ resolved
@@ -1298,10 +1298,6 @@
 
 UiProfile Spire::make_color_picker_profile() {
   auto properties = std::vector<std::shared_ptr<UiProperty>>();
-<<<<<<< HEAD
-  populate_widget_properties(properties);
-=======
->>>>>>> cee4abd0
   properties.push_back(make_standard_property("current", QColor()));
   properties.push_back(make_standard_property("alpha_visible", true));
   auto profile = UiProfile("ColorPicker", properties, [] (auto& profile) {
@@ -1322,15 +1318,11 @@
           style.get(Any() >> Alpha()).set(Visibility::NONE);
         }
       });
-<<<<<<< HEAD
-      picker->hide();
-=======
       if(value) {
         picker->setFixedWidth(12 * scale_width(22));
       } else {
         picker->setFixedWidth(scale_width(220));
       }
->>>>>>> cee4abd0
     });
     auto current_slot = profile.make_event_slot<QString>("Current");
     picker->get_current()->connect_update_signal([=] (const auto& current) {
