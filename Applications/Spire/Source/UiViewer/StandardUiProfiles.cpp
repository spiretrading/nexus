--- conflicted
+++ resolved
@@ -1251,10 +1251,7 @@
     {{"HEX", ColorCodePanel::Mode::HEX}, {"RGB", ColorCodePanel::Mode::RGB},
       {"HSB", ColorCodePanel::Mode::HSB}});
   properties.push_back(make_standard_enum_property("mode", mode_property));
-<<<<<<< HEAD
-=======
   properties.push_back(make_standard_property("alpha_visible", true));
->>>>>>> b40145ba
   auto profile = UiProfile("ColorCodePanel", properties, [] (auto& profile) {
     auto panel = new ColorCodePanel();
     panel->setFixedWidth(scale_width(260));
@@ -1269,14 +1266,6 @@
     mode.connect_changed_signal([=] (auto value) {
       panel->set_mode(value);
     });
-<<<<<<< HEAD
-    auto current_slot = profile.make_event_slot<QString>("Current");
-    panel->get_current()->connect_update_signal([=] (const auto& current) {
-      current_slot(
-        QString("Hex:%1 Hue:%2 Saturation:%3 Brightness:%4 Alpha:%5").
-          arg(current.name()).
-          arg(std::round(current.hueF() * 360)).
-=======
     auto& alpha_visible = get<bool>("alpha_visible", profile.get_properties());
     alpha_visible.connect_changed_signal([=] (auto value) {
       update_style(*panel, [&] (auto& style) {
@@ -1298,7 +1287,6 @@
       current_slot(
         QString("Hex:%1 Hue:%2 Saturation:%3 Brightness:%4 Alpha:%5").
           arg(current.name()).arg(hue).
->>>>>>> b40145ba
           arg(std::round(current.saturationF() * 100)).
           arg(std::round(current.valueF() * 100)).
           arg(std::round(current.alphaF() * 100)));
