#include "Spire/UiViewer/StandardUiProfiles.hpp"
#include "Nexus/Definitions/DefaultCurrencyDatabase.hpp"
#include "Spire/Spire/Dimensions.hpp"
#include "Spire/Ui/Checkbox.hpp"
#include "Spire/Ui/ColorSelectorButton.hpp"
#include "Spire/Ui/CurrencyComboBox.hpp"
#include "Spire/Ui/FlatButton.hpp"
<<<<<<< HEAD
#include "Spire/Ui/ToggleButton.hpp"
=======
#include "Spire/Ui/IconButton.hpp"
>>>>>>> d8720479
#include "Spire/UiViewer/StandardUiProperties.hpp"
#include "Spire/UiViewer/UiProfile.hpp"

using namespace Nexus;
using namespace Spire;

UiProfile Spire::make_checkbox_profile() {
  auto properties = std::vector<std::shared_ptr<UiProperty>>();
  populate_widget_properties(properties);
  properties.push_back(make_standard_bool_property("checked"));
  properties.push_back(make_standard_qstring_property("label",
    QString::fromUtf8("Click me!")));
  properties.push_back(make_standard_bool_property("read-only"));
  properties.push_back(make_standard_bool_property("left-to-right", true));
  auto profile = UiProfile(QString::fromUtf8("Checkbox"), properties,
    [] (auto& profile) {
      auto& label = get<QString>("label", profile.get_properties());
      auto checkbox = new Checkbox(label.get());
      apply_widget_properties(checkbox, profile.get_properties());
      auto& checked = get<bool>("checked", profile.get_properties());
      checked.connect_changed_signal([=] (auto value) {
        if(value) {
          checkbox->setCheckState(Qt::Checked);
        } else {
          checkbox->setCheckState(Qt::Unchecked);
        }
      });
      QObject::connect(checkbox, &Checkbox::stateChanged, [&] (auto value) {
        checked.set(value == Qt::Checked);
      });
      QObject::connect(checkbox, &Checkbox::stateChanged,
        profile.make_event_slot<int>(QString::fromUtf8("stateChanged")));
      auto& read_only = get<bool>("read-only", profile.get_properties());
      read_only.connect_changed_signal([=] (auto is_read_only) {
        checkbox->set_read_only(is_read_only);
      });
      auto& layout_direction = get<bool>("left-to-right",
        profile.get_properties());
      layout_direction.connect_changed_signal([=] (auto value) {
        if(value) {
          checkbox->setLayoutDirection(Qt::LeftToRight);
        } else {
          checkbox->setLayoutDirection(Qt::RightToLeft);
        }
      });
      return checkbox;
    });
  return profile;
}

UiProfile Spire::make_color_selector_button_profile() {
  auto properties = std::vector<std::shared_ptr<UiProperty>>();
  populate_widget_properties(properties);
  properties.push_back(make_standard_qcolor_property("color"));
  auto profile = UiProfile(QString::fromUtf8("ColorSelectorButton"), properties,
    [] (auto& profile) {
      auto& color = get<QColor>("color", profile.get_properties());
      auto button = new ColorSelectorButton(color.get());
      apply_widget_properties(button, profile.get_properties());
      color.connect_changed_signal([=] (const auto& value) {
        button->set_color(value);
      });
      button->connect_color_signal([&] (auto value) {
        color.set(value);
      });
      button->connect_color_signal(
        profile.make_event_slot<QColor>(QString::fromUtf8("ColorSignal")));
      return button;
    });
  return profile;
}

UiProfile Spire::make_currency_combo_box_profile() {
  auto properties = std::vector<std::shared_ptr<UiProperty>>();
  populate_widget_properties(properties);
  properties.push_back(make_standard_currency_property("currency"));
  auto profile = UiProfile(QString::fromUtf8("CurrencyComboBox"), properties,
    [] (auto& profile) {
      auto combo_box = new CurrencyComboBox(GetDefaultCurrencyDatabase());
      apply_widget_properties(combo_box, profile.get_properties());
      auto& currency = get<CurrencyId>("currency", profile.get_properties());
      currency.set(combo_box->get_currency());
      currency.connect_changed_signal([=] (auto value) {
        combo_box->set_currency(value);
      });
      combo_box->connect_selected_signal([&] (auto value) {
        currency.set(value);
      });
      combo_box->connect_selected_signal(profile.make_event_slot<CurrencyId>(
        QString::fromUtf8("SelectedSignal")));
      return combo_box;
    });
  return profile;
}

UiProfile Spire::make_flat_button_profile() {
  auto properties = std::vector<std::shared_ptr<UiProperty>>();
  populate_widget_properties(properties);
  properties.push_back(make_standard_qstring_property("label",
    QString::fromUtf8("Click me!")));
  auto profile = UiProfile(QString::fromUtf8("FlatButton"), properties,
    [] (auto& profile) {
      auto& label = get<QString>("label", profile.get_properties());
      auto button = make_flat_button(label.get());
      apply_widget_properties(button, profile.get_properties());
      label.connect_changed_signal([=] (const auto& value) {
        button->set_label(value);
      });
      button->connect_clicked_signal(
        profile.make_event_slot(QString::fromUtf8("ClickedSignal")));
      return button;
    });
  return profile;
}

<<<<<<< HEAD
UiProfile Spire::make_toggle_button_profile() {
  auto properties = std::vector<std::shared_ptr<UiProperty>>();
  populate_widget_properties(properties);
  properties.push_back(make_standard_bool_property("checked"));
  auto profile = UiProfile(QString::fromUtf8("ToggleButton"), properties,
    [] (auto& profile) {
      auto button = new ToggleButton(imageFromSvg(":/Icons/lock-grid.svg",
        scale(26, 26)));
      apply_widget_properties(button, profile.get_properties());
      auto& checked = get<bool>("checked", profile.get_properties());
      checked.connect_changed_signal([=] (auto is_checked) {
        button->setChecked(is_checked);
      });
      QObject::connect(button, &ToggleButton::released, [&] {
        checked.set(!checked.get());
      });
      QObject::connect(button, &ToggleButton::released,
=======
UiProfile Spire::make_icon_button_profile() {
  auto properties = std::vector<std::shared_ptr<UiProperty>>();
  populate_widget_properties(properties);
  properties.push_back(make_standard_qstring_property("tooltip",
    QString::fromUtf8("Tooltip")));
  auto profile = UiProfile(QString::fromUtf8("IconButton"), properties,
    [] (auto& profile) {
      auto button = new IconButton(imageFromSvg(":/Icons/demo.svg",
        scale(26, 26)));
      auto& tooltip = get<QString>("tooltip", profile.get_properties());
      button->setToolTip(tooltip.get());
      apply_widget_properties(button, profile.get_properties());
      tooltip.connect_changed_signal([=] (const auto& value) {
        button->setToolTip(value);
      });
      QObject::connect(button, &IconButton::released,
>>>>>>> d8720479
        profile.make_event_slot(QString::fromUtf8("released")));
      return button;
    });
  return profile;
}<|MERGE_RESOLUTION|>--- conflicted
+++ resolved
@@ -5,11 +5,8 @@
 #include "Spire/Ui/ColorSelectorButton.hpp"
 #include "Spire/Ui/CurrencyComboBox.hpp"
 #include "Spire/Ui/FlatButton.hpp"
-<<<<<<< HEAD
+#include "Spire/Ui/IconButton.hpp"
 #include "Spire/Ui/ToggleButton.hpp"
-=======
-#include "Spire/Ui/IconButton.hpp"
->>>>>>> d8720479
 #include "Spire/UiViewer/StandardUiProperties.hpp"
 #include "Spire/UiViewer/UiProfile.hpp"
 
@@ -125,7 +122,6 @@
   return profile;
 }
 
-<<<<<<< HEAD
 UiProfile Spire::make_toggle_button_profile() {
   auto properties = std::vector<std::shared_ptr<UiProperty>>();
   populate_widget_properties(properties);
@@ -143,7 +139,12 @@
         checked.set(!checked.get());
       });
       QObject::connect(button, &ToggleButton::released,
-=======
+        profile.make_event_slot(QString::fromUtf8("released")));
+      return button;
+    });
+  return profile;
+}
+
 UiProfile Spire::make_icon_button_profile() {
   auto properties = std::vector<std::shared_ptr<UiProperty>>();
   populate_widget_properties(properties);
@@ -160,7 +161,6 @@
         button->setToolTip(value);
       });
       QObject::connect(button, &IconButton::released,
->>>>>>> d8720479
         profile.make_event_slot(QString::fromUtf8("released")));
       return button;
     });
