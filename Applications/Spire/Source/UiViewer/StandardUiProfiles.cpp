#include "Spire/UiViewer/StandardUiProfiles.hpp"
#include <stack>
#include <QFontDatabase>
#include <QImageReader>
#include <QLabel>
#include <QPainter>
#include <QPointer>
#include <QRandomGenerator>
#include <QStringBuilder>
#include "Nexus/Definitions/DefaultCurrencyDatabase.hpp"
#include "Nexus/Definitions/DefaultDestinationDatabase.hpp"
#include "Nexus/Definitions/SecuritySet.hpp"
#include "Spire/KeyBindings/OrderFieldInfoTip.hpp"
#include "Spire/Spire/ArrayListModel.hpp"
#include "Spire/Spire/ArrayTableModel.hpp"
#include "Spire/Spire/ColumnViewListModel.hpp"
#include "Spire/Spire/Dimensions.hpp"
#include "Spire/Spire/FieldValueModel.hpp"
#include "Spire/Spire/ListValueModel.hpp"
#include "Spire/Spire/LocalScalarValueModel.hpp"
#include "Spire/Spire/ToTextModel.hpp"
#include "Spire/Spire/ValidatedValueModel.hpp"
#include "Spire/Styles/ChainExpression.hpp"
#include "Spire/Styles/LinearExpression.hpp"
#include "Spire/Styles/RevertExpression.hpp"
#include "Spire/Styles/TimeoutExpression.hpp"
#include "Spire/Ui/AdaptiveBox.hpp"
#include "Spire/Ui/Box.hpp"
#include "Spire/Ui/Button.hpp"
#include "Spire/Ui/CalendarDatePicker.hpp"
#include "Spire/Ui/Checkbox.hpp"
#include "Spire/Ui/ClosedFilterPanel.hpp"
#include "Spire/Ui/ComboBox.hpp"
#include "Spire/Ui/ContextMenu.hpp"
#include "Spire/Ui/CustomQtVariants.hpp"
#include "Spire/Ui/DateBox.hpp"
#include "Spire/Ui/DateFilterPanel.hpp"
#include "Spire/Ui/DecimalBox.hpp"
#include "Spire/Ui/DestinationBox.hpp"
#include "Spire/Ui/DestinationListItem.hpp"
#include "Spire/Ui/DropDownBox.hpp"
#include "Spire/Ui/DropDownList.hpp"
#include "Spire/Ui/DurationBox.hpp"
#include "Spire/Ui/EditableBox.hpp"
#include "Spire/Ui/FilterPanel.hpp"
#include "Spire/Ui/FocusObserver.hpp"
#include "Spire/Ui/FontBox.hpp"
#include "Spire/Ui/FontFamilyBox.hpp"
#include "Spire/Ui/FontStyleBox.hpp"
#include "Spire/Ui/HighlightSwatch.hpp"
#include "Spire/Ui/HoverObserver.hpp"
#include "Spire/Ui/Icon.hpp"
#include "Spire/Ui/InfoTip.hpp"
#include "Spire/Ui/IntegerBox.hpp"
#include "Spire/Ui/KeyFilterPanel.hpp"
#include "Spire/Ui/KeyInputBox.hpp"
#include "Spire/Ui/KeyTag.hpp"
#include "Spire/Ui/ListItem.hpp"
#include "Spire/Ui/ListSelectionModel.hpp"
#include "Spire/Ui/ListView.hpp"
#include "Spire/Ui/MarketBox.hpp"
#include "Spire/Ui/MoneyBox.hpp"
#include "Spire/Ui/NavigationView.hpp"
#include "Spire/Ui/OpenFilterPanel.hpp"
#include "Spire/Ui/OrderTypeBox.hpp"
#include "Spire/Ui/OrderTypeFilterPanel.hpp"
#include "Spire/Ui/OverlayPanel.hpp"
#include "Spire/Ui/PercentBox.hpp"
#include "Spire/Ui/PopupBox.hpp"
#include "Spire/Ui/QuantityBox.hpp"
#include "Spire/Ui/RegionBox.hpp"
#include "Spire/Ui/RegionListItem.hpp"
#include "Spire/Ui/ResponsiveLabel.hpp"
#include "Spire/Ui/SaleConditionBox.hpp"
#include "Spire/Ui/SaleConditionListItem.hpp"
#include "Spire/Ui/ScalarFilterPanel.hpp"
#include "Spire/Ui/ScrollBar.hpp"
#include "Spire/Ui/ScrollBox.hpp"
#include "Spire/Ui/ScrollableListBox.hpp"
#include "Spire/Ui/SearchBox.hpp"
#include "Spire/Ui/SecurityBox.hpp"
#include "Spire/Ui/SecurityFilterPanel.hpp"
#include "Spire/Ui/SecurityListItem.hpp"
#include "Spire/Ui/SecurityView.hpp"
#include "Spire/Ui/SideBox.hpp"
#include "Spire/Ui/SideFilterPanel.hpp"
#include "Spire/Ui/Slider.hpp"
#include "Spire/Ui/SplitView.hpp"
#include "Spire/Ui/SubmenuItem.hpp"
#include "Spire/Ui/TabView.hpp"
#include "Spire/Ui/TableHeader.hpp"
#include "Spire/Ui/TableHeaderItem.hpp"
#include "Spire/Ui/TableView.hpp"
#include "Spire/Ui/Tag.hpp"
#include "Spire/Ui/TagBox.hpp"
#include "Spire/Ui/TagComboBox.hpp"
#include "Spire/Ui/TextAreaBox.hpp"
#include "Spire/Ui/TextBox.hpp"
#include "Spire/Ui/TimeInForceBox.hpp"
#include "Spire/Ui/TimeInForceFilterPanel.hpp"
#include "Spire/Ui/ToggleButton.hpp"
#include "Spire/Ui/Tooltip.hpp"
#include "Spire/Ui/TransitionView.hpp"
#include "Spire/UiViewer/StandardUiProperties.hpp"
#include "Spire/UiViewer/UiProfile.hpp"

using namespace boost;
using namespace boost::gregorian;
using namespace boost::posix_time;
using namespace boost::signals2;
using namespace Nexus;
using namespace Spire;
using namespace Spire::Styles;

namespace {

  /** Keeps a model synchronized with a property (and vice-versa). */
  template<typename T>
  void link(const std::shared_ptr<T>& model,
      TypedUiProperty<typename T::Type>& property) {
    property.connect_changed_signal([=] (auto value) {
      if(model->get() != value) {
        model->set(value);
      }
    });
    model->connect_update_signal([&] (auto value) {
      if(property.get() != value) {
        property.set(value);
      }
    });
  }

  /** Keeps a getter/setter synchronized with a property. */
  template<typename G, typename S, typename W, typename T>
  void link(const G& getter, const S& setter, W& widget,
      TypedUiProperty<T>& property) {
    if((widget.*getter)() != property.get()) {
      property.set((widget.*getter)());
    }
    property.connect_changed_signal([=, &widget] (auto value) {
      if((widget.*getter)() != value) {
        (widget.*setter)(value);
      }
    });
  }

  template<typename E>
  auto to_string_converter(
      const std::vector<std::pair<QString, E>>& definition) requires
      std::is_enum_v<E> {
    return [=] (E value) {
      for(auto e : definition) {
        if(e.second == value) {
          return e.first;
        }
      }
      return QString("N/A");
    };
  }

  QString to_string(const TableView::CurrentModel::Type index) {
    if(index) {
      return QString("(%1, %2)").arg(index->m_row).arg(index->m_column);
    }
    return QString("None");
  }

  template<typename T>
  struct DecimalBoxProfileProperties {
    using Type = T;

    Type m_current;
    Type m_minimum;
    Type m_maximum;
    Type m_default_increment;
    Type m_alt_increment;
    Type m_ctrl_increment;
    Type m_shift_increment;

    explicit DecimalBoxProfileProperties(Type default_increment)
      : m_current(Type(1)),
        m_minimum(Type(-100)),
        m_maximum(Type(100)),
        m_default_increment(std::move(default_increment)),
        m_alt_increment(5 * m_default_increment),
        m_ctrl_increment(10 * m_default_increment),
        m_shift_increment(20 * m_default_increment) {}
  };

  template<typename B>
  auto create_decimal_box_profile(UiProfile& profile) {
    using Type =
      std::decay_t<decltype(*std::declval<B>().get_current())>::Scalar;
    auto model = std::make_shared<LocalScalarValueModel<optional<Type>>>();
    auto& minimum = get<Type>("minimum", profile.get_properties());
    minimum.connect_changed_signal([=] (auto value) {
      model->set_minimum(value);
    });
    auto& maximum = get<Type>("maximum", profile.get_properties());
    maximum.connect_changed_signal([=] (auto value) {
      model->set_maximum(value);
    });
    auto& default_increment =
      get<Type>("default_increment", profile.get_properties());
    auto& alt_increment = get<Type>("alt_increment", profile.get_properties());
    auto& ctrl_increment =
      get<Type>("ctrl_increment", profile.get_properties());
    auto& shift_increment =
      get<Type>("shift_increment", profile.get_properties());
    auto modifiers = QHash<Qt::KeyboardModifier, Type>(
      {{Qt::NoModifier, default_increment.get()},
        {Qt::AltModifier, alt_increment.get()},
        {Qt::ControlModifier, ctrl_increment.get()},
        {Qt::ShiftModifier, shift_increment.get()}});
    auto box = new B(std::move(model), std::move(modifiers));
    box->setFixedWidth(scale_width(100));
    apply_widget_properties(box, profile.get_properties());
    auto& current = get<Type>("current", profile.get_properties());
    current.connect_changed_signal([=] (auto value) {
      if(box->get_current()->get() != value) {
        box->get_current()->set(value);
      }
    });
    auto& placeholder = get<QString>("placeholder", profile.get_properties());
    placeholder.connect_changed_signal([=] (const auto& placeholder) {
      box->set_placeholder(placeholder);
    });
    auto& read_only = get<bool>("read_only", profile.get_properties());
    auto& buttons_visible =
      get<bool>("buttons_visible", profile.get_properties());
    read_only.connect_changed_signal([=, &buttons_visible] (auto value) {
      box->set_read_only(value);
      if(value) {
        buttons_visible.set(false);
      } else {
        buttons_visible.set(true);
      }
    });
    buttons_visible.connect_changed_signal([=] (auto value) {
      update_style(*box, [&] (auto& style) {
        if(value) {
          style.get(Any() > is_a<Button>()).set(Visibility::VISIBLE);
        } else {
          style.get(Any() > is_a<Button>()).set(Visibility::NONE);
        }
      });
    });
    return box;
  }

  template<typename B>
  auto setup_decimal_box_profile(UiProfile& profile) {
    using Type =
      std::decay_t<decltype(*std::declval<B>().get_current())>::Scalar;
    auto box = create_decimal_box_profile<B>(profile);
    box->get_current()->connect_update_signal(
      profile.make_event_slot<optional<Type>>("Current"));
    box->connect_submit_signal(
      profile.make_event_slot<optional<Type>>("Submit"));
    box->connect_reject_signal(
      profile.make_event_slot<optional<Type>>("Reject"));
    return box;
  }

  template<typename B>
  auto setup_decimal_box_with_decimal_profile(UiProfile& profile) {
    auto box = create_decimal_box_profile<B>(profile);
    auto& decimal_places =
      get<int>("decimal_places", profile.get_properties());
    decimal_places.connect_changed_signal([=] (auto value) {
      std::dynamic_pointer_cast<LocalScalarValueModel<optional<Decimal>>>(
        box->get_current())->set_increment(pow(Decimal(10), -value));
    });
    auto& leading_zeros = get<int>("leading_zeros", profile.get_properties());
    leading_zeros.connect_changed_signal([=] (auto value) {
      update_style(*box, [&] (auto& style) {
        style.get(Any()).set(LeadingZeros(value));
      });
    });
    auto& trailing_zeros =
      get<int>("trailing_zeros", profile.get_properties());
    trailing_zeros.connect_changed_signal([=] (auto value) {
      update_style(*box, [&] (auto& style) {
        style.get(Any()).set(TrailingZeros(value));
      });
    });
    auto& current = get<Decimal>("current", profile.get_properties());
    auto current_slot = profile.make_event_slot<QString>("Current");
    box->get_current()->connect_update_signal(
      [=, &current] (const optional<Decimal>& value) {
        auto text = [&] {
          if(value) {
            return QString::fromStdString(value->str(
              Decimal::backend_type::cpp_dec_float_digits10,
              std::ios_base::dec));
          }
          return QString("null");
        }();
        if(value) {
          current.set(*value);
        }
        current_slot(text);
      });
    auto submit_slot = profile.make_event_slot<QString>("Submit");
    box->connect_submit_signal(
      [=] (const optional<Decimal>& submission) {
        if(submission) {
          submit_slot(QString::fromStdString(submission->str(
            Decimal::backend_type::cpp_dec_float_digits10,
            std::ios_base::dec)));
        } else {
          submit_slot(QString("null"));
        }
      });
    auto reject_slot = profile.make_event_slot<QString>("Reject");
    box->connect_reject_signal(
      [=] (const optional<Decimal>& value) {
        if(value) {
          reject_slot(QString::fromStdString(value->str(
            Decimal::backend_type::cpp_dec_float_digits10,
            std::ios_base::dec)));
        } else {
          reject_slot(QString("null"));
        }
      });
    auto& apply_sign_styling =
      get<bool>("apply_sign_styling", profile.get_properties());
    apply_sign_styling.connect_changed_signal([=] (auto value) {
      update_style(*box, [&] (auto& style) {
        if(value) {
          style.get(ReadOnly() && IsPositive()).
            set(TextColor(QColor(0x36BB55)));
          style.get(ReadOnly() && IsNegative()).
            set(TextColor(QColor(0xE63F44)));
        }
      });
    });
    auto& apply_tick_styling =
      get<bool>("apply_tick_styling", profile.get_properties());
    apply_tick_styling.connect_changed_signal([=] (auto value) {
      update_style(*box, [&] (auto& style) {
        if(value) {
          style.get(ReadOnly() && Uptick()).
            set(BackgroundColor(
              chain(timeout(QColor(0xEBFFF0), milliseconds(250)),
                linear(QColor(0xEBFFF0), revert, milliseconds(300)))));
          style.get(ReadOnly() && Downtick()).
            set(BackgroundColor(
              chain(timeout(QColor(0xFFF1F1), milliseconds(250)),
                linear(QColor(0xFFF1F1), revert, milliseconds(300)))));
        }
      });
    });
    auto& text_alignment = get<Qt::Alignment>("text_align",
      profile.get_properties());
    text_alignment.connect_changed_signal([=] (auto alignment) {
      update_style(*box, [&] (auto& style) {
        style.get(Any()).set(TextAlign(Qt::Alignment(alignment)));
      });
    });
    return box;
  }

  auto setup_checkable_profile(UiProfile& profile, CheckBox* check_box) {
    auto& label = get<QString>("label", profile.get_properties());
    check_box->set_label(label.get());
    apply_widget_properties(check_box, profile.get_properties());
    label.connect_changed_signal([=] (const auto& value) {
      check_box->set_label(value);
    });
    auto& checked = get<bool>("checked", profile.get_properties());
    checked.connect_changed_signal([=] (auto value) {
      if(check_box->get_current()->get() != value) {
        check_box->get_current()->set(value);
      }
    });
    check_box->get_current()->connect_update_signal([&] (auto is_checked) {
      checked.set(is_checked);
    });
    check_box->get_current()->connect_update_signal(
      profile.make_event_slot<bool>("CheckedSignal"));
    auto& read_only = get<bool>("read-only", profile.get_properties());
    read_only.connect_changed_signal([=] (auto is_read_only) {
      check_box->set_read_only(is_read_only);
    });
    auto& layout_direction = get<bool>("left-to-right",
      profile.get_properties());
    layout_direction.connect_changed_signal([=] (auto value) {
      if(value) {
        check_box->setLayoutDirection(Qt::LeftToRight);
      } else {
        check_box->setLayoutDirection(Qt::RightToLeft);
      }
    });
    return check_box;
  }

  void populate_check_box_properties(
      std::vector<std::shared_ptr<UiProperty>>& properties) {
    properties.push_back(make_standard_property<bool>("checked"));
    properties.push_back(make_standard_property("label", QString("Click me!")));
    properties.push_back(make_standard_property<bool>("read-only"));
    properties.push_back(make_standard_property("left-to-right", true));
  }

  template<typename T>
  void populate_decimal_box_properties(
      std::vector<std::shared_ptr<UiProperty>>& properties,
      const DecimalBoxProfileProperties<T>& box_properties) {
    using Type = T;
    properties.push_back(
      make_standard_property("current", box_properties.m_current));
    properties.push_back(
      make_standard_property("minimum", box_properties.m_minimum));
    properties.push_back(
      make_standard_property("maximum", box_properties.m_maximum));
    properties.push_back(make_standard_property(
      "default_increment", box_properties.m_default_increment));
    properties.push_back(make_standard_property(
      "alt_increment", box_properties.m_alt_increment));
    properties.push_back(make_standard_property(
      "ctrl_increment", box_properties.m_ctrl_increment));
    properties.push_back(make_standard_property(
      "shift_increment", box_properties.m_shift_increment));
    properties.push_back(make_standard_property<QString>("placeholder"));
    properties.push_back(make_standard_property("read_only", false));
    properties.push_back(make_standard_property("buttons_visible", true));
  }

  void populate_decimal_box_with_decimal_properties(
      std::vector<std::shared_ptr<UiProperty>>& properties,
      const DecimalBoxProfileProperties<Decimal>& box_properties) {
    populate_decimal_box_properties<Decimal>(properties, box_properties);
    properties.push_back(make_standard_property("decimal_places", 4));
    properties.push_back(make_standard_property("leading_zeros", 0));
    properties.push_back(make_standard_property("trailing_zeros", 0));
    properties.push_back(make_standard_property("apply_sign_styling", false));
    properties.push_back(make_standard_property("apply_tick_styling", false));
    auto text_alignment_property = define_enum<Qt::Alignment>(
      {{"LEFT", Qt::AlignLeft}, {"RIGHT", Qt::AlignRight}});
    properties.push_back(make_standard_enum_property(
      "text_align", text_alignment_property));
  }

  template<typename T>
  void populate_decimal_box_properties(
      std::vector<std::shared_ptr<UiProperty>>& properties) {
    populate_decimal_box_properties<T>(properties,
      DecimalBoxProfileProperties(1));
  }

  template<typename T,
    typename ClosedFilterPanel* (*f)(std::shared_ptr<ListModel<T>>, QWidget&)>
  auto setup_closed_filter_panel_profile(UiProfile& profile) {
    auto& properties = profile.get_properties();
    auto model = std::make_shared<ArrayListModel<T>>();
    for(auto property : properties) {
      if(get<bool>(property->get_name(), profile.get_properties()).get()) {
        model->push(*from_string<T>(property->get_name()));
      }
    }
    auto button = make_label_button("Click me");
    auto panel = f(model, *button);
    for(auto i = 0; i < static_cast<int>(properties.size()); ++i) {
      auto& checked =
        get<bool>(properties[i]->get_name(), profile.get_properties());
      checked.connect_changed_signal([=] (const auto& value) {
        if(panel->get_table()->get<bool>(i, 1) != value) {
          panel->get_table()->set(i, 1, value);
        }
      });
    }
    panel->get_table()->connect_operation_signal(
      [=, &profile] (const TableModel::Operation& operation) {
        visit(operation,
          [=, &profile] (const TableModel::UpdateOperation& operation) {
            auto value = panel->get_table()->get<bool>(operation.m_row, 1);
            auto& checked = get<bool>(properties[operation.m_row]->get_name(),
              profile.get_properties());
            if(checked.get() != value) {
              checked.set(value);
            }
          });
      });
    auto submit_filter_slot = profile.make_event_slot<QString>("SubmitSignal");
    panel->connect_submit_signal(
      [=] (const std::shared_ptr<AnyListModel>& submission) {
        auto result = QString();
        for(auto i = 0; i < submission->get_size(); ++i) {
          result += to_text(submission->get(i)) + " ";
        }
        submit_filter_slot(result);
      });
    button->connect_click_signal([=] { panel->show(); });
    return button;
  }

  template<typename B, typename B* (*F)(QWidget*)>
  auto setup_enum_box_profile(UiProfile& profile) {
    using Type = B::Type;
    auto box = F(nullptr);
    box->setFixedWidth(scale_width(150));
    apply_widget_properties(box, profile.get_properties());
    auto& current = get<Type>("current", profile.get_properties());
    current.connect_changed_signal([=] (auto value) {
      box->get_current()->set(value);
    });
    auto& read_only = get<bool>("read_only", profile.get_properties());
    read_only.connect_changed_signal([=] (auto is_read_only) {
      box->set_read_only(is_read_only);
    });
    box->connect_submit_signal(profile.make_event_slot<std::any>("Submit"));
    return box;
  }

  template<typename T>
  void populate_enum_box_properties(
      std::vector<std::shared_ptr<UiProperty>>& properties,
      std::vector<std::pair<QString, T>>& current_property) {
    properties.push_back(
      make_standard_enum_property("current", current_property));
  }

  template<typename B>
  auto setup_scalar_filter_panel_profile(UiProfile& profile) {
    using Panel = ScalarFilterPanel<B>;
    using Type = typename Panel::Type;
    auto button = make_label_button("Click me");
    auto range = std::make_shared<LocalValueModel<typename Panel::Range>>();
    button->connect_click_signal([=, &profile] {
      auto& title = get<QString>("title", profile.get_properties());
      auto panel = new Panel(range, title.get(), *button);
      auto filter_slot = profile.make_event_slot<QString>("SubmitSignal");
      panel->connect_submit_signal(
        [=] (const typename Panel::Range& submission) {
          auto to_string = [&] (const auto& value) {
            if(value) {
              return to_text(*value);
            }
            return QString("null");
          };
          filter_slot(QString("%1, %2").
            arg(to_string(submission.m_min)).
            arg(to_string(submission.m_max)));
        });
      panel->show();
    });
    return button;
  }

  void populate_scalar_filter_panel_properties(
      std::vector<std::shared_ptr<UiProperty>>& properties,
      const QString& default_title) {
    properties.push_back(make_standard_property("title", default_title));
  }

  optional<time_duration> parse_duration(const QString& duration) {
    try {
      return duration_from_string(duration.toStdString().c_str());
    } catch(const std::exception&) {
      return {};
    }
  }

  auto make_grid_image(const QSize& cell_size, int column_count,
      int row_count) {
    auto image = QImage(QSize(cell_size.width() * column_count,
      cell_size.height() * row_count), QImage::Format_RGB32);
    image.fill(QColor(0x56C4C5));
    auto painter = QPainter(&image);
    for(auto row = 0; row < row_count; ++row) {
      for(auto column = row % 2; column < column_count; column += 2) {
        auto cell_rect = QRect(QPoint(column * cell_size.width(),
          row * cell_size.width()), cell_size);
        painter.fillRect(cell_rect, QColor(0xA2218E));
        painter.fillRect(cell_rect - QMargins(scale_width(1), scale_height(1),
          scale_width(1), scale_height(1)), QColor(0xFDC777));
        painter.setPen(QColor(0x023888));
        cell_rect.translate(
          translate(5, 5) + QPoint(0, painter.fontMetrics().height()));
        painter.drawText(
          cell_rect.topLeft(), QString("(%1, %2)").arg(column).arg(row));
      }
    }
    return image;
  }

  auto create_panel_body() {
    auto body = new QWidget();
    body->setFixedSize(scale(200, 200));
    auto container_layout = new QVBoxLayout(body);
    container_layout->setSpacing(0);
    container_layout->setContentsMargins(scale_width(1),
      scale_height(1), scale_width(1), scale_height(1));
    auto create_button = make_label_button("Show child panel", body);
    container_layout->addWidget(create_button);
    auto close_button = make_label_button("Close", body);
    close_button->connect_click_signal([=] { body->window()->close(); });
    container_layout->addWidget(close_button);
    return body;
  }

  void create_child_panel(bool close_on_focus_out, bool draggable,
      OverlayPanel::Positioning positioning, Button* parent) {
    auto body = create_panel_body();
    auto panel = new OverlayPanel(*body, *parent);
    auto button = body->findChild<Button*>();
    button->connect_click_signal([=] {
      create_child_panel(close_on_focus_out, draggable, positioning, button);
    });
    panel->setAttribute(Qt::WA_DeleteOnClose);
    panel->set_closed_on_focus_out(close_on_focus_out);
    panel->set_is_draggable(draggable);
    panel->set_positioning(positioning);
    panel->show();
  }

  std::shared_ptr<ComboBox::QueryModel> populate_security_query_model() {
    auto security_infos = std::vector<SecurityInfo>();
    security_infos.emplace_back(*ParseWildCardSecurity("MRU.TSX",
      GetDefaultMarketDatabase(), GetDefaultCountryDatabase()),
      "Metro Inc.", "", 0);
    security_infos.emplace_back(*ParseWildCardSecurity("MG.TSX",
      GetDefaultMarketDatabase(), GetDefaultCountryDatabase()),
      "Magna International Inc.", "", 0);
    security_infos.emplace_back(*ParseWildCardSecurity("MGA.TSX",
      GetDefaultMarketDatabase(), GetDefaultCountryDatabase()),
      "Mega Uranium Ltd.", "", 0);
    security_infos.emplace_back(*ParseWildCardSecurity("MGAB.TSX",
      GetDefaultMarketDatabase(), GetDefaultCountryDatabase()),
      "Mackenzie Global Fixed Income Alloc ETF", "", 0);
    security_infos.emplace_back(*ParseWildCardSecurity("MON.NYSE",
      GetDefaultMarketDatabase(), GetDefaultCountryDatabase()),
      "Monsanto Co.", "", 0);
    security_infos.emplace_back(*ParseWildCardSecurity("MFC.TSX",
      GetDefaultMarketDatabase(), GetDefaultCountryDatabase()),
      "Manulife Financial Corporation", "", 0);
    security_infos.emplace_back(*ParseWildCardSecurity("MX.TSX",
      GetDefaultMarketDatabase(), GetDefaultCountryDatabase()),
      "Methanex Corporation", "", 0);
    auto model = std::make_shared<LocalComboBoxQueryModel>();
    for(auto security_info : security_infos) {
      model->add(to_text(security_info.m_security).toLower(), security_info);
      model->add(
        QString::fromStdString(security_info.m_name).toLower(), security_info);
    }
    return model;
  }

  auto populate_tag_box_model() {
    auto model = std::make_shared<ArrayListModel<QString>>();
    model->push("CAN");
    model->push("MSFT.NSDQ");
    model->push("XIU.TSX");
    return model;
  }

  auto populate_tag_combo_box_model() {
    auto model = std::make_shared<LocalComboBoxQueryModel>();
    model->add(QString("TSX"));
    model->add(QString("TSXV"));
    model->add(QString("TSO.ASX"));
    model->add(QString("TSU.TSX"));
    model->add(QString("TSN.TSXV"));
    model->add(QString("TSL.NYSE"));
    model->add(QString("MSFT.NSDQ"));
    model->add(QString("XDRX"));
    model->add(QString("XIU.TSX"));
    model->add(QString("AUS"));
    model->add(QString("CAN"));
    model->add(QString("CHN"));
    model->add(QString("JPN"));
    model->add(QString("USA"));
    return model;
  }

  auto populate_region_box_model() {
    auto securities = std::vector<std::pair<std::string, std::string>>{
      {"MSFT.NSDQ", "Microsoft Corporation"},
      {"MG.TSX", "Magna International Inc."},
      {"MRU.TSX", "Metro Inc."},
      {"MFC.TSX", "Manulife Financial Corporation"},
      {"MX.TSX", "Methanex Corporation"},
      {"TSO.ASX", "Tesoro Resources Limited"}};
    auto markets = std::vector<MarketCode>{DefaultMarkets::NSEX(),
      DefaultMarkets::ISE(), DefaultMarkets::CSE(), DefaultMarkets::TSX(),
      DefaultMarkets::TSXV(), DefaultMarkets::BOSX()};
    auto countries = std::vector<CountryCode>{DefaultCountries::US(),
      DefaultCountries::CA(), DefaultCountries::AU(), DefaultCountries::JP(),
      DefaultCountries::CN()};
    auto model = std::make_shared<LocalComboBoxQueryModel>();
    for(auto& security_info : securities) {
      auto security = *ParseWildCardSecurity(security_info.first,
        GetDefaultMarketDatabase(), GetDefaultCountryDatabase());
      auto region = Region(security);
      region.SetName(security_info.second);
      model->add(to_text(security).toLower(), region);
      model->add(QString::fromStdString(region.GetName()).toLower(), region);
    }
    for(auto& market_code : markets) {
      auto market = GetDefaultMarketDatabase().FromCode(market_code);
      auto region = Region(market);
      region.SetName(market.m_description);
      model->add(to_text(MarketToken(market.m_code)).toLower(), region);
      model->add(QString::fromStdString(region.GetName()).toLower(), region);
    }
    for(auto& country : countries) {
      auto region = Region(country);
      region.SetName(
        GetDefaultCountryDatabase().FromCode(country).m_name);
      model->add(to_text(country).toLower(), region);
      model->add(QString::fromStdString(region.GetName()).toLower(), region);
    }
    return model;
  }

  auto populate_key_input_box_model(const QKeySequence& key) {
    auto model = make_validated_value_model<QKeySequence>([] (auto sequence) {
      if(sequence.count() == 0) {
        return QValidator::Intermediate;
      } else if(sequence.count() > 1) {
        return QValidator::Invalid;
      }
      auto key = sequence[0];
      key &= ~Qt::ShiftModifier;
      key &= ~Qt::ControlModifier;
      key &= ~Qt::AltModifier;
      key &= ~Qt::MetaModifier;
      key &= ~Qt::KeypadModifier;
      key &= ~Qt::GroupSwitchModifier;
      if(key >= Qt::Key_F1 && key <= Qt::Key_F32) {
        return QValidator::Acceptable;
      }
      return QValidator::Invalid;
      }, std::make_shared<LocalKeySequenceValueModel>(key));
    return model;
  }

  struct HoverBox {
    Box* m_box;
    HoverObserver m_observer;
    boost::signals2::connection m_connection;

    HoverBox(QString name, Box* box, UiProfile& profile)
      : m_box(box),
        m_observer(*m_box),
        m_connection(m_observer.connect_state_signal(
          [=, slot = profile.make_event_slot<QString>(std::move(name))] (
              HoverObserver::State state) {
            auto to_string = [] (HoverObserver::State state) {
              switch(state) {
                case HoverObserver::State::MOUSE_IN:
                  return QString("MOUSE_IN");
                case HoverObserver::State::MOUSE_OVER:
                  return QString("MOUSE_OVER");
              }
              return QString("NONE");
            };
            slot(to_string(state));
          })) {}
  };

  auto parse_date(const QString& string) -> boost::optional<date> {
    try {
      auto parsed_date = from_string(string.toStdString());
      if(!parsed_date.is_not_a_date()) {
        return parsed_date;
      }
    } catch(const std::exception&) {}
    return {};
  }

  const auto& get_orientation_property() {
    static auto property = define_enum<Qt::Orientation>(
      {{"HORIZONTAL", Qt::Orientation::Horizontal},
       {"VERTICAL", Qt::Orientation::Vertical}});
    return property;
  }

  const auto& get_order_property() {
    static auto property = define_enum<TableHeaderItem::Order>(
      {{"NONE", TableHeaderItem::Order::NONE},
        {"UNORDERED", TableHeaderItem::Order::UNORDERED},
        {"ASCENDING", TableHeaderItem::Order::ASCENDING},
        {"DESCENDING", TableHeaderItem::Order::DESCENDING}});
    return property;
  }

  const auto& get_filter_property() {
    static auto property = define_enum<TableFilter::Filter>(
      {{"NONE", TableFilter::Filter::NONE},
        {"FILTERED", TableFilter::Filter::FILTERED},
        {"UNFILTERED", TableFilter::Filter::UNFILTERED}});
    return property;
  }

  template<typename T, typename U, typename V>
  auto connect_style_property_change_signal(
      TypedUiProperty<T>& property, QWidget* widget) {
    property.connect_changed_signal([=] (const T& value) {
      update_style(*widget, [&] (auto& style) {
        style.get(U()).set(V(value));
      });
    });
  }

  template<typename T, typename V>
  auto connect_style_property_change_signal(TypedUiProperty<T>& property,
      const Selector& selector, QWidget* widget) {
    property.connect_changed_signal([=] (const T& value) {
      update_style(*widget, [&] (auto& style) {
        style.get(selector).set(V(value));
      });
    });
  }

  class RejectedTextModel : public LocalTextModel {
    public:
      void set_rejected(const QString& rejected) {
        m_rejected = rejected;
      }
      QValidator::State get_state() const {
        if(get() == m_rejected) {
          return QValidator::Invalid;
        }
        return QValidator::Acceptable;
      }
    private:
      QString m_rejected;
  };
}

UiProfile Spire::make_adaptive_box_profile() {
  auto properties = std::vector<std::shared_ptr<UiProperty>>();
  populate_widget_properties(properties);
  populate_widget_size_properties("parent_width", "parent_height", properties);
  auto size_policy_property = define_enum<int>(
    {{"Blue", 0}, {"Green", 1}, {"Yellow", 2}});
  properties.push_back(make_standard_enum_property(
    "horizontal_size_policy", size_policy_property));
  properties.push_back(make_standard_enum_property(
    "vertical_size_policy", size_policy_property));
  properties.push_back(make_standard_property<QString>("label1_current",
    "Label1"));
  properties.push_back(make_standard_property<QString>("label2_current",
    "Label2"));
  properties.push_back(make_standard_property<QString>("label3_current",
    "Label3"));
  properties.push_back(make_standard_property<QString>("label4_current",
    "Label4"));
  properties.push_back(make_standard_property("add_layout", false));
  auto profile = UiProfile(QString::fromUtf8("AdaptiveBox"), properties,
    [] (auto& profile) {
      auto to_size_policy = [] (auto policy) {
        if(policy == 0) {
          return QSizePolicy::Expanding;
        }
        return QSizePolicy::Fixed;
      };
      auto make_color_label = [] (const QColor& background_color) {
        auto label = make_label("");
        label->setSizePolicy(QSizePolicy::Expanding, QSizePolicy::Expanding);
        update_style(*label, [&] (auto& style) {
          style.get(ReadOnly() && Disabled()).
            set(BackgroundColor(background_color));
        });
        return label;
      };
      auto make_label_current =
        [&profile] (TextBox* label, const QString& name) {
          auto& label_current = get<QString>(name, profile.get_properties());
          label_current.connect_changed_signal([=] (auto& value) {
            if(label->get_current()->get() != value) {
              label->get_current()->set(value);
            }
          });
      };
      auto label1 = make_color_label(Qt::yellow);
      auto label2 = make_color_label(Qt::green);
      auto label3 = make_color_label(Qt::cyan);
      auto label4 = make_color_label(Qt::magenta);
      make_label_current(label1, "label1_current");
      make_label_current(label2, "label2_current");
      make_label_current(label3, "label3_current");
      make_label_current(label4, "label4_current");
      auto layout1 = make_hbox_layout();
      layout1->setSpacing(scale_width(10));
      layout1->addWidget(label1);
      layout1->addWidget(label2);
      layout1->addWidget(label3);
      layout1->addWidget(label4);
      auto layout2 = make_grid_layout();
      layout2->setSpacing(scale_width(10));
      layout2->addWidget(label1, 0, 0);
      layout2->addWidget(label2, 0, 1);
      layout2->addWidget(label3, 1, 0);
      layout2->addWidget(label4, 1, 1);
      auto layout3 = make_vbox_layout();
      layout3->setSpacing(scale_width(10));
      layout3->addWidget(label1);
      layout3->addWidget(label2);
      layout3->addWidget(label3);
      layout3->addWidget(label4);
      auto adaptive_box = new AdaptiveBox();
      adaptive_box->add(*layout1);
      adaptive_box->add(*layout2);
      adaptive_box->add(*layout3);
      adaptive_box->setObjectName("adaptive_box");
      adaptive_box->setStyleSheet(
        "#adaptive_box {background-color: lightGray;}");
      apply_widget_properties(adaptive_box, profile.get_properties());
      auto box = new Box(adaptive_box);
      apply_widget_size_properties(box,"parent_width", "parent_height",
        profile.get_properties());
      update_style(*box, [] (auto& style) {
        style.get(Any()).set(border(scale_width(1), QColor(0x4B23A0)));
      });
      box->setFixedSize(scale(200, 200));
      auto& horizontal_size_policy = get<int>("horizontal_size_policy",
        profile.get_properties());
      auto horizontal_size_policy_connection =
        horizontal_size_policy.connect_changed_signal([=] (const auto& policy) {
        if(policy == 2) {
          adaptive_box->setFixedWidth(adaptive_box->width());
        } else {
          adaptive_box->setMinimumWidth(0);
          adaptive_box->setMaximumWidth(QWIDGETSIZE_MAX);
          auto size_policy = adaptive_box->sizePolicy();
          size_policy.setHorizontalPolicy(to_size_policy(policy));
          adaptive_box->setSizePolicy(size_policy);
          adaptive_box->updateGeometry();
        }
      });
      auto& vertical_size_policy = get<int>("vertical_size_policy",
        profile.get_properties());
      vertical_size_policy.connect_changed_signal([=] (const auto& policy) {
        if(policy == 2) {
          adaptive_box->setFixedHeight(adaptive_box->height());
        } else {
          adaptive_box->setMinimumHeight(0);
          adaptive_box->setMaximumHeight(QWIDGETSIZE_MAX);
          auto size_policy = adaptive_box->sizePolicy();
          size_policy.setVerticalPolicy(to_size_policy(policy));
          adaptive_box->setSizePolicy(size_policy);
          adaptive_box->updateGeometry();
        }
      });
      auto& width = get<int>("width", profile.get_properties());
      width.connect_changed_signal([=, &horizontal_size_policy] (auto& value) {
        if(adaptive_box->minimumWidth() == adaptive_box->maximumWidth()) {
          horizontal_size_policy.set(2);
        }
      });
      auto& height = get<int>("height", profile.get_properties());
      height.connect_changed_signal([=, &vertical_size_policy] (auto& value) {
        if(adaptive_box->minimumHeight() == adaptive_box->maximumHeight()) {
          vertical_size_policy.set(2);
        }
      });
      auto& add_layout = get<bool>("add_layout", profile.get_properties());
      add_layout.connect_changed_signal([=] (auto& value) {
        if(value) {
          auto layout = make_vbox_layout();
          layout->setSpacing(scale_width(10));
          auto layout_top = make_hbox_layout();
          layout_top->setSpacing(scale_width(10));
          layout_top->addWidget(label1);
          layout_top->addWidget(label2);
          layout_top->addWidget(label3);
          layout->addLayout(layout_top);
          layout->addWidget(label4);
          adaptive_box->add(*layout);
        }
      });
      return box;
    });
  return profile;
}

UiProfile Spire::make_box_profile() {
  auto properties = std::vector<std::shared_ptr<UiProperty>>();
  populate_widget_properties(properties);
  properties.push_back(
    make_standard_property("background-color", QColor(0xFFFFFF)));
  properties.push_back(make_standard_property("padding-top", 1));
  properties.push_back(make_standard_property("padding-right", 1));
  properties.push_back(make_standard_property("padding-bottom", 1));
  properties.push_back(make_standard_property("padding-left", 1));
  properties.push_back(make_standard_property("border-top-size", 1));
  properties.push_back(make_standard_property("border-right-size", 1));
  properties.push_back(make_standard_property("border-bottom-size", 1));
  properties.push_back(make_standard_property("border-left-size", 1));
  properties.push_back(
    make_standard_property("border-top-color", QColor(0xC8C8C8)));
  properties.push_back(
    make_standard_property("border-right-color", QColor(0xC8C8C8)));
  properties.push_back(
    make_standard_property("border-bottom-color", QColor(0xC8C8C8)));
  properties.push_back(
    make_standard_property("border-left-color", QColor(0xC8C8C8)));
  properties.push_back(make_standard_property("top-left-radius", 0));
  properties.push_back(make_standard_property("top-right-radius", 0));
  properties.push_back(make_standard_property("bottom-right-radius", 0));
  properties.push_back(make_standard_property("bottom-left-radius", 0));
  auto profile = UiProfile(QString::fromUtf8("Box"), properties,
    [] (auto& profile) {
      auto box = new Box(nullptr);
      box->setFixedSize(scale(100, 100));
      apply_widget_properties(box, profile.get_properties());
      TypedUiProperty<QColor>& background_color =
        get<QColor>("background-color", profile.get_properties());
      auto& padding_top = get<int>("padding-top", profile.get_properties());
      auto& padding_right =
        get<int>("padding-right", profile.get_properties());
      auto& padding_bottom =
        get<int>("padding-bottom", profile.get_properties());
      auto& padding_left = get<int>("padding-left", profile.get_properties());
      auto& border_top_size =
        get<int>("border-top-size", profile.get_properties());
      auto& border_right_size =
        get<int>("border-right-size", profile.get_properties());
      auto& border_bottom_size =
        get<int>("border-bottom-size", profile.get_properties());
      auto& border_left_size =
        get<int>("border-left-size", profile.get_properties());
      auto& border_top_color =
        get<QColor>("border-top-color", profile.get_properties());
      auto& border_right_color =
        get<QColor>("border-right-color", profile.get_properties());
      auto& border_bottom_color =
        get<QColor>("border-bottom-color", profile.get_properties());
      auto& border_left_color =
        get<QColor>("border-left-color", profile.get_properties());
      auto& top_left_radius =
        get<int>("top-left-radius", profile.get_properties());
      auto& top_right_radius =
        get<int>("top-right-radius", profile.get_properties());
      auto& bottom_right_radius =
        get<int>("bottom-right-radius", profile.get_properties());
      auto& bottom_left_radius =
        get<int>("bottom-left-radius", profile.get_properties());
      auto style = StyleSheet();
      style.get(Any()).
        set(BackgroundColor(background_color.get())).
        set(PaddingTop(padding_top.get())).
        set(PaddingRight(padding_right.get())).
        set(PaddingBottom(padding_bottom.get())).
        set(PaddingLeft(padding_left.get())).
        set(BorderTopSize(scale_height(border_top_size.get()))).
        set(BorderRightSize(scale_width(border_right_size.get()))).
        set(BorderBottomSize(scale_height(border_bottom_size.get()))).
        set(BorderLeftSize(scale_width(border_left_size.get()))).
        set(BorderTopColor(border_top_color.get())).
        set(BorderRightColor(border_right_color.get())).
        set(BorderBottomColor(border_bottom_color.get())).
        set(BorderLeftColor(border_left_color.get())).
        set(BorderTopLeftRadius(scale_width(top_left_radius.get()))).
        set(BorderTopRightRadius(scale_width(top_right_radius.get()))).
        set(BorderBottomRightRadius(scale_width(bottom_right_radius.get()))).
        set(BorderBottomLeftRadius(scale_width(bottom_left_radius.get())));
      style.get(Hover() || Focus()).
        set(border_color(QColor(0x4B23A0)));
      style.get(Disabled()).
        set(BackgroundColor(QColor(0xF5F5F5))).
        set(border_color(QColor(0xC8C8C8)));
      set_style(*box, std::move(style));
      connect_style_property_change_signal<QColor, Any, BackgroundColor>(
        background_color, box);
      connect_style_property_change_signal<int, Any, PaddingTop>(
        padding_top, box);
      connect_style_property_change_signal<int, Any, PaddingRight>(
        padding_right, box);
      connect_style_property_change_signal<int, Any, PaddingBottom>(
        padding_bottom, box);
      connect_style_property_change_signal<int, Any, PaddingLeft>(
        padding_left, box);
      connect_style_property_change_signal<int, Any, BorderTopSize>(
        border_top_size, box);
      connect_style_property_change_signal<int, Any, BorderRightSize>(
        border_right_size, box);
      connect_style_property_change_signal<int, Any, BorderBottomSize>(
        border_bottom_size, box);
      connect_style_property_change_signal<int, Any, BorderLeftSize>(
        border_left_size, box);
      connect_style_property_change_signal<QColor, Any, BorderTopColor>(
        border_top_color, box);
      connect_style_property_change_signal<QColor, Any, BorderRightColor>(
        border_right_color, box);
      connect_style_property_change_signal<QColor, Any, BorderBottomColor>(
        border_bottom_color, box);
      connect_style_property_change_signal<QColor, Any, BorderLeftColor>(
        border_left_color, box);
      connect_style_property_change_signal<int, Any, BorderTopLeftRadius>(
        top_left_radius, box);
      connect_style_property_change_signal<int, Any, BorderTopRightRadius>(
        top_right_radius, box);
      connect_style_property_change_signal<int, Any, BorderBottomRightRadius>(
        bottom_right_radius, box);
      connect_style_property_change_signal<int, Any, BorderBottomLeftRadius>(
        bottom_left_radius, box);
      return box;
  });
  return profile;
}

UiProfile Spire::make_calendar_date_picker_profile() {
  auto properties = std::vector<std::shared_ptr<UiProperty>>();
  populate_widget_properties(properties);
  auto current_date = boost::gregorian::day_clock::local_day();
  properties.push_back(
    make_standard_property("current", to_text(current_date)));
  properties.push_back(make_standard_property(
    "min", to_text(current_date - boost::gregorian::months(2))));
  properties.push_back(make_standard_property(
    "max", to_text(current_date + boost::gregorian::months(2))));
  auto profile = UiProfile("CalendarDatePicker", properties,
    [] (auto& profile) {
      auto model = std::make_shared<LocalOptionalDateModel>();
      auto& current = get<QString>("current", profile.get_properties());
      model->set(parse_date(current.get()));
      auto& min = get<QString>("min", profile.get_properties());
      if(auto min_date = parse_date(min.get())) {
        model->set_minimum(min_date);
      } else {
        model->set_minimum(date(1900, 1, 1));
      }
      auto& max = get<QString>("max", profile.get_properties());
      if(auto max_date = parse_date(max.get())) {
        model->set_maximum(*max_date);
      } else {
        model->set_maximum(date(2100, 12, 31));
      }
      auto calendar = new CalendarDatePicker(model);
      apply_widget_properties(calendar, profile.get_properties());
      current.connect_changed_signal([=] (const auto& value) {
        auto date = parse_date(value);
        if(date && !date->is_not_a_date() && *date != model->get()) {
          model->set(*date);
        }
      });
      calendar->get_current()->connect_update_signal([&current] (auto day) {
        if(day) {
          current.set(to_text(*day));
        }
      });
      calendar->get_current()->connect_update_signal(
        profile.make_event_slot<optional<date>>("Current"));
      calendar->connect_submit_signal(
        profile.make_event_slot<optional<date>>("Submit"));
      return calendar;
    });
  return profile;
}

UiProfile Spire::make_check_box_profile() {
  auto properties = std::vector<std::shared_ptr<UiProperty>>();
  populate_widget_properties(properties);
  populate_check_box_properties(properties);
  return UiProfile("CheckBox", properties, [] (auto& profile) {
    return setup_checkable_profile(profile, new CheckBox());
  });
}

UiProfile Spire::make_closed_filter_panel_profile() {
  auto properties = std::vector<std::shared_ptr<UiProperty>>();
  properties.push_back(make_standard_property("item_count", 7));
  properties.push_back(make_standard_property<QString>("item_label", "item"));
  properties.push_back(make_standard_property("checked_item", -1));
  properties.push_back(make_standard_property("unchecked_item", -1));
  properties.push_back(make_standard_property("insert_item", -1));
  properties.push_back(make_standard_property("remove_item", -1));
  auto profile = UiProfile("ClosedFilterPanel", properties, [] (auto& profile) {
    auto& item_count = get<int>("item_count", profile.get_properties());
    auto& item_text = get<QString>("item_label", profile.get_properties());
    auto model = std::make_shared<ArrayTableModel>();
    for(auto i = 0; i < item_count.get(); ++i) {
      model->push({item_text.get() + QString("%1").arg(i), false});
    }
    auto current_filter_slot =
      profile.make_event_slot<QString>("CurrentSignal");
    model->connect_operation_signal(
      [=] (const TableModel::Operation& operation) {
        visit(operation, [=] (const TableModel::UpdateOperation& operation) {
          auto result = QString();
          for(auto i = 0; i < model->get_row_size(); ++i) {
            if(model->get<bool>(i, 1)) {
              result += QString("%1 ").arg(i);
            }
          }
          current_filter_slot(result);
        });
      });
    auto& checked_item = get<int>("checked_item", profile.get_properties());
    checked_item.connect_changed_signal([=] (const auto& value) {
      if(value < 0 || value >= model->get_row_size()) {
        return;
      }
      model->set(value, 1, true);
    });
    auto& unchecked_item = get<int>("unchecked_item", profile.get_properties());
    unchecked_item.connect_changed_signal([=] (const auto& value) {
      if(value < 0 || value >= model->get_row_size()) {
        return;
      }
      model->set(value, 1, false);
    });
    auto& insert_item = get<int>("insert_item", profile.get_properties());
    insert_item.connect_changed_signal(
      [=, index = 0] (const auto& value) mutable {
        if(value < 0 || value > model->get_row_size()) {
          return;
        }
        model->insert({QString("newItem%1").arg(index++), false}, value);
      });
    auto& remove_item = get<int>("remove_item", profile.get_properties());
    remove_item.connect_changed_signal([=] (const auto& value) {
      if(value < 0 || value >= model->get_row_size()) {
        return;
      }
      model->remove(value);
    });
    auto button = make_label_button("Click me");
    auto panel = new ClosedFilterPanel(model, "Filter by something", *button);
    auto submit_filter_slot = profile.make_event_slot<QString>("SubmitSignal");
    panel->connect_submit_signal(
      [=] (const std::shared_ptr<AnyListModel>& submission) {
        auto result = QString();
        for(auto i = 0; i < submission->get_size(); ++i) {
          result += to_text(submission->get(i)) + " ";
        }
        submit_filter_slot(result);
      });
    button->connect_click_signal([=] { panel->show(); });
    return button;
  });
  return profile;
}

UiProfile Spire::make_combo_box_profile() {
  auto properties = std::vector<std::shared_ptr<UiProperty>>();
  populate_widget_properties(properties);
  properties.push_back(make_standard_property<QString>("current", "Car"));
  properties.push_back(make_standard_property<QString>("placeholder"));
  properties.push_back(make_standard_property("read_only", false));
  auto profile = UiProfile("ComboBox", properties, [] (auto& profile) {
    auto model = std::make_shared<LocalComboBoxQueryModel>();
    model->add(QString("Almond"));
    model->add(QString("Amber"));
    model->add(QString("Amberose"));
    model->add(QString("Apple"));
    model->add(QString("Beige"));
    model->add(QString("Bronze"));
    model->add(QString("Brown"));
    model->add(QString("Black"));
    model->add(QString("Car"));
    auto& current = get<QString>("current", profile.get_properties());
    auto current_model =
      std::make_shared<LocalValueModel<std::any>>(current.get());
    auto box = new ComboBox(model, current_model,
      &ListView::default_view_builder);
    box->setFixedWidth(scale_width(112));
    apply_widget_properties(box, profile.get_properties());
    auto current_connection = box->get_current()->connect_update_signal(
      profile.make_event_slot<std::any>("Current"));
    current.connect_changed_signal([=] (const auto& current) {
      auto value = model->parse(current);
      if(value.has_value()) {
        box->get_current()->set(value);
      } else {
        auto current_blocker = shared_connection_block(current_connection);
        box->get_current()->set(current);
      }
    });
    auto& placeholder = get<QString>("placeholder", profile.get_properties());
    placeholder.connect_changed_signal([=] (const auto& placeholder) {
      box->set_placeholder(placeholder);
    });
    auto& read_only = get<bool>("read_only", profile.get_properties());
    read_only.connect_changed_signal(
      std::bind_front(&ComboBox::set_read_only, box));
    box->connect_submit_signal(profile.make_event_slot<std::any>("Submit"));
    return box;
  });
  return profile;
}

UiProfile Spire::make_context_menu_profile() {
  auto properties = std::vector<std::shared_ptr<UiProperty>>();
  auto profile = UiProfile(QString::fromUtf8("ContextMenu"), properties,
    [] (auto& profile) {
      auto button = make_label_button(QString::fromUtf8("Click me"));
      auto menu = new ContextMenu(*button);
      auto view_menu = new ContextMenu(*static_cast<QWidget*>(menu));
      view_menu->add_action("Large", profile.make_event_slot<>(
        QString("Action:Large")));
      view_menu->add_action("Medium", profile.make_event_slot<>(
        QString("Action:Medium")));
      view_menu->add_action("Small", profile.make_event_slot<>(
        QString("Action:Small")));
      view_menu->add_separator();
      auto empty_menu = new ContextMenu(*static_cast<QWidget*>(view_menu));
      view_menu->add_menu("Empty", *empty_menu);
      menu->add_menu("View", *view_menu);
      auto sort_menu = new ContextMenu(*static_cast<QWidget*>(menu));
      sort_menu->add_action("Name", profile.make_event_slot<>(
        QString("Action:Name")));
      sort_menu->add_action("Size", profile.make_event_slot<>(
        QString("Action:Size")));
      auto type_menu = new ContextMenu(*static_cast<QWidget*>(sort_menu));
      type_menu->add_action("Security", profile.make_event_slot<>(
        QString("Action:Security")));
      type_menu->add_action("Side", profile.make_event_slot<>(
        QString("Action:Side")));
      sort_menu->add_menu("Type", *type_menu);
      menu->add_menu("Sort by", *sort_menu);
      menu->add_separator();
      menu->add_action("Cut", profile.make_event_slot<>(QString("Action:Cut")));
      menu->add_action("Copy", profile.make_event_slot<>(
        QString("Action:Copy")));
      menu->add_action("Paste", profile.make_event_slot<>(
        QString("Action:Paste")));
      menu->add_separator();
      auto date_model = std::make_shared<LocalBooleanModel>();
      date_model->set(true);
      date_model->connect_update_signal(
        profile.make_event_slot<bool>(QString("Date CheckedSignal")));
      menu->add_check_box("Date", date_model);
      auto time_model = menu->add_check_box("Time");
      time_model->connect_update_signal(
        profile.make_event_slot<bool>(QString("Time CheckedSignal")));
      menu->add_separator();
      menu->add_action("This is a long name for test",
        profile.make_event_slot<>(
          QString("Action:This is a long name for test")));
      button->connect_click_signal([=] {
        auto pos = QCursor::pos();
        menu->window()->move(pos.x(), pos.y() + button->height());
        menu->show();
      });
      return button;
    });
  return profile;
}

UiProfile Spire::make_date_box_profile() {
  auto properties = std::vector<std::shared_ptr<UiProperty>>();
  populate_widget_properties(properties);
  auto current_date = day_clock::local_day();
  properties.push_back(
    make_standard_property("current", to_text(current_date)));
  properties.push_back(make_standard_property("format", DateFormat::YYYYMMDD));
  properties.push_back(make_standard_property("read_only", false));
  properties.push_back(
    make_standard_property("min", to_text(current_date - months(2))));
  properties.push_back(
    make_standard_property("max", to_text(current_date + months(2))));
  auto profile = UiProfile("DateBox", properties, [] (auto& profile) {
    auto model = std::make_shared<LocalOptionalDateModel>();
    model->connect_update_signal(
      profile.make_event_slot<optional<date>>("Current"));
    auto& current = get<QString>("current", profile.get_properties());
    model->connect_update_signal([&current] (const auto& value) {
      if(value) {
        current.set(QString::fromStdString(std::to_string(value->year()) +
          "-" + std::to_string(value->month()) + "-" +
          std::to_string(value->day())));
      } else {
        current.set("");
      }
    });
    current.connect_changed_signal([=] (const auto& current) {
      if(current.isEmpty()) {
        if(model->get()) {
          model->set(none);
        }
      } else {
        auto date = parse_date(current);
        if(date && model->get() != date) {
          model->set(date);
        }
      }
    });
    auto& min = get<QString>("min", profile.get_properties());
    min.connect_changed_signal([=] (const auto& min) {
      model->set_minimum(parse_date(min));
    });
    auto& max = get<QString>("max", profile.get_properties());
    max.connect_changed_signal([=] (const auto& max) {
      model->set_maximum(parse_date(max));
    });
    auto date_box = new DateBox(model);
    apply_widget_properties(date_box, profile.get_properties());
    date_box->connect_submit_signal(
      profile.make_event_slot<optional<date>>("Submit"));
    date_box->connect_reject_signal(
      profile.make_event_slot<optional<date>>("Reject"));
    auto& format = get<DateFormat>("format", profile.get_properties());
    format.connect_changed_signal([=] (auto format) {
      update_style(*date_box, [&] (auto& style) {
        style.get(Any()).set(format);
      });
    });
    auto& read_only = get<bool>("read_only", profile.get_properties());
    read_only.connect_changed_signal([=] (auto value) {
      date_box->set_read_only(value);
    });
    return date_box;
  });
  return profile;
}

UiProfile Spire::make_date_filter_panel_profile() {
  auto properties = std::vector<std::shared_ptr<UiProperty>>();
  auto current_date = day_clock::local_day();
  properties.push_back(make_standard_property(
    "default_start_date", to_text(current_date - months(3))));
  properties.push_back(
    make_standard_property("default_end_date", to_text(current_date)));
  properties.push_back(make_standard_property("default_offset_value", 1));
  auto default_unit_property = define_enum<DateFilterPanel::DateUnit>(
    {{"Day", DateFilterPanel::DateUnit::DAY},
     {"Week", DateFilterPanel::DateUnit::WEEK},
     {"Month", DateFilterPanel::DateUnit::MONTH},
     {"Year", DateFilterPanel::DateUnit::YEAR}});
  properties.push_back(make_standard_enum_property(
    "default_date_unit", default_unit_property));
  auto profile = UiProfile("DateFilterPanel", properties, [] (auto& profile) {
    auto& default_start_date =
      get<QString>("default_start_date", profile.get_properties());
    auto& default_end_date =
      get<QString>("default_end_date", profile.get_properties());
    auto& default_offset_value =
      get<int>("default_offset_value", profile.get_properties());
    auto& default_date_unit = get<DateFilterPanel::DateUnit>(
      "default_date_unit", profile.get_properties());
    auto button = make_label_button("Click me");
    auto model = std::make_shared<LocalValueModel<DateFilterPanel::DateRange>>();
    auto default_date_range = DateFilterPanel::DateRange();
    default_date_range.m_start = parse_date(default_start_date.get());
    default_date_range.m_end = parse_date(default_end_date.get());
    default_date_range.m_offset = DateFilterPanel::DateOffset{
      default_date_unit.get(), default_offset_value.get()};
    auto panel = new DateFilterPanel(model, default_date_range, *button);
    default_start_date.connect_changed_signal([=] (const auto& value) {
      auto range = panel->get_default_range();
      range.m_start = parse_date(value);
      panel->set_default_range(range);
    });
    default_end_date.connect_changed_signal([=] (const auto& value) {
      auto range = panel->get_default_range();
      range.m_end = parse_date(value);
      panel->set_default_range(range);
    });
    default_offset_value.connect_changed_signal([=] (const auto& value) {
      auto range = panel->get_default_range();
      range.m_offset->m_value = value;
      panel->set_default_range(range);
    });
    default_date_unit.connect_changed_signal([=] (const auto& value) {
      auto range = panel->get_default_range();
      range.m_offset->m_unit = value;
      panel->set_default_range(range);
    });
    auto filter_slot = profile.make_event_slot<QString>("SubmitSignal");
    panel->connect_submit_signal(
      [=] (const DateFilterPanel::DateRange& submission) {
        auto result = QString();
        if(submission.m_start) {
          result += to_text(*submission.m_start);
        } else {
          result += "none";
        }
        result += " - ";
        if(submission.m_end) {
          result += to_text(*submission.m_end);
        } else {
          result += "none";
        }
        if(submission.m_offset) {
          auto to_string = [] (auto unit) {
            if(unit == DateFilterPanel::DateUnit::DAY) {
              return "Day";
            } else if(unit == DateFilterPanel::DateUnit::WEEK) {
              return "Week";
            } else if(unit == DateFilterPanel::DateUnit::MONTH) {
              return "Month";
            } else {
              return "Year";
            }
          };
          result += QString("; %1 %2").
            arg(submission.m_offset->m_value).
            arg(to_string(submission.m_offset->m_unit));
        }
        filter_slot(result);
      });
    button->connect_click_signal([=] {
      panel->show();
    });
    return button;
  });
  return profile;
}

UiProfile Spire::make_decimal_box_profile() {
  auto properties = std::vector<std::shared_ptr<UiProperty>>();
  populate_widget_properties(properties);
  populate_decimal_box_with_decimal_properties(
    properties, DecimalBoxProfileProperties(Decimal(1)));
  auto profile = UiProfile("DecimalBox",
    properties, setup_decimal_box_with_decimal_profile<DecimalBox>);
  return profile;
}

UiProfile Spire::make_decimal_filter_panel_profile() {
  auto properties = std::vector<std::shared_ptr<UiProperty>>();
  properties.push_back(
    make_standard_property("title", QString("Filter Decimal")));
  auto profile = UiProfile("DecimalFilterPanel", properties,
    [] (auto& profile) {
      auto to_decimal = [] (auto decimal) -> optional<Decimal> {
        try {
          return Decimal(decimal.toStdString().c_str());
        } catch(const std::exception&) {
          return {};
        }
      };
      auto to_string = [] (const auto& value) {
        if(value) {
          return QString::fromStdString(value->str(
            Decimal::backend_type::cpp_dec_float_digits10, std::ios_base::dec));
        }
        return QString("null");
      };
      auto& title = get<QString>("title", profile.get_properties());
      auto button = make_label_button("Click me");
      auto range = std::make_shared<
        LocalValueModel<ScalarFilterPanel<DecimalBox>::Range>>();
      button->connect_click_signal([=, &profile, &title] {
        auto panel = new DecimalFilterPanel(range, title.get(), *button);
        auto submit_slot = profile.make_event_slot<QString>("SubmitSignal");
        panel->connect_submit_signal([=] (const auto& submission) {
          submit_slot(to_string(submission.m_min) + QString(", ") +
            to_string(submission.m_max));
        });
        panel->show();
      });
      return button;
    });
  return profile;
}

UiProfile Spire::make_delete_icon_button_profile() {
  auto properties = std::vector<std::shared_ptr<UiProperty>>();
  populate_widget_properties(properties);
  auto profile = UiProfile("DeleteIconButton", properties, [] (auto& profile) {
    auto button = make_delete_icon_button();
    apply_widget_properties(button, profile.get_properties());
    button->connect_click_signal(profile.make_event_slot("ClickSignal"));
    return button;
  });
  return profile;
}

UiProfile Spire::make_destination_box_profile() {
  auto properties = std::vector<std::shared_ptr<UiProperty>>();
  populate_widget_properties(properties);
  properties.push_back(make_standard_property<QString>("current", "TSX"));
  properties.push_back(make_standard_property<QString>("placeholder"));
  properties.push_back(make_standard_property("read_only", false));
  auto profile = UiProfile("DestinationBox", properties, [] (auto& profile) {
    auto destinations = GetDefaultDestinationDatabase().SelectEntries(
      [] (auto& value) { return true; });
    auto model = std::make_shared<LocalComboBoxQueryModel>();
    for(auto destination : destinations) {
      model->add(to_text(destination.m_id).toLower(), destination);
    }
    auto& current = get<QString>("current", profile.get_properties());
    auto current_model = std::make_shared<LocalValueModel<Destination>>(
      current.get().toStdString());
    auto box = new DestinationBox(model, current_model);
    box->setFixedWidth(scale_width(112));
    apply_widget_properties(box, profile.get_properties());
    auto current_connection = box->get_current()->connect_update_signal(
      profile.make_event_slot<Destination>("Current"));
    current.connect_changed_signal([=] (const auto& current) {
      auto value = model->parse(current);
      if(value.has_value()) {
        auto destination =
          std::any_cast<DestinationDatabase::Entry>(value).m_id;
        box->get_current()->set(destination);
      } else {
        auto current_blocker = shared_connection_block(current_connection);
        box->get_current()->set(current.toStdString());
      }
    });
    auto& placeholder = get<QString>("placeholder", profile.get_properties());
    placeholder.connect_changed_signal([=] (const auto& placeholder) {
      box->set_placeholder(placeholder);
    });
    auto& read_only = get<bool>("read_only", profile.get_properties());
    read_only.connect_changed_signal(
      std::bind_front(&DestinationBox::set_read_only, box));
    box->connect_submit_signal(profile.make_event_slot<Destination>("Submit"));
    return box;
  });
  return profile;
}

UiProfile Spire::make_destination_list_item_profile() {
  auto properties = std::vector<std::shared_ptr<UiProperty>>();
  populate_widget_properties(properties);
  auto profile = UiProfile("DestinationListItem", properties,
    [] (auto& profile) {
      auto item = new DestinationListItem(
        GetDefaultDestinationDatabase().FromId(DefaultDestinations::TSX()));
      apply_widget_properties(item, profile.get_properties());
      return item;
    });
  return profile;
}

UiProfile Spire::make_drop_down_box_profile() {
  auto properties = std::vector<std::shared_ptr<UiProperty>>();
  populate_widget_properties(properties);
  properties.push_back(make_standard_property("read_only", false));
  properties.push_back(make_standard_property("item_count", 15));
  properties.push_back(make_standard_property<QString>("item_label", "item"));
  auto profile = UiProfile("DropDownBox", properties, [] (auto& profile) {
    auto& item_count = get<int>("item_count", profile.get_properties());
    auto& item_text = get<QString>("item_label", profile.get_properties());
    auto list_model = std::make_shared<ArrayListModel<QString>>();
    for(auto i = 0; i < item_count.get(); ++i) {
      list_model->push(item_text.get() + QString("%1").arg(i));
    }
    auto drop_down_box = new DropDownBox(list_model,
      std::make_shared<LocalValueModel<optional<int>>>(item_count.get() - 1),
      ListView::default_view_builder);
    drop_down_box->setFixedWidth(scale_width(112));
    apply_widget_properties(drop_down_box, profile.get_properties());
    auto& read_only = get<bool>("read_only", profile.get_properties());
    read_only.connect_changed_signal([=] (auto is_read_only) {
      drop_down_box->set_read_only(is_read_only);
    });
    auto current_slot = profile.make_event_slot<optional<std::any>>("Current");
    drop_down_box->get_current()->connect_update_signal(
      [=] (auto current) {
        if(current) {
          current_slot(drop_down_box->get_list()->get(*current));
        } else {
          current_slot(none);
        }
      });
    drop_down_box->connect_submit_signal(
      profile.make_event_slot<optional<std::any>>("Submit"));
    return drop_down_box;
  });
  return profile;
}

UiProfile Spire::make_drop_down_list_profile() {
  auto properties = std::vector<std::shared_ptr<UiProperty>>();
  properties.push_back(make_standard_property("item_count", 15));
  properties.push_back(make_standard_property<QString>("item_label", "item"));
  auto profile = UiProfile("DropDownList", properties, [] (auto& profile) {
    auto& item_count = get<int>("item_count", profile.get_properties());
    auto& item_text = get<QString>("item_label", profile.get_properties());
    auto button = make_label_button("DropDownList");
    button->connect_click_signal([&, button] {
      auto list_model = std::make_shared<ArrayListModel<QString>>();
      for(auto i = 0; i < item_count.get(); ++i) {
        list_model->push(item_text.get() + QString("%1").arg(i));
      }
      auto list_view =
        new ListView(list_model,
          [&] (const std::shared_ptr<ListModel<QString>>& model, auto index) {
            return make_label(model->get(index));
          });
      auto drop_down_list = new DropDownList(*list_view, *button);
      drop_down_list->window()->setAttribute(Qt::WA_DeleteOnClose);
      drop_down_list->show();
    });
    return button;
  });
  return profile;
}

UiProfile Spire::make_duration_box_profile() {
  auto properties = std::vector<std::shared_ptr<UiProperty>>();
  populate_widget_properties(properties);
  properties.push_back(make_standard_property<QString>("current", ""));
  properties.push_back(
    make_standard_property<QString>("minimum", "10:10:10.000"));
  properties.push_back(
    make_standard_property<QString>("maximum", "20:20:20.000"));
  properties.push_back(make_standard_property<bool>("read_only"));
  auto profile = UiProfile("DurationBox", properties, [] (auto& profile) {
    auto model = std::make_shared<LocalOptionalDurationModel>();
    auto duration_box = new DurationBox(model);
    apply_widget_properties(duration_box, profile.get_properties());
    auto& minimum = get<QString>("minimum", profile.get_properties());
    minimum.connect_changed_signal([=] (auto value) {
      if(auto minimum_value = parse_duration(value)) {
        model->set_minimum(minimum_value);
      }
    });
    auto& maximum = get<QString>("maximum", profile.get_properties());
    maximum.connect_changed_signal([=] (auto value) {
      if(auto maximum_value = parse_duration(value)) {
        model->set_maximum(maximum_value);
      }
    });
    auto& current = get<QString>("current", profile.get_properties());
    current.connect_changed_signal([=] (auto value) {
      if(auto current_value = parse_duration(value)) {
        if(duration_box->get_current()->get() != *current_value) {
          duration_box->get_current()->set(*current_value);
        }
      }
    });
    auto& read_only = get<bool>("read_only", profile.get_properties());
    read_only.connect_changed_signal([=] (auto is_read_only) {
      duration_box->set_read_only(is_read_only);
    });
    duration_box->get_current()->connect_update_signal(
      profile.make_event_slot<optional<time_duration>>("Current"));
    duration_box->connect_submit_signal(
      profile.make_event_slot<optional<time_duration>>("Submit"));
    duration_box->connect_reject_signal(
      profile.make_event_slot<optional<time_duration>>("Reject"));
    return duration_box;
  });
  return profile;
}

UiProfile Spire::make_duration_filter_panel_profile() {
  auto properties = std::vector<std::shared_ptr<UiProperty>>();
  auto profile = UiProfile("DurationFilterPanel", properties,
    [] (auto& profile) {
      auto button = make_label_button(QString("Click me"));
      auto range =
        std::make_shared<LocalValueModel<DurationFilterPanel::Range>>();
      button->connect_click_signal([=, &profile] {
        auto panel =
          new DurationFilterPanel(range, "Filter by Duration", *button);
        auto filter_slot = profile.make_event_slot<QString>("SubmitSignal");
        panel->connect_submit_signal([=] (const DurationFilterPanel::Range& submission) {
          auto to_string =
            [&] (const auto& value) {
              if(value) {
                return QString::fromStdString(to_simple_string(*value));
              }
              return QString("null");
            };
          filter_slot(QString("%1, %2").
            arg(to_string(submission.m_min)).
            arg(to_string(submission.m_max)));
        });
        panel->show();
      });
      return button;
    });
  return profile;
}

UiProfile Spire::make_editable_box_profile() {
  auto properties = std::vector<std::shared_ptr<UiProperty>>();
  populate_widget_properties(properties);
  auto test_widget_property = define_enum<int>(
    {{"TextBox", 0}, {"DropDownBox", 1}, {"DecimalBox", 2}, {"QuantityBox", 3},
      {"KeyInputBox", 4}, {"RegionBox", 5}});
  properties.push_back(
    make_standard_enum_property("input_box", test_widget_property));
  auto profile = UiProfile("EditableBox", properties, [] (auto& profile) {
    auto& test_widget = get<int>("input_box", profile.get_properties());
    auto input_box = [&] {
      auto value = test_widget.get();
      if(value == 0) {
        return new AnyInputBox(*(new TextBox("TextBox")));
      } else if(value == 1) {
        auto list_model = std::make_shared<ArrayListModel<QString>>();
        for(auto i = 0; i < 5; ++i) {
          list_model->push(QString("item%1").arg(i));
        }
        return new AnyInputBox(*(new DropDownBox(list_model)));
      } else if(value == 2) {
        return new AnyInputBox((*new DecimalBox(
          std::make_shared<LocalOptionalDecimalModel>(Decimal(1)))));
      } else if(value == 3) {
        auto modifiers = QHash<Qt::KeyboardModifier, Quantity>(
          {{Qt::NoModifier, 1}, {Qt::AltModifier, 5}, {Qt::ControlModifier, 10},
           {Qt::ShiftModifier, 20}});
        return new AnyInputBox((*new QuantityBox(
          std::make_shared<LocalOptionalQuantityModel>(Quantity(1)),
          std::move(modifiers))));
      } else if(value == 4) {
        return new AnyInputBox((*new KeyInputBox(populate_key_input_box_model(
          QKeySequence("F1")))));
      }
      auto query_model = populate_region_box_model();
      auto current = std::make_shared<LocalValueModel<Region>>();
      current->set(std::any_cast<Region>(query_model->parse("TSX")));
      return new AnyInputBox((*new RegionBox(query_model, current)));
    }();
    auto editable_box = new EditableBox(*input_box);
    editable_box->setMinimumWidth(scale_width(112));
    apply_widget_properties(editable_box, profile.get_properties());
    return editable_box;
  });
  return profile;
}

UiProfile Spire::make_filter_panel_profile() {
  auto properties = std::vector<std::shared_ptr<UiProperty>>();
  properties.push_back(
    make_standard_property<QString>("title", QString("Filter Quantity")));
  auto profile = UiProfile("FilterPanel", properties, [] (auto& profile) {
    auto& title = get<QString>("title", profile.get_properties());
    auto button = make_label_button("Click me");
    button->connect_click_signal([&, button] {
      auto component = new QWidget();
      component->setObjectName("component");
      component->setStyleSheet("#component {background-color: #F5F5F5;}");
      auto component_layout = new QGridLayout(component);
      component_layout->setSpacing(0);
      component_layout->setContentsMargins({});
      auto min_box = new TextBox("Min");
      min_box->set_read_only(true);
      min_box->setFixedSize(scale(40, 30));
      component_layout->addWidget(min_box, 0, 0);
      auto min_text = new TextBox();
      min_text->setFixedSize(scale(120, 26));
      component_layout->addWidget(min_text, 0, 1);
      auto max_box = new TextBox("Max");
      max_box->set_read_only(true);
      max_box->setFixedSize(scale(40, 30));
      component_layout->addWidget(max_box, 1, 0);
      auto max_text = new TextBox();
      max_text->setFixedSize(scale(120, 26));
      component_layout->addWidget(max_text, 1, 1);
      auto panel = new FilterPanel(title.get(), component, *button);
      panel->window()->setAttribute(Qt::WA_DeleteOnClose);
      panel->connect_reset_signal(profile.make_event_slot("ResetSignal"));
      panel->show();
    });
    return button;
  });
  return profile;
}

UiProfile Spire::make_focus_observer_profile() {
  auto properties = std::vector<std::shared_ptr<UiProperty>>();
  populate_widget_properties(properties);
  auto test_widget_property = define_enum<int>(
    {{"DurationBox", 0}, {"LabelButton", 1}, {"ListView", 2}});
  properties.push_back(
    make_standard_enum_property("widget", test_widget_property));
  properties.push_back(make_standard_property("observer_count", 1));
  auto profile = UiProfile("FocusObserver", properties, [] (auto& profile) {
    static auto observers = std::vector<std::shared_ptr<FocusObserver>>();
    observers.clear();
    auto filter_slot = profile.make_event_slot<QString>("StateSignal");
    auto to_string = [] (auto state) {
      if(state == FocusObserver::State::NONE) {
        return "NONE";
      } else if(state == FocusObserver::State::FOCUS_IN) {
        return "FOCUS_IN";
      } else if(state == FocusObserver::State::FOCUS) {
        return "FOCUS";
      } else {
        return "FOCUS_VISIBLE";
      }
    };
    auto& test_widget = get<int>("widget", profile.get_properties());
    auto widget = [&] () -> QWidget* {
      auto value = test_widget.get();
      if(value == 0) {
        return new DurationBox();
      } else if(value == 1) {
        auto label_button = make_label_button("Label Button");
        update_style(*label_button, [&] (auto& style) {
          style.get(Focus() > Body()).set(
            border_color(QColor(Qt::transparent)));
          style.get(FocusVisible() > Body()).set(
            border_color(QColor(0x4B23A0)));
        });
        return label_button;
      } else {
        auto item_count = 10;
        auto list_model = std::make_shared<ArrayListModel<QString>>();
        for(auto i = 0; i < item_count; ++i) {
          list_model->push(QString("Item%1").arg(i));
        }
        auto list_view = new ListView(list_model);
        for(auto i = 0; i < item_count; ++i) {
          auto item_focus_observer = std::make_shared<FocusObserver>(
            *list_view->get_list_item(i));
          item_focus_observer->connect_state_signal([=] (auto state) {
            filter_slot(QString("%1").arg(to_string(state)));
          });
          observers.push_back(item_focus_observer);
        }
        auto timer = new QTimer(list_view);
        QObject::connect(timer, &QTimer::timeout, [=] {
          if(auto& current = list_view->get_current()->get()) {
            list_view->get_current()->set((*current + 1) % item_count);
          }
        });
        timer->start(3000);
        return list_view;
      }
    }();
    apply_widget_properties(widget, profile.get_properties());
    auto& observer_count = get<int>("observer_count",
      profile.get_properties());
    for(int i = 0; i < observer_count.get(); ++i) {
      auto focus_observer = std::make_shared<FocusObserver>(*widget);
      focus_observer->connect_state_signal([=] (auto state) {
        filter_slot(QString("%1").arg(to_string(state)));
        });
      observers.push_back(focus_observer);
    }
    return widget;
  });
  return profile;
}

UiProfile Spire::make_font_box_profile() {
  auto properties = std::vector<std::shared_ptr<UiProperty>>();
  populate_widget_size_properties("parent_width", "parent_height", properties);
  auto font_database = QFontDatabase();
  auto font1 = font_database.font("Roboto", "Regular", -1);
  font1.setPixelSize(scale_width(12));
  auto font2 = font_database.font("Roboto", "Thin", -1);
  font2.setPixelSize(scale_width(12));
  auto font3 = font1;
  font3.setPixelSize(scale_width(8));
  auto font4 = font_database.font("Tahoma", "Bold", -1);
  font4.setPixelSize(scale_width(16));
  auto font5 = font_database.font("Segoe UI", "Light Italic", -1);
  font5.setPixelSize(scale_width(10));
  auto current_property = define_enum<QFont>(
    {{"Roboto, Regular, 12", font1}, {"Roboto, Thin, 12", font2},
    {"Roboto, Regular, 8", font3}, {"Tahoma, Bold, 16", font4},
    {"Segoe UI, Light Italic, 10", font5}});
  populate_enum_box_properties(properties, current_property);
  auto profile = UiProfile("FontBox", properties, [] (auto& profile) {
    auto font_box = new FontBox();
    auto body_widget = new QWidget();
    auto layout = make_vbox_layout(body_widget);
    layout->addWidget(font_box);
    layout->addSpacing(scale_height(20));
    layout->addStretch(1);
    auto label = make_label("Handgloves");
    layout->addWidget(label);
    auto box = new Box(body_widget);
    update_style(*box, [] (auto& style) {
      style.get(Any()).set(border(scale_width(1), QColor(0x4B23A0)));
    });
    apply_widget_size_properties(box, "parent_width", "parent_height",
      profile.get_properties());
    box->setFixedWidth(scale_width(200));
    auto& current = get<QFont>("current", profile.get_properties());
    current.connect_changed_signal([=] (auto& font) {
      if(font_box->get_current()->get() != font) {
        font_box->get_current()->set(font);
      }
    });
    auto current_slot =
      profile.make_event_slot<QString>(QString::fromUtf8("Current"));
    font_box->get_current()->connect_update_signal([=] (auto& font) {
      update_style(*label, [&] (auto& style) {
        style.get(Any()).set(Font(font));
      });
      current_slot(QString("%1, %2, %3").arg(font.family()).
        arg(font.styleName()).arg(font.pixelSize()));
    });
    return box;
  });
  return profile;
}

UiProfile Spire::make_font_family_box_profile() {
  auto properties = std::vector<std::shared_ptr<UiProperty>>();
  populate_widget_properties(properties);
  auto current_property = define_enum<QString>(
    {{"Roboto", "Roboto"}, {"Source Sans Pro", "Source Sans Pro"},
    {"Tahoma", "Tahoma"}, {"Times New Roman", "Times New Roman"}});
  populate_enum_box_properties(properties, current_property);
  properties.push_back(make_standard_property("read_only", false));
  auto profile = UiProfile("FontFamilyBox", properties, [] (auto& profile) {
    auto box = make_font_family_box("Roboto");
    box->setFixedWidth(scale_width(150));
    apply_widget_properties(box, profile.get_properties());
    auto& current = get<QString>("current", profile.get_properties());
    current.connect_changed_signal([=] (auto value) {
      box->get_current()->set(value);
    });
    auto& read_only = get<bool>("read_only", profile.get_properties());
    read_only.connect_changed_signal(
      std::bind_front(&FontFamilyBox::set_read_only, box));
    box->get_current()->connect_update_signal(
      profile.make_event_slot<QString>("Current"));
    box->connect_submit_signal(profile.make_event_slot<QString>("Submit"));
    return box;
  });
  return profile;
}

UiProfile Spire::make_font_style_box_profile() {
  auto properties = std::vector<std::shared_ptr<UiProperty>>();
  populate_widget_properties(properties);
  auto font_family_property = define_enum<QString>(
    {{"Roboto", "Roboto"}, {"Source Sans Pro", "Source Sans Pro"},
    {"Tahoma", "Tahoma"}, {"Times New Roman", "Times New Roman"},
    {"System", "System"}, {"Cambria Math", "Cambria Math"},
    {"Webdings", "Webdings"}});
  properties.push_back(
    make_standard_enum_property("font_family", font_family_property));
  properties.push_back(make_standard_property<QString>("current", "Regular"));
  properties.push_back(make_standard_property("read_only", false));
  auto profile = UiProfile("FontStyleBox", properties, [] (auto& profile) {
    auto family_model = std::make_shared<LocalValueModel<QString>>("Roboto");
    auto box = make_font_style_box(family_model);
    box->setFixedWidth(scale_width(150));
    apply_widget_properties(box, profile.get_properties());
    auto& font_family = get<QString>("font_family", profile.get_properties());
    font_family.connect_changed_signal([=] (auto& value) {
      family_model->set(value);
    });
    auto& current = get<QString>("current", profile.get_properties());
    current.connect_changed_signal([=] (auto& value) {
      auto styles = QFontDatabase().styles(family_model->get());
      if(styles.contains(value, Qt::CaseInsensitive)) {
        auto style = value.toLower();
        style[0] = style[0].toUpper();
        if(box->get_current()->get() != style) {
          box->get_current()->set(style);
        }
      }
    });
    auto& read_only = get<bool>("read_only", profile.get_properties());
    read_only.connect_changed_signal(
      std::bind_front(&FontStyleBox::set_read_only, box));
    box->get_current()->connect_update_signal(
      profile.make_event_slot<std::any>("Current"));
    box->get_current()->connect_update_signal([&current] (const auto& value) {
      current.set(value);
    });
    box->connect_submit_signal(profile.make_event_slot<std::any>("Submit"));
    return box;
  });
  return profile;
}

UiProfile Spire::make_highlight_swatch_profile() {
  auto properties = std::vector<std::shared_ptr<UiProperty>>();
  populate_widget_properties(properties);
  properties.push_back(
    make_standard_property("background_color", QColor(0xFFFFC4)));
  properties.push_back(make_standard_property("text_color", QColor(0x521C00)));
  auto profile = UiProfile("HighlightSwatch", properties, [] (auto& profile) {
    auto swatch = new HighlightSwatch();
    apply_widget_properties(swatch, profile.get_properties());
    auto& background_color =
      get<QColor>("background_color", profile.get_properties());
    background_color.connect_changed_signal([=] (auto color) {
      auto highlight = swatch->get_current()->get();
      highlight.m_background_color = color;
      swatch->get_current()->set(highlight);
    });
    auto& text_color = get<QColor>("text_color", profile.get_properties());
    text_color.connect_changed_signal([=] (auto color) {
      auto highlight = swatch->get_current()->get();
      highlight.m_text_color = color;
      swatch->get_current()->set(highlight);
    });
    return swatch;
  });
  return profile;
}

UiProfile Spire::make_hover_observer_profile() {
  auto properties = std::vector<std::shared_ptr<UiProperty>>();
  populate_widget_properties(properties);
  auto profile = UiProfile("HoverObserver", properties, [] (auto& profile) {
    auto container = new QWidget();
    container->setFixedSize(scale(350, 300));
    apply_widget_properties(container, profile.get_properties());
    auto box1_body = new QWidget();
    auto overlap_box1 = make_input_box(new QWidget(), container);
    overlap_box1->setFixedSize(100, 100);
    overlap_box1->move(translate(0, 50));
    auto box1 =
      std::make_shared<HoverBox>("overlap_box1", overlap_box1, profile);
    auto overlap_box2 = make_input_box(new QWidget(), container);
    overlap_box2->setFixedSize(scale(100, 100));
    overlap_box2->move(translate(50, 100));
    auto box2 =
      std::make_shared<HoverBox>("overlap_box2", overlap_box2, profile);
    auto box_stack =
      std::make_shared<std::stack<std::unique_ptr<HoverBox>>>();
    auto parent_box = make_input_box(new QWidget(), container);
    auto parent_box_observer = HoverObserver(*parent_box);
    box_stack->push(
      std::make_unique<HoverBox>("parent", parent_box, profile));
    parent_box->setFixedSize(scale(175, 200));
    parent_box->move(translate(175, 0));
    auto add_button = make_label_button("Add Child", container);
    add_button->move(translate(75, 225));
    add_button->connect_click_signal([=, &profile] {
      auto parent_box = std::move(box_stack->top());
      auto box = make_input_box(new QWidget(), parent_box->m_box);
      box->setFixedSize(parent_box->m_box->size().shrunkBy({scale_width(10),
        scale_height(10), scale_width(10), scale_height(10)}));
      box->move(translate(10, 10));
      box->show();
      box_stack->push(std::make_unique<HoverBox>(
        QString("child_%1").arg(box_stack->size()), box, profile));
    });
    auto remove_button = make_label_button("Remove Child", container);
    remove_button->move(translate(200, 225));
    remove_button->connect_click_signal([=] {
      if(box_stack->size() > 1) {
        auto box = std::move(box_stack->top());
        box_stack->pop();
        box->m_box->deleteLater();
      }
    });
    auto left_button = make_label_button("Move Left", container);
    left_button->move(translate(75, 265));
    left_button->connect_click_signal([=] {
      container->window()->move(
        container->window()->x() - scale_width(50), container->window()->y());
    });
    auto right_button = make_label_button("Move Right", container);
    right_button->move(translate(200, 265));
    right_button->connect_click_signal([=] {
      container->window()->move(
        container->window()->x() + scale_width(50), container->window()->y());
    });
    return container;
  });
  return profile;
}

UiProfile Spire::make_icon_button_profile() {
  auto properties = std::vector<std::shared_ptr<UiProperty>>();
  populate_widget_properties(properties);
  properties.push_back(make_standard_property<QString>("tooltip", "Tooltip"));
  auto profile = UiProfile("IconButton", properties, [] (auto& profile) {
    auto& tooltip = get<QString>("tooltip", profile.get_properties());
    auto button = make_icon_button(
      imageFromSvg(":/Icons/demo.svg", scale(26, 26)), tooltip.get());
    apply_widget_properties(button, profile.get_properties());
    button->connect_click_signal(profile.make_event_slot("ClickSignal"));
    return button;
  });
  return profile;
}

UiProfile Spire::make_icon_toggle_button_profile() {
  auto properties = std::vector<std::shared_ptr<UiProperty>>();
  populate_widget_properties(properties);
  properties.push_back(make_standard_property<QString>("tooltip", "Tooltip"));
  auto profile = UiProfile("IconToggleButton", properties, [] (auto& profile) {
    auto& tooltip = get<QString>("tooltip", profile.get_properties());
    auto button = make_icon_toggle_button(
      imageFromSvg(":/Icons/demo.svg", scale(26, 26)), tooltip.get());
    apply_widget_properties(button, profile.get_properties());
    return button;
  });
  return profile;
}

UiProfile Spire::make_info_tip_profile() {
  auto properties = std::vector<std::shared_ptr<UiProperty>>();
  populate_widget_properties(properties);
  properties.push_back(
    make_standard_property<QString>("label", QString("Body Label")));
  properties.push_back(make_standard_property<bool>("interactive"));
  properties.push_back(make_standard_property("padding-top", 8));
  properties.push_back(make_standard_property("padding-right", 8));
  properties.push_back(make_standard_property("padding-bottom", 8));
  properties.push_back(make_standard_property("padding-left", 8));
  properties.push_back(make_standard_property("border-size", 1));
  properties.push_back(
    make_standard_property<QColor>("label-color", QColor(0xFFFFFF)));
  auto profile = UiProfile("InfoTip", properties, [] (auto& profile) {
    auto button = make_label_button("Hover me!");
    auto body_label = make_label("");
    update_style(*body_label, [&] (auto& style) {
      style.get(Any()).set(TextAlign(Qt::Alignment(Qt::AlignCenter)));
    });
    auto info_tip = new InfoTip(body_label, button);
    apply_widget_properties(button, profile.get_properties());
    auto& label = get<QString>("label", profile.get_properties());
    label.connect_changed_signal([=] (auto value) {
      body_label->get_current()->set(value);
    });
    auto& interactive = get<bool>("interactive", profile.get_properties());
    interactive.connect_changed_signal([=] (bool is_interactive) {
      info_tip->set_interactive(is_interactive);
    });
    auto& padding_top = get<int>("padding-top", profile.get_properties());
    connect_style_property_change_signal<int, Any, PaddingTop>(
      padding_top, info_tip);
    auto& padding_right = get<int>("padding-right", profile.get_properties());
    connect_style_property_change_signal<int, Any, PaddingRight>(
      padding_right, info_tip);
    auto& padding_bottom = get<int>("padding-bottom", profile.get_properties());
    connect_style_property_change_signal<int, Any, PaddingBottom>(
      padding_bottom, info_tip);
    auto& padding_left = get<int>("padding-left", profile.get_properties());
    connect_style_property_change_signal<int, Any, PaddingLeft>(
      padding_left, info_tip);
    auto& border = get<int>("border-size", profile.get_properties());
    border.connect_changed_signal([=] (auto value) {
      update_style(*info_tip, [&] (auto& style) {
        style.get(Any()).set(border_size(value));
      });
    });
    auto& label_color = get<QColor>("label-color", profile.get_properties());
    label_color.connect_changed_signal([=] (const auto& color) {
      update_style(*body_label, [&] (auto& style) {
        style.get(ReadOnly() && Disabled()).set(BackgroundColor(color));
      });
    });
    return button;
  });
  return profile;
}

UiProfile Spire::make_input_box_profile() {
  auto properties = std::vector<std::shared_ptr<UiProperty>>();
  populate_widget_properties(properties);
  properties.push_back(make_standard_property("read_only", false));
  properties.push_back(make_standard_property<QString>("label", "Label"));
  auto profile = UiProfile("InputBox", properties, [] (auto& profile) {
    auto& label = get<QString>("label", profile.get_properties());
    auto input_box = make_input_box(make_label(label.get()));
    apply_widget_properties(input_box, profile.get_properties());
    auto& read_only = get<bool>("read_only", profile.get_properties());
    read_only.connect_changed_signal([=] (auto is_read_only) {
      if(is_read_only) {
        match(*input_box, ReadOnly());
      } else {
        unmatch(*input_box, ReadOnly());
      }
    });
    return input_box;
  });
  return profile;
}

UiProfile Spire::make_integer_box_profile() {
  auto properties = std::vector<std::shared_ptr<UiProperty>>();
  populate_widget_properties(properties);
  populate_decimal_box_properties<int>(properties);
  auto profile =
    UiProfile("IntegerBox", properties, setup_decimal_box_profile<IntegerBox>);
  return profile;
}

UiProfile Spire::make_integer_filter_panel_profile() {
  auto properties = std::vector<std::shared_ptr<UiProperty>>();
  populate_scalar_filter_panel_properties(
    properties, QString("Filter Integer"));
  auto profile = UiProfile("IntegerFilterPanel", properties,
    setup_scalar_filter_panel_profile<IntegerBox>);
  return profile;
}

UiProfile Spire::make_key_filter_panel_profile() {
  auto properties = std::vector<std::shared_ptr<UiProperty>>();
  auto profile = UiProfile(QString("KeyFilterPanel"), properties,
    [] (auto& profile) {
      auto button = make_label_button(QString::fromUtf8("Click me"));
      auto panel = make_key_filter_panel(*button);
      auto submit_filter_slot =
        profile.make_event_slot<QString>(QString::fromUtf8("SubmitSignal"));
      panel->connect_submit_signal(
        [=] (const std::shared_ptr<AnyListModel>& submission,
            OpenFilterPanel::Mode mode) {
          auto result = QString();
          if(mode == OpenFilterPanel::Mode::INCLUDE) {
            result += "Include: ";
          } else {
            result += "Exclude: ";
          }
          for(auto i = 0; i < submission->get_size(); ++i) {
            result += to_text(submission->get(i)) + " ";
          }
          submit_filter_slot(result);
        });
      button->connect_click_signal([=] { panel->show(); });
      return button;
    });
  return profile;
}

UiProfile Spire::make_key_input_box_profile() {
  auto properties = std::vector<std::shared_ptr<UiProperty>>();
  populate_widget_properties(properties);
  properties.push_back(make_standard_property<QString>("current", "F1"));
  properties.push_back(make_standard_property("read_only", false));
  auto profile = UiProfile("KeyInputBox", properties, [] (auto& profile) {
    auto& current = get<QString>("current", profile.get_properties());
    auto box = new KeyInputBox(populate_key_input_box_model(current.get()));
    box->setFixedWidth(scale_width(100));
    apply_widget_properties(box, profile.get_properties());
    current.connect_changed_signal([=] (auto value) {
      if(value.isEmpty()) {
        if(box->get_current()->get() != QKeySequence()) {
          box->get_current()->set(QKeySequence());
        }
      } else {
        auto sequence = QKeySequence(value);
        if(sequence.count() != 0 && sequence[0] != Qt::Key::Key_unknown &&
            box->get_current()->get() != sequence) {
          box->get_current()->set(sequence);
        }
      }
    });
    auto& read_only = get<bool>("read_only", profile.get_properties());
    read_only.connect_changed_signal(
      std::bind_front(&KeyInputBox::set_read_only, box));
    box->get_current()->connect_update_signal(
      profile.make_event_slot<QKeySequence>("Current"));
    box->get_current()->connect_update_signal([&current] (const auto& value) {
      current.set(value.toString());
    });
    box->connect_submit_signal(profile.make_event_slot<QKeySequence>("Submit"));
    return box;
  });
  return profile;
}

UiProfile Spire::make_key_tag_profile() {
  auto properties = std::vector<std::shared_ptr<UiProperty>>();
  populate_widget_properties(properties);
  properties.push_back(make_standard_property<QString>("key", "f1"));
  auto profile = UiProfile("KeyTag", properties, [] (auto& profile) {
    auto key_tag = new KeyTag();
    apply_widget_properties(key_tag, profile.get_properties());
    auto& key = get<QString>("key", profile.get_properties());
    key.connect_changed_signal([=] (auto key_text) {
      auto key = [&] {
        if(key_text.toLower() == "alt") {
          return Qt::Key_Alt;
        } else if(key_text.toLower() == "ctrl") {
          return Qt::Key_Control;
        } else if(key_text.toLower() == "shift") {
          return Qt::Key_Shift;
        } else if(auto sequence = QKeySequence::fromString(key_text);
            !sequence.isEmpty()) {
          return Qt::Key(sequence[0]);
        }
        return Qt::Key_unknown;
      }();
      key_tag->get_current()->set(key);
    });
    return key_tag;
  });
  return profile;
}

UiProfile Spire::make_label_button_profile() {
  auto properties = std::vector<std::shared_ptr<UiProperty>>();
  populate_widget_properties(properties);
  properties.push_back(
    make_standard_property<QString>("label", QString("Click me!")));
  properties.push_back(
    make_standard_property<QColor>("pressed-color", QColor(0x7E71B8)));
  auto profile = UiProfile("LabelButton", properties, [] (auto& profile) {
    auto& label = get<QString>("label", profile.get_properties());
    auto button = make_label_button(label.get());
    apply_widget_properties(button, profile.get_properties());
    auto& pressed_color =
      get<QColor>("pressed-color", profile.get_properties());
    pressed_color.connect_changed_signal([=] (const auto& color) {
      update_style(*button, [&] (auto& style) {
        style.get(Press() > Body()).set(BackgroundColor(color));
      });
    });
    button->connect_click_signal(profile.make_event_slot("ClickSignal"));
    return button;
  });
  return profile;
}

UiProfile Spire::make_label_profile() {
  auto properties = std::vector<std::shared_ptr<UiProperty>>();
  properties.push_back(make_standard_property("label", QString("Label")));
  auto profile = UiProfile("Label", properties, [] (auto& profile) {
    auto& label = get<QString>("label", profile.get_properties());
    auto label_box = make_label(label.get());
    return label_box;
  });
  return profile;
}

UiProfile Spire::make_list_item_profile() {
  auto properties = std::vector<std::shared_ptr<UiProperty>>();
  populate_widget_properties(properties);
  properties.push_back(make_standard_property("current", false));
  properties.push_back(make_standard_property("selected", false));
  auto profile = UiProfile("ListItem", properties, [] (auto& profile) {
    auto item = new ListItem(*make_label("Test Component"));
    item->setFixedWidth(scale_width(100));
    apply_widget_properties(item, profile.get_properties());
    item->connect_submit_signal(profile.make_event_slot("Submit"));
    auto& current = get<bool>("current", profile.get_properties());
    current.connect_changed_signal([=] (auto value) {
      if(value) {
        match(*item, Current());
      } else {
        unmatch(*item, Current());
      }
    });
    auto& selected = get<bool>("selected", profile.get_properties());
    selected.connect_changed_signal([=] (auto value) {
      item->set_selected(value);
    });
    return item;
  });
  return profile;
}

UiProfile Spire::make_list_view_profile() {
  auto properties = std::vector<std::shared_ptr<UiProperty>>();
  populate_widget_properties(properties);
  properties.push_back(make_standard_property("random_height_seed", 0));
  properties.push_back(make_standard_property("gap", 2));
  properties.push_back(make_standard_property("overflow_gap", 5));
  auto navigation_property = define_enum<EdgeNavigation>(
    {{"CONTAIN", EdgeNavigation::CONTAIN},
     {"WRAP", EdgeNavigation::WRAP}});
  properties.push_back(
    make_standard_enum_property("edge_navigation", navigation_property));
  properties.push_back(
    make_standard_enum_property("direction", get_orientation_property()));
  auto overflow_property = define_enum<Overflow>(
    {{"WRAP", Overflow::WRAP}, {"NONE", Overflow::NONE}});
  properties.push_back(
    make_standard_enum_property("overflow", overflow_property));
  auto selection_mode_property = define_enum<ListSelectionModel::Mode>(
    {{"NONE", ListSelectionModel::Mode::NONE},
     {"SINGLE", ListSelectionModel::Mode::SINGLE},
     {"MULTI", ListSelectionModel::Mode::MULTI}});
  properties.push_back(make_standard_enum_property("selection_mode",
    ListSelectionModel::Mode::SINGLE, selection_mode_property));
  auto change_item_property = define_enum<int>({{"Delete", 0}, {"Add", 1}});
  properties.push_back(
    make_standard_enum_property("change_item", change_item_property));
  properties.push_back(make_standard_property("change_item_index", -1));
  properties.push_back(make_standard_property("current_item", -1));
  properties.push_back(make_standard_property("disable_item", -1));
  properties.push_back(make_standard_property("enable_item", -1));
  properties.push_back(make_standard_property("auto_set_current_null", false));
  properties.push_back(make_standard_property("delete_submission", false));
  auto profile = UiProfile("ListView", properties, [=] (auto& profile) {
    auto& random_height_seed =
      get<int>("random_height_seed", profile.get_properties());
    auto& direction =
      get<Qt::Orientation>("direction", profile.get_properties());
    auto& change_item = get<int>("change_item", profile.get_properties());
    auto& change_item_index =
      get<int>("change_item_index", profile.get_properties());
    auto random_generator = QRandomGenerator(random_height_seed.get());
    auto list_model = std::make_shared<ArrayListModel<QString>>();
    for(auto i = 0; i < 66; ++i) {
      if(i == 10) {
        list_model->push("llama");
      } else if(i == 11) {
        list_model->push("llamb");
      } else if(i == 12) {
        list_model->push("lllama");
      } else if(i == 20) {
        list_model->push("llbma");
      } else if(i == 30) {
        list_model->push("llxy");
      } else {
        list_model->push(QString("Item%1").arg(i));
      }
    }
    change_item_index.connect_changed_signal(
      [=, &change_item, index = 0] (auto value) mutable {
        if(value < 0 || value >= list_model->get_size()) {
          return;
        }
        if(change_item.get() == 0) {
          list_model->remove(value);
        } else {
          list_model->insert(QString("newItem%1").arg(index++), value);
        }
      });
    auto selection_model = std::make_shared<ListSelectionModel>();
    auto list_view =
      new ListView(list_model, selection_model,
        [&] (const std::shared_ptr<ListModel<QString>>& model, auto index) {
          auto label = make_label(model->get(index));
          if(random_height_seed.get() == 0) {
            auto random_size = random_generator.bounded(30, 70);
            if(direction.get() == Qt::Vertical) {
              label->setFixedHeight(scale_height(random_size));
            } else {
              label->setFixedWidth(scale_height(random_size));
            }
          }
          update_style(*label, [&] (auto& style) {
            style.get(+Any() << Disabled()).set(TextColor(QColor(0xFF0000)));
          });
          return label;
        });
    apply_widget_properties(list_view, profile.get_properties());
    auto& gap = get<int>("gap", profile.get_properties());
    gap.connect_changed_signal([=] (auto value) {
      if(value < 0) {
        return;
      }
      update_style(*list_view, [&] (auto& style) {
        style.get(Any()).set(ListItemGap(scale_width(value)));
      });
    });
    auto& overflow_gap = get<int>("overflow_gap", profile.get_properties());
    overflow_gap.connect_changed_signal([=] (auto value) {
      if(value < 0) {
        return;
      }
      update_style(*list_view, [&] (auto& style) {
        style.get(Any()).set(ListOverflowGap(scale_width(value)));
      });
    });
    direction.connect_changed_signal([=] (auto value) {
      update_style(*list_view, [&] (auto& style) {
        style.get(Any()).set(value);
      });
    });
    auto& overflow = get<Overflow>("overflow", profile.get_properties());
    overflow.connect_changed_signal([=] (auto value) {
      update_style(*list_view, [&] (auto& style) {
        style.get(Any()).set(value);
      });
    });
    auto& selection_mode =
      get<ListSelectionModel::Mode>("selection_mode", profile.get_properties());
    selection_mode.connect_changed_signal([=] (auto value) {
      selection_model->set_mode(value);
    });
    auto& navigation =
      get<EdgeNavigation>("edge_navigation", profile.get_properties());
    navigation.connect_changed_signal([=] (auto value) {
      update_style(*list_view, [&] (auto& style) {
        style.get(Any()).set(value);
      });
    });
    auto& current_item = get<int>("current_item", profile.get_properties());
    current_item.connect_changed_signal([=] (auto index) {
      if(index == -1) {
        list_view->get_current()->set(none);
      } else if(index >= 0 && index < list_model->get_size()) {
        list_view->get_current()->set(index);
      }
    });
    auto& disable_item = get<int>("disable_item", profile.get_properties());
    disable_item.connect_changed_signal([=] (auto value) {
      if(auto item = list_view->get_list_item(value)) {
        item->setDisabled(true);
      }
    });
    auto& enable_item = get<int>("enable_item", profile.get_properties());
    enable_item.connect_changed_signal([=] (auto value) {
      if(auto item = list_view->get_list_item(value)) {
        item->setDisabled(false);
      }
    });
    auto& auto_set_current_null =
      get<bool>("auto_set_current_null", profile.get_properties());
    list_view->get_current()->connect_update_signal(
      [&, list_view] (const auto& current) {
        if(current && auto_set_current_null.get()) {
          QTimer::singleShot(2000, [list_view] {
            list_view->get_current()->set(none);
          });
        }
      });
    list_view->get_current()->connect_update_signal(
      profile.make_event_slot<optional<int>>("Current"));
    list_view->get_selection()->connect_operation_signal(
      profile.make_event_slot<AnyListModel::Operation>("Selection"));
    list_view->connect_submit_signal(
      profile.make_event_slot<optional<std::any>>("Submit"));
    if(get<bool>("delete_submission", profile.get_properties()).get()) {
      list_view->connect_submit_signal([=] (auto& value) {
        if(auto index = list_view->get_current()->get()) {
          list_model->remove(*index);
        }
      });
    }
    return list_view;
  });
  return profile;
}

UiProfile Spire::make_market_box_profile() {
  auto properties = std::vector<std::shared_ptr<UiProperty>>();
  populate_widget_properties(properties);
  properties.push_back(make_standard_property<QString>("current", "ARCX"));
  properties.push_back(make_standard_property<QString>("placeholder"));
  properties.push_back(make_standard_property("read_only", false));
  auto profile = UiProfile("MarketBox", properties, [] (auto& profile) {
    auto markets = GetDefaultMarketDatabase().GetEntries();
    auto model = std::make_shared<LocalComboBoxQueryModel>();
    for(auto market : markets) {
      model->add(to_text(MarketToken(market.m_code)).toLower(), market);
      model->add(QString(market.m_code.GetData()).toLower(), market);
    }
    auto& current = get<QString>("current", profile.get_properties());
    auto current_model = std::make_shared<LocalValueModel<MarketCode>>(
      current.get().toStdString());
    auto box = new MarketBox(model, current_model);
    box->setFixedWidth(scale_width(112));
    apply_widget_properties(box, profile.get_properties());
    current.connect_changed_signal([=] (const auto& current) {
      if(current.length() != 4) {
        return;
      }
      auto code = MarketCode(current.toUpper().toStdString().c_str());
      auto& market = GetDefaultMarketDatabase().FromCode(code);
      if(!market.m_code.IsEmpty()) {
        box->get_current()->set(code);
      }
    });
    auto& placeholder = get<QString>("placeholder", profile.get_properties());
    placeholder.connect_changed_signal(
      std::bind_front(&MarketBox::set_placeholder, box));
    auto& read_only = get<bool>("read_only", profile.get_properties());
    read_only.connect_changed_signal(
      std::bind_front(&MarketBox::set_read_only, box));
    box->get_current()->connect_update_signal(
      profile.make_event_slot<MarketToken>("Current"));
    box->connect_submit_signal(profile.make_event_slot<MarketToken>("Submit"));
    return box;
  });
  return profile;
}

UiProfile Spire::make_money_box_profile() {
  auto properties = std::vector<std::shared_ptr<UiProperty>>();
  populate_widget_properties(properties);
  populate_decimal_box_properties<Money>(
    properties, DecimalBoxProfileProperties(Money::ONE));
  auto profile =
    UiProfile("MoneyBox", properties, setup_decimal_box_profile<MoneyBox>);
  return profile;
}

UiProfile Spire::make_money_filter_panel_profile() {
  auto properties = std::vector<std::shared_ptr<UiProperty>>();
  populate_scalar_filter_panel_properties(properties, "Filter Money");
  auto profile = UiProfile("MoneyFilterPanel", properties,
    setup_scalar_filter_panel_profile<MoneyBox>);
  return profile;
}

UiProfile Spire::make_navigation_view_profile() {
  auto properties = std::vector<std::shared_ptr<UiProperty>>();
  populate_widget_properties(properties);
  properties.push_back(make_standard_property("tab_index", 0));
  properties.push_back(make_standard_property("tab_enabled", true));
  properties.push_back(make_standard_property("current", 0));
  auto size_policy_property = define_enum<int>(
    {{"Blue", 0}, {"Green", 1}});
  properties.push_back(make_standard_enum_property(
    "page_horizontal_size_policy", size_policy_property));
  properties.push_back(make_standard_enum_property("page_vertical_size_policy",
    size_policy_property));
  auto profile = UiProfile("NavigationView", properties, [=] (auto& profile) {
    auto& horizontal_size_policy = get<int>("page_horizontal_size_policy",
      profile.get_properties());
    auto& vertical_size_policy = get<int>("page_vertical_size_policy",
      profile.get_properties());
    auto get_size_policy = [] (const auto& size_policy) {
      if(size_policy.get() == 0) {
        return QSizePolicy::Expanding;
      }
      return QSizePolicy::Preferred;
    };
    auto navigation_view = new NavigationView();
    apply_widget_properties(navigation_view, profile.get_properties());
    auto filter_slot = profile.make_event_slot<QString>("CurrentSignal");
    navigation_view->get_current()->connect_update_signal([=] (auto current) {
      filter_slot(QString("%1_%2").arg(current).
        arg(navigation_view->get_label(current)));
    });
    auto page1 = new QWidget();
    page1->setSizePolicy(get_size_policy(horizontal_size_policy),
      get_size_policy(vertical_size_policy));
    page1->setObjectName("page1");
    page1->setStyleSheet("#page1 {background-color: yellow;}");
    auto layout1 = new QVBoxLayout(page1);
    layout1->setSpacing(scale_width(5));
    layout1->addWidget(make_label_button("Button1"));
    layout1->addWidget(make_label_button("Button2"));
    auto model = populate_security_query_model();
    auto security_box = new SecurityBox(model);
    security_box->setSizePolicy(QSizePolicy::Preferred, QSizePolicy::Fixed);
    security_box->set_placeholder("SecurityBox");
    layout1->addWidget(security_box);
    auto region_box = new RegionBox(populate_region_box_model());
    region_box->setSizePolicy(QSizePolicy::Preferred, QSizePolicy::Fixed);
    region_box->set_placeholder("RegionBox");
    layout1->addWidget(region_box);
    navigation_view->add_tab(*page1, "NavTab1");
    auto new_page = [] {
      auto page = new QWidget();
      page->setObjectName("page");
      page->setStyleSheet("#page {background-color: cyan;}");
      auto layout = new QVBoxLayout(page);
      layout->setSpacing(scale_width(5));
      auto text_box1 = new TextBox();
      text_box1->setSizePolicy(QSizePolicy::Expanding, QSizePolicy::Fixed);
      layout->addWidget(text_box1);
      auto text_box2 = new TextBox();
      text_box2->setSizePolicy(QSizePolicy::Expanding, QSizePolicy::Fixed);
      layout->addWidget(text_box2);
      return page;
    };
    auto page2 = new_page();
    page2->setSizePolicy(get_size_policy(horizontal_size_policy),
      get_size_policy(vertical_size_policy));
    navigation_view->add_tab(*page2, "NavTab2");
    auto page3 = new_page();
    page3->setFixedSize(scale(200, 90));
    navigation_view->add_tab(*page3, "NavTab3");
    auto page4 = new QWidget();
    page4->setSizePolicy(get_size_policy(horizontal_size_policy),
      get_size_policy(vertical_size_policy));
    page4->setObjectName("page4");
    page4->setStyleSheet("#page4 {background-color: yellow;}");
    auto reader = QImageReader(":/Icons/color-picker-display.png");
    auto image = QPixmap::fromImage(reader.read());
    auto label = new QLabel();
    label->setPixmap(std::move(image));
    auto layout4 = new QHBoxLayout(page4);
    layout4->setSpacing(scale_width(5));
    layout4->addWidget(label);
    navigation_view->add_tab(*page4, "NavTab4");
    auto& tab_index = get<int>("tab_index", profile.get_properties());
    auto& tab_enabled = get<bool>("tab_enabled", profile.get_properties());
    tab_enabled.connect_changed_signal([=, &tab_index] (auto value) {
      auto index = tab_index.get();
      if(index >= 0 && index < navigation_view->get_count()) {
        navigation_view->set_enabled(index, value);
      }
    });
    auto& current = get<int>("current", profile.get_properties());
    current.connect_changed_signal([=] (auto index) {
      if(index >= 0 && index < navigation_view->get_count()) {
        navigation_view->get_current()->set(index);
      }
    });
    return navigation_view;
  });
  return profile;
}

UiProfile Spire::make_open_filter_panel_profile() {
  auto properties = std::vector<std::shared_ptr<UiProperty>>();
  auto profile = UiProfile(QString("OpenFilterPanel"), properties,
    [] (auto& profile) {
      auto model = std::make_shared<LocalComboBoxQueryModel>();
      model->add(QString("Almond"));
      model->add(QString("Amber"));
      model->add(QString("Amberose"));
      model->add(QString("Apple"));
      model->add(QString("Beige"));
      model->add(QString("Bronze"));
      model->add(QString("Brown"));
      model->add(QString("Black"));
      model->add(QString("Car"));
      auto button = make_label_button(QString::fromUtf8("Click me"));
      auto panel = new OpenFilterPanel(model,
        QString::fromUtf8("OpenFilterPanel"), *button);
      auto submit_filter_slot =
        profile.make_event_slot<QString>(QString::fromUtf8("SubmitSignal"));
      panel->connect_submit_signal(
        [=] (const std::shared_ptr<AnyListModel>& submission,
            OpenFilterPanel::Mode mode) {
          auto result = QString();
          if(mode == OpenFilterPanel::Mode::INCLUDE) {
            result += "Include: ";
          } else {
            result += "Exclude: ";
          }
          for(auto i = 0; i < submission->get_size(); ++i) {
            result += to_text(submission->get(i)) + " ";
          }
          submit_filter_slot(result);
        });
      button->connect_click_signal([=] { panel->show(); });
      return button;
    });
  return profile;
}

UiProfile Spire::make_order_field_info_tip_profile() {
  auto properties = std::vector<std::shared_ptr<UiProperty>>();
  populate_widget_properties(properties);
  properties.push_back(make_standard_property("name", QString("TSXPegType")));
  properties.push_back(make_standard_property("description", QString(
    "Peg to the protected NBBO. Available on undisplayed orders only.")));
  properties.push_back(make_standard_property("value1", QString(
    "C,Contra Midpoint Only Plus. Order is priced at the Protected NBBO "
    "midpoint. Can trade only against other Contra Midpoint Only Plus "
    "orders.")));
  properties.push_back(make_standard_property("value2", QString(
    "D,Contra Midpoint Only Plus, Dark Sweep. Order is priced at the protected "
    "NBBO midpoint. Can trade against all dark orders on entry, and only "
    "against other Contra Midpoint Only Plus orders once resting.")));
  properties.push_back(make_standard_property(
    "value3", QString("M,Subject to the order's optional limit price.")));
  properties.push_back(make_standard_property(
    "value4", QString("Q,Additional value.")));
  properties.push_back(make_standard_property(
    "prereq1", QString("Prerequisite1,A,B,C,D,E")));
  properties.push_back(make_standard_property(
    "prereq2", QString("Prerequisite2,A,B,C,D,E")));
  properties.push_back(make_standard_property(
    "prereq3", QString("Prerequisite3,A,B,C,D,E")));
  properties.push_back(make_standard_property(
    "prereq4", QString("Prerequisite4,A,B,C,D,E")));
  auto profile = UiProfile("OrderFieldInfoTip", properties, [] (auto& profile) {
    auto label = make_label("Hover me!");
    apply_widget_properties(label, profile.get_properties());
    auto model = OrderFieldInfoTip::Model();
    model.m_tag.m_name =
      get<QString>("name", profile.get_properties()).get().toStdString();
    model.m_tag.m_description = get<QString>("description",
      profile.get_properties()).get().toStdString();
    auto parse_value = [] (const auto& text) {
      auto value = OrderFieldInfoTip::Model::Argument();
      auto list = text.split(",");
      if(!list.isEmpty()) {
        value.m_value = list.front().toStdString();
        if(list.size() > 1) {
          value.m_description = list[1].toStdString();
        }
      }
      return value;
    };
    auto parse_tag = [] (const auto& text) {
      auto tag = OrderFieldInfoTip::Model::Tag();
      auto list = text.split(",");
      for(auto& item : list) {
        if(tag.m_name.empty()) {
          tag.m_name = item.toStdString();
          continue;
        }
        tag.m_arguments.push_back({item.toStdString(), ""});
      }
      return tag;
    };
    for(auto i = 1; i < 5; ++i) {
      auto& value =
        get<QString>(QString("value%1").arg(i), profile.get_properties());
      if(auto text = value.get(); !text.isEmpty()) {
        model.m_tag.m_arguments.push_back(parse_value(text));
      }
      auto& prereq =
        get<QString>(QString("prereq%1").arg(i), profile.get_properties());
      if(auto text = prereq.get(); !text.isEmpty()) {
        model.m_prerequisites.push_back(parse_tag(text));
      }
    }
    auto tip = new OrderFieldInfoTip(std::move(model), label);
    return label;
  });
  return profile;
}

UiProfile Spire::make_order_type_box_profile() {
  auto properties = std::vector<std::shared_ptr<UiProperty>>();
  populate_widget_properties(properties);
  auto current_property = define_enum<OrderType>(
    {{"Limit", OrderType::LIMIT},
     {"Market", OrderType::MARKET},
     {"Pegged", OrderType::PEGGED},
     {"Stop", OrderType::STOP}});
  populate_enum_box_properties(properties, current_property);
  properties.push_back(make_standard_property("read_only", false));
  auto profile = UiProfile("OrderTypeBox", properties,
    std::bind_front(setup_enum_box_profile<OrderTypeBox, make_order_type_box>));
  return profile;
}

UiProfile Spire::make_order_type_filter_panel_profile() {
  auto properties = std::vector<std::shared_ptr<UiProperty>>();
  properties.push_back(make_standard_property<bool>("Limit"));
  properties.push_back(make_standard_property<bool>("Market"));
  properties.push_back(make_standard_property<bool>("Pegged"));
  properties.push_back(make_standard_property<bool>("Stop"));
  auto profile = UiProfile("OrderTypeFilterPanel", properties, std::bind_front(
    setup_closed_filter_panel_profile<
      OrderType, make_order_type_filter_panel>));
  return profile;
}

UiProfile Spire::make_overlay_panel_profile() {
  auto properties = std::vector<std::shared_ptr<UiProperty>>();
  populate_widget_properties(properties);
  properties.push_back(make_standard_property("close-on-focus-out", false));
  properties.push_back(make_standard_property("draggable", true));
  auto positioning_property = define_enum<OverlayPanel::Positioning>(
    {{"NONE", OverlayPanel::Positioning::NONE},
     {"PARENT", OverlayPanel::Positioning::PARENT}});
  properties.push_back(
    make_standard_enum_property("positioning", positioning_property));
  auto profile = UiProfile("OverlayPanel", properties, [=] (auto& profile) {
    auto& close_on_focus_out =
      get<bool>("close-on-focus-out", profile.get_properties());
    auto& draggable = get<bool>("draggable", profile.get_properties());
    auto& positioning =
      get<OverlayPanel::Positioning>("positioning", profile.get_properties());
    auto button = make_label_button("Click me");
    apply_widget_properties(button, profile.get_properties());
    auto panel = QPointer<OverlayPanel>();
    button->connect_click_signal(
      [=, &profile, &close_on_focus_out, &draggable, &positioning]
          () mutable {
        if(panel && !close_on_focus_out.get()) {
          return;
        }
        auto body = create_panel_body();
        panel = new OverlayPanel(*body, *button);
        auto child_button = body->findChild<Button*>();
        child_button->connect_click_signal(
          [=, &close_on_focus_out, &draggable, &positioning] {
            create_child_panel(close_on_focus_out.get(), draggable.get(),
              positioning.get(), child_button);
          });
        panel->setAttribute(Qt::WA_DeleteOnClose);
        panel->set_closed_on_focus_out(close_on_focus_out.get());
        panel->set_is_draggable(draggable.get());
        panel->set_positioning(positioning.get());
        panel->show();
      });
    return button;
  });
  return profile;
}

UiProfile Spire::make_percent_box_profile() {
  auto properties = std::vector<std::shared_ptr<UiProperty>>();
  populate_widget_properties(properties);
  populate_decimal_box_with_decimal_properties(
    properties, DecimalBoxProfileProperties(Decimal(1)));
  auto profile = UiProfile("PercentBox",
    properties, setup_decimal_box_with_decimal_profile<PercentBox>);
  return profile;
}

UiProfile Spire::make_popup_box_profile() {
    auto properties = std::vector<std::shared_ptr<UiProperty>>();
  auto size_policy_property = define_enum<int>(
    {{"Blue", 0}, {"Green", 1}, {"Yellow", 2}});
  properties.push_back(make_standard_enum_property("horizontal_size_policy",
    size_policy_property));
  properties.push_back(make_standard_enum_property("vertical_size_policy",
    size_policy_property));
  auto profile = UiProfile("PopupBox", properties, [] (auto& profile) {
    auto popup_boxes = std::vector<PopupBox*>();
    auto grid_layout = new QGridLayout();
    grid_layout->setSpacing(0);
    for(auto i = 0; i < 5; ++i) {
      for(auto j = 0; j < 3; ++j) {
        auto widget = [&] () {
          if(i == 1 && j == 1) {
            auto region_box = new RegionBox(populate_region_box_model());
            region_box->set_placeholder("RegionBox");
            return new PopupBox(*region_box);
          } else if(i == 3 && j == 1) {
            auto tag_box = new TagBox(populate_tag_box_model(),
              std::make_shared<LocalTextModel>());
            tag_box->set_placeholder("TagBox");
            tag_box->connect_submit_signal([=] (const auto& value) {
              if(!value.isEmpty()) {
                tag_box->get_tags()->push(value);
              }
            });
            return new PopupBox(*tag_box);
          } else if(i == 4 && j == 2) {
            auto tag_combo_box =
              new TagComboBox(populate_tag_combo_box_model());
            tag_combo_box->set_placeholder("TagComboBox");
            return new PopupBox(*tag_combo_box);
          }
          auto text_box = new TextBox(QString("%1").arg(i));
          return new PopupBox(*text_box);
        }();
        popup_boxes.push_back(widget);
        grid_layout->addWidget(widget, i, j);
        if(j != 0) {
          grid_layout->setColumnStretch(j, 1);
        }
      }
    }
    auto widget = new QWidget();
    auto layout = make_hbox_layout(widget);
    layout->addStretch(1);
    auto vertical_layout = make_vbox_layout();
    vertical_layout->addStretch(1);
    vertical_layout->addLayout(grid_layout);
    vertical_layout->addStretch(1);
    layout->addLayout(vertical_layout, 5);
    layout->addStretch(1);
    widget->setMinimumSize(scale(200, 200));
    auto& horizontal_size_policy = get<int>("horizontal_size_policy", profile.get_properties());
    horizontal_size_policy.connect_changed_signal([=] (auto value) {
      for(auto box : popup_boxes) {
        auto policy = box->sizePolicy();
        if(value == 0) {
          policy.setHorizontalPolicy(QSizePolicy::Expanding);
        } else if(value == 1) {
          policy.setHorizontalPolicy(QSizePolicy::Preferred);
        } else {
          policy.setHorizontalPolicy(QSizePolicy::Fixed);
        }
        box->setSizePolicy(policy);
      }
    });
    auto& vertical_size_policy = get<int>("vertical_size_policy", profile.get_properties());
    vertical_size_policy.connect_changed_signal([=] (auto value) {
      for(auto box : popup_boxes) {
        auto policy = box->sizePolicy();
        if(value == 0) {
          policy.setVerticalPolicy(QSizePolicy::Expanding);
        } else if(value == 1) {
          policy.setVerticalPolicy(QSizePolicy::Preferred);
        } else {
          policy.setVerticalPolicy(QSizePolicy::Fixed);
        }
        box->setSizePolicy(policy);
      }
    });
    return widget;
  });
  return profile;
}

UiProfile Spire::make_quantity_box_profile() {
  auto properties = std::vector<std::shared_ptr<UiProperty>>();
  populate_widget_properties(properties);
  auto box_properties = DecimalBoxProfileProperties(Quantity(1));
  box_properties.m_minimum = Quantity(0);
  populate_decimal_box_properties<Quantity>(properties, box_properties);
  auto profile = UiProfile(
    "QuantityBox", properties, setup_decimal_box_profile<QuantityBox>);
  return profile;
}

UiProfile Spire::make_quantity_filter_panel_profile() {
  auto properties = std::vector<std::shared_ptr<UiProperty>>();
  populate_scalar_filter_panel_properties(properties, "Filter Quantity");
  auto profile = UiProfile("QuantityFilterPanel", properties,
    setup_scalar_filter_panel_profile<QuantityBox>);
  return profile;
}

UiProfile Spire::make_radio_button_profile() {
  auto properties = std::vector<std::shared_ptr<UiProperty>>();
  populate_widget_properties(properties);
  populate_check_box_properties(properties);
  return UiProfile("RadioButton", properties, [=] (auto& profile) {
    return setup_checkable_profile(profile, make_radio_button());
  });
}

UiProfile Spire::make_region_box_profile() {
  auto properties = std::vector<std::shared_ptr<UiProperty>>();
  populate_widget_properties(properties);
  properties.push_back(make_standard_property<QString>("current",
    "TSX,USA,CAN"));
  properties.push_back(make_standard_property<QString>("placeholder"));
  properties.push_back(make_standard_property("read_only", false));
  auto profile = UiProfile("RegionBox", properties, [] (auto& profile) {
    auto query_model = populate_region_box_model();
    auto to_region = [=] (const auto& text) {
      auto region = Region();
      for(auto& value : text.split(",")) {
        auto parse_value = query_model->parse(value);
        if(parse_value.has_value()) {
          region = region + std::any_cast<Region&>(parse_value);
        }
      }
      return region;
    };
    auto to_string = [] (const auto& region) {
      auto text = QString();
      for(auto& country : region.GetCountries()) {
        text = text % to_text(country) % ",";
      }
      for(auto& market : region.GetMarkets()) {
        text = text % to_text(MarketToken(market)) % ",";
      }
      for(auto& security : region.GetSecurities()) {
        text = text % to_text(security) % ",";
      }
      text.remove(text.length() - 1, 1);
      return text;
    };
    auto& current = get<QString>("current", profile.get_properties());
    auto current_model = std::make_shared<LocalValueModel<Region>>(
      to_region(current.get()));
    current.connect_changed_signal([=] (const auto& value) {
      auto region = to_region(value);
      if(current_model->get() != region) {
        current_model->set(region);
      }
    });
    auto box = new RegionBox(query_model, current_model);
    box->setMinimumWidth(scale_width(112));
    apply_widget_properties(box, profile.get_properties());
    auto& placeholder = get<QString>("placeholder", profile.get_properties());
    placeholder.connect_changed_signal([=] (const auto& placeholder) {
      box->set_placeholder(placeholder);
    });
    auto& read_only = get<bool>("read_only", profile.get_properties());
    read_only.connect_changed_signal(
      std::bind_front(&RegionBox::set_read_only, box));
    auto print_region = [] (const Region& region) {
      auto result = QString();
      result += "Region{Countries{";
      for(auto& country : region.GetCountries()) {
        result += GetDefaultCountryDatabase().FromCode(country).
          m_threeLetterCode.GetData();
        result += " ";
      }
      result += "} Markets{";
      for(auto& market : region.GetMarkets()) {
        result += to_text(MarketToken(market));
        result += " ";
      }
      result += "} Securities{";
      for(auto& security : region.GetSecurities()) {
        result += to_text(security);
        result += " ";
      }
      result += "}}";
      return result;
    };
    auto current_slot = profile.make_event_slot<QString>("Current");
    box->get_current()->connect_update_signal(
      [=, &current] (const Region& region) {
        current_slot(print_region(region));
        if(to_region(current.get()) != region) {
          current.set(to_string(region));
        }
      });
    auto submit_slot = profile.make_event_slot<QString>("Submit");
    box->connect_submit_signal([=] (const Region& region) {
      submit_slot(print_region(region));
    });
    return box;
  });
  return profile;
}

UiProfile Spire::make_region_list_item_profile() {
  auto properties = std::vector<std::shared_ptr<UiProperty>>();
  populate_widget_properties(properties);
  auto type_property = define_enum<int>(
    {{"SECURITY", 0}, {"MARKET", 1}, {"COUNTRY", 2}});
  properties.push_back(make_standard_enum_property("type", type_property));
  auto profile = UiProfile("RegionListItem", properties, [] (auto& profile) {
    auto& type = get<int>("type", profile.get_properties());
    auto region = [&] {
      if(type.get() == 0) {
        auto security = ParseWildCardSecurity("MSFT.NSDQ",
          GetDefaultMarketDatabase(), GetDefaultCountryDatabase());
        auto region = Region(*security);
        region.SetName("Microsoft Corporation");
        return region;
      } else if(type.get() == 1) {
        auto market =
          GetDefaultMarketDatabase().FromCode(DefaultMarkets::NSEX());
        auto region = Region(market);
        region.SetName(market.m_description);
        return region;
      } else {
        auto country_code = DefaultCountries::US();
        auto region = Region(country_code);
        region.SetName(
          GetDefaultCountryDatabase().FromCode(country_code).m_name);
        return region;
      }
    }();
    auto item = new RegionListItem(region);
    apply_widget_properties(item, profile.get_properties());
    item->setMinimumSize(0, 0);
    item->setMaximumSize(QWIDGETSIZE_MAX, QWIDGETSIZE_MAX);
    return item;
  });
  return profile;
}

UiProfile Spire::make_responsive_label_profile() {
  auto properties = std::vector<std::shared_ptr<UiProperty>>();
  populate_widget_properties(properties);
  properties.push_back(
    make_standard_property("label1", QString("Hello world")));
  properties.push_back(make_standard_property("label2", QString("Hello w.")));
  properties.push_back(make_standard_property("label3", QString("Hello")));
  properties.push_back(make_standard_property("label4", QString("HW")));
  properties.push_back(make_standard_property("font-size", 12));
  auto profile = UiProfile("ResponsiveLabel", properties, [] (auto& profile) {
    auto labels = std::make_shared<ArrayListModel<QString>>();
    auto& label1 = get<QString>("label1", profile.get_properties());
    labels->push(label1.get());
    auto& label2 = get<QString>("label2", profile.get_properties());
    labels->push(label2.get());
    auto& label3 = get<QString>("label3", profile.get_properties());
    labels->push(label3.get());
    auto& label4 = get<QString>("label4", profile.get_properties());
    labels->push(label4.get());
    auto label = new ResponsiveLabel(labels);
    apply_widget_properties(label, profile.get_properties());
    auto label_map =
      std::make_shared<std::unordered_map<int, int>>();
    auto connect_label_changed_signal =
      [=] (auto& property, auto id, auto label_list) {
        label_map->insert_or_assign(id, id);
        property.connect_changed_signal([=] (const auto& value) {
          if(value.isEmpty()) {
            if(auto index = label_map->find(id); index != label_map->end()) {
              labels->remove(label_map->at(index->first));
              for(auto& label_property : *label_map) {
                if(label_property.second > index->second) {
                  label_property.second -= 1;
                }
              }
            }
            label_map->erase(id);
            return;
          } else if(auto index = label_map->find(id);
              index == label_map->end()) {
            labels->push(value);
            label_map->insert_or_assign(id, labels->get_size() - 1);
            return;
          }
          labels->set(label_map->at(id), value);
        });
      };
    connect_label_changed_signal(label1, 0, labels);
    connect_label_changed_signal(label2, 1, labels);
    connect_label_changed_signal(label3, 2, labels);
    connect_label_changed_signal(label4, 3, labels);
    auto& font_size = get<int>("font-size", profile.get_properties());
    font_size.connect_changed_signal([=] (auto size) {
      update_style(*label, [&] (auto& style) {
        style.get(Any()).set(FontSize(scale_height(size)));
      });
    });
    return label;
  });
  return profile;
}

UiProfile Spire::make_sale_condition_box_profile() {
  auto properties = std::vector<std::shared_ptr<UiProperty>>();
  populate_widget_properties(properties);
  properties.push_back(make_standard_property<QString>("current", "@"));
  properties.push_back(make_standard_property<QString>("placeholder"));
  properties.push_back(make_standard_property("read_only", false));
  auto profile = UiProfile("SaleConditionBox", properties, [] (auto& profile) {
    auto condition_infos = std::vector<SaleConditionInfo>();
    condition_infos.emplace_back(TimeAndSale::Condition(
      TimeAndSale::Condition::Type::REGULAR, "@"), "Regular Settlement");
    condition_infos.emplace_back(TimeAndSale::Condition(
      TimeAndSale::Condition::Type::REGULAR, "C"), "Cash Settlement");
    condition_infos.emplace_back(TimeAndSale::Condition(
      TimeAndSale::Condition::Type::REGULAR, "N"), "Next Day Settlement");
    condition_infos.emplace_back(TimeAndSale::Condition(
      TimeAndSale::Condition::Type::REGULAR, "R"), "Seller Settlement");
    condition_infos.emplace_back(TimeAndSale::Condition(
      TimeAndSale::Condition::Type::REGULAR, "F"), "Intermarket Sweep");
    condition_infos.emplace_back(TimeAndSale::Condition(
      TimeAndSale::Condition::Type::REGULAR, "L"),
      "Sold Last - Reported Late But In Sequence");
    condition_infos.emplace_back(TimeAndSale::Condition(
      TimeAndSale::Condition::Type::REGULAR, "Z"), "Sold - Out of Sequence");
    auto model = std::make_shared<LocalComboBoxQueryModel>();
    for(auto& info : condition_infos) {
      auto name = (info.m_name % " " %
        QString::fromStdString(info.m_condition.m_code)).toLower();
      auto terms = name.splitRef(' ', Qt::SkipEmptyParts);
      for(auto& term : terms) {
        model->add(name.right(name.length() - term.position()), info);
      }
    }
    auto& current_property = get<QString>("current", profile.get_properties());
    auto current_model =
      std::make_shared<LocalValueModel<TimeAndSale::Condition>>(
        std::any_cast<SaleConditionInfo>(
          model->parse(current_property.get())).m_condition);
    auto box = new SaleConditionBox(model, current_model);
    box->setFixedWidth(scale_width(112));
    apply_widget_properties(box, profile.get_properties());
    auto current_slot =
      profile.make_event_slot<QString>(QString::fromUtf8("Current"));
    auto current_connection = box->get_current()->connect_update_signal(
      [=, &current_property] (const auto& current) {
        auto code = QString::fromStdString(current.m_code);
        current_slot(code);
        if(code != current_property.get()) {
          current_property.set(code);
        }
      });
    current_property.connect_changed_signal([=] (const auto& current) {
      if(auto value = model->parse(current); value.has_value()) {
        auto& condition = std::any_cast<SaleConditionInfo&>(value).m_condition;
        if(condition != box->get_current()->get()) {
          box->get_current()->set(condition);
        }
      } else {
        auto current_blocker = shared_connection_block(current_connection);
        box->get_current()->set(TimeAndSale::Condition());
      }
    });
    auto& placeholder = get<QString>("placeholder", profile.get_properties());
    placeholder.connect_changed_signal([=] (const auto& placeholder) {
      box->set_placeholder(placeholder);
    });
    auto& read_only = get<bool>("read_only", profile.get_properties());
    read_only.connect_changed_signal(
      std::bind_front(&SaleConditionBox::set_read_only, box));
    box->connect_submit_signal(
      profile.make_event_slot<TimeAndSale::Condition>("Submit"));
    return box;
  });
  return profile;
}

UiProfile Spire::make_sale_condition_list_item_profile() {
  auto properties = std::vector<std::shared_ptr<UiProperty>>();
  populate_widget_properties(properties);
  auto profile = UiProfile("SaleConditionListItem", properties,
    [] (auto& profile) {
      auto condition_info = SaleConditionInfo(
        TimeAndSale::Condition(TimeAndSale::Condition::Type::REGULAR, "@"),
        "Regular Settlement");
      auto item = new SaleConditionListItem(condition_info);
      apply_widget_properties(item, profile.get_properties());
      return item;
  });
  return profile;
}

UiProfile Spire::make_scroll_bar_profile() {
  auto properties = std::vector<std::shared_ptr<UiProperty>>();
  populate_widget_properties(properties);
  properties.push_back(make_standard_property("vertical", true));
  properties.push_back(make_standard_property("start_range", 0));
  properties.push_back(make_standard_property("end_range", 1000));
  properties.push_back(make_standard_property("page_size", 100));
  properties.push_back(make_standard_property("line_size", 10));
  properties.push_back(make_standard_property("position", 0));
  auto profile = UiProfile("ScrollBar", properties, [] (auto& profile) {
    auto& vertical = get<bool>("vertical", profile.get_properties());
    auto orientation = [&] {
      if(vertical.get()) {
        return Qt::Vertical;
      } else {
        return Qt::Horizontal;
      }
    }();
    auto scroll_bar = new ScrollBar(orientation);
    if(orientation == Qt::Vertical) {
      scroll_bar->setFixedSize(scale(13, 200));
    } else {
      scroll_bar->setFixedSize(scale(200, 13));
    }
    apply_widget_properties(scroll_bar, profile.get_properties());
    auto& start_range = get<int>("start_range", profile.get_properties());
    start_range.connect_changed_signal([scroll_bar] (auto value) {
      auto range = scroll_bar->get_range();
      range.m_start = value;
      scroll_bar->set_range(range);
    });
    auto& end_range = get<int>("end_range", profile.get_properties());
    end_range.connect_changed_signal([scroll_bar] (auto value) {
      auto range = scroll_bar->get_range();
      range.m_end = value;
      scroll_bar->set_range(range);
    });
    auto& page_size = get<int>("page_size", profile.get_properties());
    page_size.connect_changed_signal([scroll_bar] (auto value) {
      scroll_bar->set_page_size(value);
    });
    auto& line_size = get<int>("line_size", profile.get_properties());
    line_size.connect_changed_signal([scroll_bar] (auto value) {
      scroll_bar->set_line_size(value);
    });
    auto& position = get<int>("position", profile.get_properties());
    position.connect_changed_signal([scroll_bar] (auto value) {
      scroll_bar->set_position(value);
    });
    scroll_bar->connect_position_signal(
      profile.make_event_slot<int>("Position"));
    return scroll_bar;
  });
  return profile;
}

UiProfile Spire::make_scroll_box_profile() {
  auto properties = std::vector<std::shared_ptr<UiProperty>>();
  populate_widget_properties(properties);
  auto display_policy_property = define_enum<ScrollBox::DisplayPolicy>(
    {{"NEVER", ScrollBox::DisplayPolicy::NEVER},
     {"ALWAYS", ScrollBox::DisplayPolicy::ALWAYS},
     {"ON_OVERFLOW", ScrollBox::DisplayPolicy::ON_OVERFLOW},
     {"ON_ENGAGE", ScrollBox::DisplayPolicy::ON_ENGAGE}});
  properties.push_back(make_standard_enum_property(
    "horizontal_display_policy", display_policy_property));
  properties.push_back(make_standard_enum_property(
    "vertical_display_policy", display_policy_property));
  properties.push_back(make_standard_property("horizontal-padding", 10));
  properties.push_back(make_standard_property("vertical-padding", 10));
  properties.push_back(
    make_standard_property("border-color", QColor(0xC8C8C8)));
  properties.push_back(make_standard_property("rows", 10));
  properties.push_back(make_standard_property("columns", 10));
  auto profile = UiProfile("ScrollBox", properties, [] (auto& profile) {
    auto label = new QLabel();
    auto& columns = get<int>("columns", profile.get_properties());
    auto& rows = get<int>("rows", profile.get_properties());
    label->setPixmap(QPixmap::fromImage(
      make_grid_image(scale(100, 100), columns.get(), rows.get())));
    auto scroll_box = new ScrollBox(label);
    scroll_box->setFixedSize(scale(320, 240));
    apply_widget_properties(scroll_box, profile.get_properties());
    auto& horizontal_display_policy = get<ScrollBox::DisplayPolicy>(
      "horizontal_display_policy", profile.get_properties());
    horizontal_display_policy.connect_changed_signal([=] (auto value) {
      scroll_box->set_horizontal(value);
    });
    auto& vertical_display_policy = get<ScrollBox::DisplayPolicy>(
      "vertical_display_policy", profile.get_properties());
    vertical_display_policy.connect_changed_signal([=] (auto value) {
      scroll_box->set_vertical(value);
    });
    auto& horizontal_padding =
      get<int>("horizontal-padding", profile.get_properties());
    horizontal_padding.connect_changed_signal([=] (auto padding) {
      update_style(*scroll_box, [&] (auto& style) {
        style.get(Any()).set(Styles::horizontal_padding(padding));
      });
    });
    auto& vertical_padding =
      get<int>("vertical-padding", profile.get_properties());
    vertical_padding.connect_changed_signal([=] (auto padding) {
      update_style(*scroll_box, [&] (auto& style) {
        style.get(Any()).set(Styles::vertical_padding(padding));
      });
    });
    auto& border_color =
      get<QColor>("border-color", profile.get_properties());
    border_color.connect_changed_signal([=] (const auto& color) {
      update_style(*scroll_box, [&] (auto& style) {
        style.get(Any()).set(border(scale_width(1), color));
      });
    });
    return scroll_box;
  });
  return profile;
}

UiProfile Spire::make_scrollable_list_box_profile() {
  auto properties = std::vector<std::shared_ptr<UiProperty>>();
  populate_widget_properties(properties);
  properties.push_back(
    make_standard_enum_property("direction", get_orientation_property()));
  auto overflow_property = define_enum<Overflow>(
    {{"NONE", Overflow::NONE}, {"WRAP", Overflow::WRAP}});
  properties.push_back(
    make_standard_enum_property("overflow", overflow_property));
  auto profile = UiProfile("ScrollableListBox", properties, [] (auto& profile) {
    auto list_model = std::make_shared<ArrayListModel<QString>>();
    for(auto i = 0; i < 15; ++i) {
      list_model->push(QString("Item%1").arg(i));
    }
    auto list_view = new ListView(list_model,
      [] (const std::shared_ptr<ListModel<QString>>& model, auto index) {
        return make_label(model->get(index));
      });
    auto scrollable_list_box = new ScrollableListBox(*list_view);
    apply_widget_properties(scrollable_list_box, profile.get_properties());
    auto& direction =
      get<Qt::Orientation>("direction", profile.get_properties());
    direction.connect_changed_signal([=] (auto value) {
      update_style(*list_view, [&] (auto& style) {
        style.get(Any()).set(value);
      });
    });
    auto& overflow = get<Overflow>("overflow", profile.get_properties());
    overflow.connect_changed_signal([=] (auto value) {
      update_style(*list_view, [&] (auto& style) {
        style.get(Any()).set(value);
      });
    });
    return scrollable_list_box;
  });
  return profile;
}

UiProfile Spire::make_search_box_profile() {
  auto properties = std::vector<std::shared_ptr<UiProperty>>();
  populate_widget_properties(properties);
  properties.push_back(make_standard_property<QString>("placeholder"));
  auto profile = UiProfile("SearchBox", properties, [] (auto& profile) {
    auto search_box = new SearchBox();
    search_box->setFixedWidth(scale_width(180));
    apply_widget_properties(search_box, profile.get_properties());
    auto& placeholder = get<QString>("placeholder", profile.get_properties());
    placeholder.connect_changed_signal([=] (const auto& text) {
      search_box->set_placeholder(text);
    });
    search_box->get_current()->connect_update_signal(
      profile.make_event_slot<QString>("Current"));
    search_box->connect_submit_signal(
      profile.make_event_slot<QString>("Submit"));
    return search_box;
  });
  return profile;
}

UiProfile Spire::make_security_box_profile() {
  auto properties = std::vector<std::shared_ptr<UiProperty>>();
  populate_widget_properties(properties);
  properties.push_back(make_standard_property<QString>("current", "MX.TSX"));
  properties.push_back(make_standard_property<QString>("placeholder"));
  properties.push_back(make_standard_property("read_only", false));
  auto profile = UiProfile("SecurityBox", properties, [] (auto& profile) {
    auto model = populate_security_query_model();
    auto& current = get<QString>("current", profile.get_properties());
    auto current_model = std::make_shared<LocalValueModel<Security>>(
      std::any_cast<SecurityInfo>(model->parse(current.get())).m_security);
    auto box = new SecurityBox(model, current_model);
    box->setFixedWidth(scale_width(112));
    apply_widget_properties(box, profile.get_properties());
    auto current_connection = box->get_current()->connect_update_signal(
      profile.make_event_slot<Security>("Current"));
    current.connect_changed_signal([=] (const auto& current) {
      auto value = model->parse(current);
      if(value.has_value()) {
        auto security = std::any_cast<SecurityInfo>(value).m_security;
        box->get_current()->set(security);
      } else {
        auto current_blocker = shared_connection_block(current_connection);
        box->get_current()->set(Security());
      }
    });
    auto& placeholder = get<QString>("placeholder", profile.get_properties());
    placeholder.connect_changed_signal([=] (const auto& placeholder) {
      box->set_placeholder(placeholder);
    });
    auto& read_only = get<bool>("read_only", profile.get_properties());
    read_only.connect_changed_signal(
      std::bind_front(&SecurityBox::set_read_only, box));
    box->connect_submit_signal(profile.make_event_slot<Security>("Submit"));
    return box;
  });
  return profile;
}

UiProfile Spire::make_security_filter_panel_profile() {
  auto properties = std::vector<std::shared_ptr<UiProperty>>();
  auto profile = UiProfile(QString("SecurityFilterPanel"), properties,
    [] (auto& profile) {
      auto model = populate_security_query_model();
      auto button = make_label_button(QString::fromUtf8("Click me"));
      auto panel = make_security_filter_panel(model, *button);
      auto submit_filter_slot =
        profile.make_event_slot<QString>(QString::fromUtf8("SubmitSignal"));
      panel->connect_submit_signal(
        [=] (const std::shared_ptr<AnyListModel>& submission,
            OpenFilterPanel::Mode mode) {
          auto result = QString();
          if(mode == OpenFilterPanel::Mode::INCLUDE) {
            result += "Include: ";
          } else {
            result += "Exclude: ";
          }
          for(auto i = 0; i < submission->get_size(); ++i) {
            result += to_text(submission->get(i)) + " ";
          }
          submit_filter_slot(result);
        });
      button->connect_click_signal([=] { panel->show(); });
      return button;
    });
  return profile;
}

UiProfile Spire::make_security_list_item_profile() {
  auto properties = std::vector<std::shared_ptr<UiProperty>>();
  populate_widget_properties(properties);
  auto profile = UiProfile("SecurityListItem", properties, [] (auto& profile) {
    auto security = ParseWildCardSecurity(
      "AB.NYSE", GetDefaultMarketDatabase(), GetDefaultCountryDatabase());
    auto security_info =
      SecurityInfo(*security, "Alliancebernstein Holding LP", "", 0);
    auto item = new SecurityListItem(security_info);
    apply_widget_properties(item, profile.get_properties());
    return item;
  });
  return profile;
}

UiProfile Spire::make_security_view_profile() {
  auto properties = std::vector<std::shared_ptr<UiProperty>>();
  properties.push_back(make_standard_property<int>("width", 266));
  properties.push_back(make_standard_property<int>("height", 361));
  auto profile = UiProfile("SecurityView", properties, [] (auto& profile) {
    auto model = populate_security_query_model();
    auto label = make_label("");
    label->setSizePolicy(QSizePolicy::Expanding, QSizePolicy::Expanding);
    auto security_view = new SecurityView(model, *label);
    auto box = new Box(security_view);
    update_style(*box, [] (auto& style) {
      style.get(Hover() || Focus()).
        set(border(scale_width(1), QColor(0x4B23A0)));
    });
    security_view->get_current()->connect_update_signal(
      profile.make_event_slot<Security>("Current", [=] (const auto& security) {
        label->get_current()->set(to_text(security));
        return security;
      }));
    auto& width = get<int>("width", profile.get_properties());
    width.connect_changed_signal([=] (auto value) {
      if(value != 0) {
        if(unscale_width(security_view->width()) != value) {
          security_view->setFixedWidth(scale_width(value));
        }
      }
    });
    auto& height = get<int>("height", profile.get_properties());
    height.connect_changed_signal([=] (auto value) {
      if(value != 0) {
        if(unscale_height(security_view->height()) != value) {
          security_view->setFixedHeight(scale_height(value));
        }
      }
    });
    return box;
  });
  return profile;
}

UiProfile Spire::make_side_box_profile() {
  auto properties = std::vector<std::shared_ptr<UiProperty>>();
  populate_widget_properties(properties);
  auto current_property = define_enum<Side>(
    {{"Buy", Side::BID}, {"Sell", Side::ASK}});
  populate_enum_box_properties(properties, current_property);
  properties.push_back(make_standard_property("read_only", false));
  auto profile = UiProfile("SideBox", properties, std::bind_front(
    setup_enum_box_profile<SideBox, make_side_box>));
  return profile;
}

UiProfile Spire::make_side_filter_panel_profile() {
  auto properties = std::vector<std::shared_ptr<UiProperty>>();
  properties.push_back(make_standard_property<bool>("Buy"));
  properties.push_back(make_standard_property<bool>("Sell"));
  auto profile = UiProfile("SideFilterPanel", properties, std::bind_front(
    setup_closed_filter_panel_profile<Side, make_side_filter_panel>));
  return profile;
}

UiProfile Spire::make_slider_profile() {
  auto properties = std::vector<std::shared_ptr<UiProperty>>();
  populate_widget_properties(properties);
  auto type_property = define_enum<int>({{"None", 0}, {"HueSlider", 1}});
  properties.push_back(make_standard_enum_property("type", type_property));
  properties.push_back(
    make_standard_enum_property("orientation", get_orientation_property()));
  properties.push_back(make_standard_property<Decimal>("minimum", 0));
  properties.push_back(make_standard_property<Decimal>("maximum", 360));
  properties.push_back(make_standard_property<Decimal>("default_increment", 1));
  properties.push_back(make_standard_property<Decimal>("shift_increment", 10));
  properties.push_back(make_standard_property<Decimal>("step_size", 0));
  properties.push_back(make_standard_property<Decimal>("current", 0));
  auto profile = UiProfile("Slider", properties, [] (auto& profile) {
    auto model = std::make_shared<LocalScalarValueModel<Decimal>>();
    model->set_increment(std::numeric_limits<Decimal>::epsilon());
    auto& default_increment =
      get<Decimal>("default_increment", profile.get_properties());
    auto& shift_increment =
      get<Decimal>("shift_increment", profile.get_properties());
    auto modifiers = QHash<Qt::KeyboardModifier, Decimal>(
      {{Qt::NoModifier, default_increment.get()},
        {Qt::ShiftModifier, shift_increment.get()}});
    auto slider = new Slider(model, std::move(modifiers));
    apply_widget_properties(slider, profile.get_properties());
    auto& type = get<int>("type", profile.get_properties());
    type.connect_changed_signal([=] (auto value) {
      if(value == 0) {
        update_style(*slider, [] (auto& style) {
          style.get(Any() > Track()).set(IconImage(QImage()));
          style.get(Any() > Thumb() > is_a<Icon>()).set(IconImage(QImage()));
        });
      } else if(value == 1) {
        auto track_image = QImage(":/Icons/hue-spectrum.png");
        auto thumb_image =
          imageFromSvg(":/Icons/color-thumb.svg", scale(14, 14));
        update_style(*slider, [&] (auto& style) {
          style.get(Any() > Track()).set(IconImage(track_image));
          style.get(Any() > Thumb() > is_a<Icon>()).
            set(Fill(boost::optional<QColor>())).
            set(IconImage(thumb_image));
          style.get(Focus() > Thumb() > is_a<Icon>()).
            set(Fill(QColor(0x808080)));
          });
      }
      model->set(model->get());
    });
    auto& orientation =
      get<Qt::Orientation>("orientation", profile.get_properties());
    orientation.connect_changed_signal([=] (auto value) {
      update_style(*slider, [&] (auto& style) {
        style.get(Any()).set(value);
      });
      if(value == Qt::Horizontal) {
        slider->setFixedSize(scale(220, 26));
      } else {
        slider->setFixedSize(scale(26, 220));
      }
    });
    auto& minimum = get<Decimal>("minimum", profile.get_properties());
    minimum.connect_changed_signal([=] (auto value) {
      model->set_minimum(value);
    });
    auto& maximum = get<Decimal>("maximum", profile.get_properties());
    maximum.connect_changed_signal([=] (auto value) {
      model->set_maximum(value);
    });
    auto& step_size = get<Decimal>("step_size", profile.get_properties());
    step_size.connect_changed_signal([=] (auto value) {
      slider->set_step(value);
    });
    auto& current = get<Decimal>("current", profile.get_properties());
    current.connect_changed_signal([=] (auto value) {
      slider->get_current()->set(value);
    });
    auto current_slot = profile.make_event_slot<QString>("Current");
<<<<<<< HEAD
    slider->get_current()->connect_update_signal(
      [=] (const Decimal& value) {
        current_slot(QString::fromStdString(value.str(
          Decimal::backend_type::cpp_dec_float_digits10, std::ios_base::dec)));
      });
    auto submit_slot = profile.make_event_slot<QString>("Submit");
    slider->connect_submit_signal([=] (const Decimal& submission) {
      submit_slot(QString::fromStdString(submission.str(
        Decimal::backend_type::cpp_dec_float_digits10, std::ios_base::dec)));
      });
=======
    slider->get_current()->connect_update_signal([=, &current] (int value) {
      current.set(value);
      current_slot(to_text(value));
    });
    slider->connect_submit_signal(profile.make_event_slot<int>("Submit"));
>>>>>>> 5f5b5f05
    return slider;
  });
  return profile;
}

UiProfile Spire::make_split_view_profile() {
  auto properties = std::vector<std::shared_ptr<UiProperty>>();
  populate_widget_properties(properties);
  properties.push_back(make_standard_enum_property(
    "orientation", Qt::Orientation::Horizontal, get_orientation_property()));
  properties.push_back(make_standard_property("primary_minimum_width", 222));
  properties.push_back(make_standard_property("primary_maximum_width", 774));
  properties.push_back(make_standard_property("primary_minimum_height", 100));
  properties.push_back(make_standard_property("primary_maximum_height", -1));
  properties.push_back(make_standard_property("secondary_minimum_width", 224));
  properties.push_back(make_standard_property("secondary_maximum_width", -1));
  properties.push_back(make_standard_property("secondary_minimum_height", 100));
  properties.push_back(make_standard_property("secondary_maximum_height", -1));
  auto profile = UiProfile("SplitView", properties, [] (auto& profile) {
    auto primary_box = new Box();
    update_style(*primary_box, [] (auto& style) {
      style.get(Any()).set(BackgroundColor(QColor(0xFFDFBF)));
    });
    auto secondary_box = new Box();
    update_style(*secondary_box, [] (auto& style) {
      style.get(Any()).set(BackgroundColor(QColor(0xFFFFBF)));
    });
    auto view = new SplitView(*primary_box, *secondary_box);
    auto& width = get<int>("width", profile.get_properties());
    width.set(1000);
    apply_widget_properties(view, profile.get_properties());
    auto& orientation =
      get<Qt::Orientation>("orientation", profile.get_properties());
    orientation.connect_changed_signal([=, &profile] (auto orientation) {
      update_style(*view, [&] (auto& style) {
        auto& width = get<int>("width", profile.get_properties());
        auto& height = get<int>("height", profile.get_properties());
        if(orientation == Qt::Orientation::Horizontal) {
          width.set(1000);
          height.set(100);
        } else {
          width.set(100);
          height.set(1000);
        }
        get<int>("primary_minimum_width", profile.get_properties()).set(222);
        get<int>("primary_maximum_width", profile.get_properties()).set(774);
        get<int>("primary_minimum_height", profile.get_properties()).set(100);
        get<int>("primary_maximum_height", profile.get_properties()).set(-1);
        get<int>("secondary_minimum_width", profile.get_properties()).set(224);
        get<int>("secondary_maximum_width", profile.get_properties()).set(-1);
        get<int>("secondary_minimum_height", profile.get_properties()).set(100);
        get<int>("secondary_maximum_height", profile.get_properties()).set(-1);
        style.get(Any()).set(orientation);
      });
    });
    auto& primary_minimum_width =
      get<int>("primary_minimum_width", profile.get_properties());
    primary_minimum_width.connect_changed_signal([=] (auto width) {
      primary_box->setMinimumWidth(scale_width(width));
    });
    auto& primary_maximum_width =
      get<int>("primary_maximum_width", profile.get_properties());
    primary_maximum_width.connect_changed_signal([=] (auto width) {
      if(width < 0) {
        primary_box->setMaximumWidth(QWIDGETSIZE_MAX);
      } else {
        primary_box->setMaximumWidth(scale_width(width));
      }
    });
    auto& primary_minimum_height =
      get<int>("primary_minimum_height", profile.get_properties());
    primary_minimum_height.connect_changed_signal([=] (auto height) {
      primary_box->setMinimumHeight(scale_height(height));
    });
    auto& primary_maximum_height =
      get<int>("primary_maximum_height", profile.get_properties());
    primary_maximum_height.connect_changed_signal([=] (auto height) {
      if(height < 0) {
        primary_box->setMaximumHeight(QWIDGETSIZE_MAX);
      } else {
        primary_box->setMaximumHeight(scale_height(height));
      }
    });
    auto& secondary_minimum_width =
      get<int>("secondary_minimum_width", profile.get_properties());
    secondary_minimum_width.connect_changed_signal([=] (auto width) {
      secondary_box->setMinimumWidth(scale_width(width));
    });
    auto& secondary_maximum_width =
      get<int>("secondary_maximum_width", profile.get_properties());
    secondary_maximum_width.connect_changed_signal([=] (auto width) {
      if(width < 0) {
        secondary_box->setMaximumWidth(QWIDGETSIZE_MAX);
      } else {
        secondary_box->setMaximumWidth(scale_width(width));
      }
    });
    auto& secondary_minimum_height =
      get<int>("secondary_minimum_height", profile.get_properties());
    secondary_minimum_height.connect_changed_signal([=] (auto height) {
      secondary_box->setMinimumHeight(scale_height(height));
    });
    auto& secondary_maximum_height =
      get<int>("secondary_maximum_height", profile.get_properties());
    secondary_maximum_height.connect_changed_signal([=] (auto height) {
      if(height < 0) {
        secondary_box->setMaximumHeight(QWIDGETSIZE_MAX);
      } else {
        secondary_box->setMaximumHeight(scale_height(height));
      }
    });
    return view;
  });
  return profile;
}

UiProfile Spire::make_tab_view_profile() {
  auto properties = std::vector<std::shared_ptr<UiProperty>>();
  populate_widget_properties(properties);
  auto profile = UiProfile("TabView", properties, [] (auto& profile) {
    auto view = new TabView();
    view->add("Positions", *make_label_button("Positions"));
    view->add("Order Log", *make_label_button("Order Log"));
    view->add("Executions", *make_label_button("Executions"));
    view->add("Profit/Loss", *make_label_button("Profit/Loss"));
    apply_widget_properties(view, profile.get_properties());
    return view;
  });
  return profile;
}

UiProfile Spire::make_table_header_profile() {
  auto properties = std::vector<std::shared_ptr<UiProperty>>();
  populate_widget_properties(properties);
  auto profile = UiProfile("TableHeader", properties, [] (auto& profile) {
    auto items = std::make_shared<ArrayListModel<TableHeaderItem::Model>>();
    auto item = TableHeaderItem::Model();
    item.m_name = "Security";
    items->push(item);
    item = TableHeaderItem::Model();
    item.m_name = "Quantity";
    item.m_order = TableHeaderItem::Order::ASCENDING;
    items->push(item);
    item = TableHeaderItem::Model();
    item.m_name = "Side";
    items->push(item);
    item = TableHeaderItem::Model();
    item.m_name = "Date";
    items->push(item);
    auto header = new TableHeader(items);
    apply_widget_properties(header, profile.get_properties());
    header->connect_sort_signal(
      profile.make_event_slot<int, TableHeaderItem::Order>(
        "Sort", to_string_converter(get_order_property())));
    header->connect_filter_signal(profile.make_event_slot<int>("Filter"));
    return header;
  });
  return profile;
}

UiProfile Spire::make_table_header_item_profile() {
  auto properties = std::vector<std::shared_ptr<UiProperty>>();
  populate_widget_properties(properties);
  properties.push_back(
    make_standard_enum_property("order", get_order_property()));
  properties.push_back(
    make_standard_enum_property("filter", get_filter_property()));
  properties.push_back(make_standard_property<bool>("is_resizeable", true));
  auto profile = UiProfile("TableHeaderItem", properties, [=] (auto& profile) {
    auto item_model = TableHeaderItem::Model();
    item_model.m_name = "Security";
    item_model.m_order = TableHeaderItem::Order::ASCENDING;
    auto model =
      std::make_shared<LocalValueModel<TableHeaderItem::Model>>(item_model);
    auto item = new TableHeaderItem(model);
    apply_widget_properties(item, profile.get_properties());
    link(make_field_value_model(model, &TableHeaderItem::Model::m_order),
      get<TableHeaderItem::Order>("order", profile.get_properties()));
    link(make_field_value_model(model, &TableHeaderItem::Model::m_filter),
      get<TableFilter::Filter>("filter", profile.get_properties()));
    link(&TableHeaderItem::is_resizeable, &TableHeaderItem::set_is_resizeable,
      *item, get<bool>("is_resizeable", profile.get_properties()));
    item->connect_sort_signal(profile.make_event_slot<TableHeaderItem::Order>(
      "Sort", to_string_converter(get_order_property())));
    item->connect_filter_signal(profile.make_event_slot("Filter"));
    item->connect_start_resize_signal(profile.make_event_slot("StartResize"));
    item->connect_end_resize_signal(profile.make_event_slot("EndResize"));
    return item;
  });
  return profile;
}

UiProfile Spire::make_table_view_profile() {
  auto properties = std::vector<std::shared_ptr<UiProperty>>();
  populate_widget_properties(properties);
  properties.push_back(make_standard_property("row_count", 50));
  properties.push_back(make_standard_property("row", 0));
  properties.push_back(make_standard_property("column", 0));
  properties.push_back(make_standard_property("value", 0));
  properties.push_back(make_standard_property("remove_row", -1));
  properties.push_back(make_standard_property("padding-top", 1));
  properties.push_back(make_standard_property("padding-right", 1));
  properties.push_back(make_standard_property("padding-bottom", 1));
  properties.push_back(make_standard_property("padding-left", 1));
  properties.push_back(make_standard_property("horizontal-spacing", 1));
  properties.push_back(make_standard_property("vertical-spacing", 1));
  properties.push_back(make_standard_property("hover-cell-color",
    QColor(Qt::transparent)));
  auto profile = UiProfile("TableView", properties, [] (auto& profile) {
    auto model = std::make_shared<ArrayTableModel>();
    auto& row_count = get<int>("row_count", profile.get_properties());
    for(auto row = 0; row != row_count.get(); ++row) {
      auto values = std::vector<std::any>();
      for(auto column = 0; column != 4; ++column) {
        values.push_back(row * 4 + column);
      }
      model->push(values);
    }
    auto header = std::make_shared<ArrayListModel<TableHeaderItem::Model>>();
    auto item = TableHeaderItem::Model();
    item.m_name = "Security";
    header->push(item);
    item = TableHeaderItem::Model();
    item.m_name = "Quantity";
    item.m_order = TableHeaderItem::Order::ASCENDING;
    header->push(item);
    item = TableHeaderItem::Model();
    item.m_name = "Side";
    header->push(item);
    item = TableHeaderItem::Model();
    item.m_name = "Date";
    header->push(item);
    auto view = TableViewBuilder(model).
      set_header(header).
      set_standard_filter().
      set_view_builder(
        [] (const std::shared_ptr<TableModel>& table, int row, int column) {
          return make_label(std::make_shared<ToTextModel<int>>(
            make_list_value_model(std::make_shared<ColumnViewListModel<int>>(
              table, column), row)));
        }).
      make();
    apply_widget_properties(view, profile.get_properties());
    view->get_current()->connect_update_signal(
      profile.make_event_slot<TableView::CurrentModel::Type>(
        "Current", [] (auto index) {
          return to_string(index);
        }));
    view->connect_sort_signal(
      profile.make_event_slot<int, TableHeaderItem::Order>(
        "Sort", to_string_converter(get_order_property())));
    auto& height = get<int>("height", profile.get_properties());
    height.set(300);
    auto& update_value = get<int>("value", profile.get_properties());
    update_value.connect_changed_signal([&, view] (auto value) {
      view->get_table()->set(get<int>("row", profile.get_properties()).get(),
        get<int>("column", profile.get_properties()).get(), value);
    });
    auto& remove_row = get<int>("remove_row", profile.get_properties());
    remove_row.connect_changed_signal([=] (const auto& value) {
      if(value < 0 || value >= model->get_row_size()) {
        return;
      }
      model->remove(value);
    });
    auto& padding_top = get<int>("padding-top", profile.get_properties());
    auto& padding_right = get<int>("padding-right", profile.get_properties());
    auto& padding_bottom = get<int>("padding-bottom", profile.get_properties());
    auto& padding_left = get<int>("padding-left", profile.get_properties());
    auto& horizontal_spacing =
      get<int>("horizontal-spacing", profile.get_properties());
    auto& vertical_spacing =
      get<int>("vertical-spacing", profile.get_properties());
    auto selector = Any() > is_a<TableBody>();
    connect_style_property_change_signal<int, PaddingTop>(
      padding_top, selector, view);
    connect_style_property_change_signal<int, PaddingRight>(
      padding_right, selector, view);
    connect_style_property_change_signal<int, PaddingBottom>(
      padding_bottom, selector, view);
    connect_style_property_change_signal<int, PaddingLeft>(
      padding_left, selector, view);
    connect_style_property_change_signal<int, HorizontalSpacing>(
      horizontal_spacing, selector, view);
    connect_style_property_change_signal<int, VerticalSpacing>(
      vertical_spacing, selector, view);
    auto& hover_cell_color =
      get<QColor>("hover-cell-color", profile.get_properties());
    hover_cell_color.connect_changed_signal([=] (const QColor& value) {
      update_style(*view, [&] (auto& style) {
        style.get(selector > HoverItem()).set(border_color(value));
      });
    });
    return view;
  });
  return profile;
}

UiProfile Spire::make_tag_profile() {
  auto properties = std::vector<std::shared_ptr<UiProperty>>();
  populate_widget_properties(properties);
  properties.push_back(make_standard_property<QString>("label", "CAN"));
  properties.push_back(make_standard_property("read_only", false));
  auto profile = UiProfile("Tag", properties, [] (auto& profile) {
    auto& label = get<QString>("label", profile.get_properties());
    auto tag = new Tag(label.get());
    apply_widget_properties(tag, profile.get_properties());
    auto& read_only = get<bool>("read_only", profile.get_properties());
    read_only.connect_changed_signal([=] (auto is_read_only) {
      tag->set_read_only(is_read_only);
    });
    tag->connect_delete_signal(profile.make_event_slot("DeleteSignal"));
    tag->setMaximumSize(QWIDGETSIZE_MAX, QWIDGETSIZE_MAX);
    tag->setMinimumSize(0, 0);
    return tag;
  });
  return profile;
}

UiProfile Spire::make_tag_box_profile() {
  auto properties = std::vector<std::shared_ptr<UiProperty>>();
  populate_widget_properties(properties);
  properties.push_back(make_standard_property<QString>("placeholder"));
  properties.push_back(make_standard_property("read_only", false));
  properties.push_back(make_standard_property<QString>("add_tag"));
  auto profile = UiProfile("TagBox", properties, [] (auto& profile) {
    auto tag_box = new TagBox(populate_tag_box_model(),
      std::make_shared<LocalTextModel>());
    apply_widget_properties(tag_box, profile.get_properties());
    auto& placeholder = get<QString>("placeholder", profile.get_properties());
    placeholder.connect_changed_signal([=] (const auto& text) {
      tag_box->set_placeholder(text);
    });
    auto& read_only = get<bool>("read_only", profile.get_properties());
    read_only.connect_changed_signal([=] (auto is_read_only) {
      tag_box->set_read_only(is_read_only);
    });
    auto& add_tag = get<QString>("add_tag", profile.get_properties());
    add_tag.connect_changed_signal([=] (const auto& value) {
      if(!value.isEmpty()) {
        tag_box->get_tags()->push(value);
      }
    });
    tag_box->connect_submit_signal(profile.make_event_slot<QString>("Submit"));
    return tag_box;
  });
  return profile;
}

UiProfile Spire::make_tag_combo_box_profile() {
  auto properties = std::vector<std::shared_ptr<UiProperty>>();
  populate_widget_properties(properties);
  properties.push_back(make_standard_property<QString>("placeholder"));
  properties.push_back(make_standard_property("read_only", false));
  auto profile = UiProfile("TagComboBox", properties, [] (auto& profile) {
    auto box = new TagComboBox(populate_tag_combo_box_model());
    box->setMinimumWidth(scale_width(112));
    apply_widget_properties(box, profile.get_properties());
    auto& placeholder = get<QString>("placeholder", profile.get_properties());
    placeholder.connect_changed_signal([=] (const auto& placeholder) {
      box->set_placeholder(placeholder);
    });
    auto& read_only = get<bool>("read_only", profile.get_properties());
    read_only.connect_changed_signal(
      std::bind_front(&TagComboBox::set_read_only, box));
    auto current_filter_slot =
      profile.make_event_slot<QString>(QString::fromUtf8("Current"));
    auto print_current = [=] {
      auto result = QString();
      for(auto i = 0; i < box->get_current()->get_size(); ++i) {
        result += to_text(box->get_current()->get(i)) + " ";
      }
      current_filter_slot(result);
    };
    box->get_current()->connect_operation_signal(
      [=] (const AnyListModel::Operation& operation) {
        visit(operation,
          [=] (const AnyListModel::AddOperation& operation) {
            print_current();
          },
          [=] (const AnyListModel::RemoveOperation& operation) {
            print_current();
          });
      });
    auto submit_filter_slot =
      profile.make_event_slot<QString>(QString::fromUtf8("Submit"));
    box->connect_submit_signal(
      [=] (const std::shared_ptr<AnyListModel>& submission) {
        auto result = QString();
        for(auto i = 0; i < submission->get_size(); ++i) {
          result += to_text(submission->get(i)) + " ";
        }
        submit_filter_slot(result);
      });
    return box;
  });
  return profile;
}

UiProfile Spire::make_text_area_box_profile() {
  auto properties = std::vector<std::shared_ptr<UiProperty>>();
  populate_widget_properties(properties);
  properties.push_back(make_standard_property<QString>("current"));
  properties.push_back(make_standard_property<bool>("read_only"));
  properties.push_back(make_standard_property<QString>("placeholder"));
  properties.push_back(make_standard_property<int>("line-height", 120));
  auto horizontal_alignment_property = define_enum<Qt::Alignment>(
    {{"LEFT", Qt::AlignLeft},
     {"RIGHT", Qt::AlignRight},
     {"CENTER", Qt::AlignHCenter},
     {"JUSTIFY", Qt::AlignJustify}});
  properties.push_back(make_standard_enum_property(
    "horizontal-align", horizontal_alignment_property));
  auto profile = UiProfile("TextAreaBox", properties, [] (auto& profile) {
    auto text_area_box = new TextAreaBox();
    apply_widget_properties(text_area_box, profile.get_properties());
    auto& current = get<QString>("current", profile.get_properties());
    current.connect_changed_signal([=] (const auto& value) {
      if(text_area_box->get_current()->get() != value) {
        text_area_box->get_current()->set(value);
      }
    });
    text_area_box->get_current()->connect_update_signal(
      [&] (const auto& value) {
        if(current.get() != value) {
          current.set(value);
        }
      });
    auto& read_only = get<bool>("read_only", profile.get_properties());
    read_only.connect_changed_signal([=] (auto is_read_only) {
      text_area_box->set_read_only(is_read_only);
    });
    auto& placeholder = get<QString>("placeholder", profile.get_properties());
    placeholder.connect_changed_signal([=] (const auto& text) {
      text_area_box->set_placeholder(text);
    });
    auto& line_height = get<int>("line-height", profile.get_properties());
    line_height.connect_changed_signal(
      [=] (auto line_height) {
        update_style(*text_area_box, [&] (auto& style) {
          style.get(Any()).set(LineHeight(
            static_cast<double>(line_height) / 100));
        });
      });
    auto& horizontal_alignment = get<Qt::Alignment>("horizontal-align",
      profile.get_properties());
    horizontal_alignment.connect_changed_signal(
      [&, text_area_box] (auto alignment) {
        update_style(*text_area_box, [&] (auto& style) {
          style.get(Any()).
            set(TextAlign(
              Qt::Alignment(alignment) | Qt::AlignTop));
        });
      });
    text_area_box->connect_submit_signal(
      profile.make_event_slot<QString>("Submit"));
    text_area_box->get_current()->connect_update_signal(
      profile.make_event_slot<QString>("Current"));
    return text_area_box;
  });
  return profile;
}

UiProfile Spire::make_text_box_profile() {
  auto properties = std::vector<std::shared_ptr<UiProperty>>();
  populate_widget_properties(properties);
  properties.push_back(make_standard_property<bool>("read_only"));
  properties.push_back(make_standard_property<QString>("current"));
  properties.push_back(make_standard_property<QString>("placeholder"));
  properties.push_back(make_standard_property<QString>("rejected", "deny"));
  properties.push_back(make_standard_property("horizontal_padding", 8));
  properties.push_back(make_standard_property("border_size", 1));
  auto text_alignment_property = define_enum<Qt::Alignment>(
    {{"LEFT", Qt::AlignLeft}, {"RIGHT", Qt::AlignRight}});
  properties.push_back(make_standard_enum_property(
    "text_align", text_alignment_property));
  auto profile = UiProfile("TextBox", properties, [] (auto& profile) {
    auto model = std::make_shared<RejectedTextModel>();
    auto text_box = new TextBox(model);
    text_box->setFixedWidth(scale_width(100));
    apply_widget_properties(text_box, profile.get_properties());
    auto& read_only = get<bool>("read_only", profile.get_properties());
    read_only.connect_changed_signal([=] (auto is_read_only) {
      text_box->set_read_only(is_read_only);
    });
    link(text_box->get_current(),
      get<QString>("current", profile.get_properties()));
    auto& placeholder = get<QString>("placeholder", profile.get_properties());
    placeholder.connect_changed_signal([=] (const auto& text) {
      text_box->set_placeholder(text);
    });
    auto& rejected = get<QString>("rejected", profile.get_properties());
    rejected.connect_changed_signal([=] (const auto& value) {
      model->set_rejected(value);
    });
    auto& padding = get<int>("horizontal_padding", profile.get_properties());
    padding.connect_changed_signal([=] (const auto& value) {
      update_style(*text_box, [&] (auto& style) {
        style.get(Any()).set(horizontal_padding(scale_width(value)));
      });
    });
    auto& border = get<int>("border_size", profile.get_properties());
    border.connect_changed_signal([=] (const auto& value) {
      update_style(*text_box, [&] (auto& style) {
        style.get(Any()).set(border_size(scale_width(value)));
      });
    });
    auto& text_alignment = get<Qt::Alignment>("text_align",
      profile.get_properties());
    text_alignment.connect_changed_signal([=] (auto alignment) {
      update_style(*text_box, [&] (auto& style) {
        style.get(Any()).set(TextAlign(Qt::Alignment(alignment)));
      });
    });
    text_box->get_current()->connect_update_signal(
      profile.make_event_slot<QString>("Current"));
    text_box->connect_submit_signal(profile.make_event_slot<QString>("Submit"));
    text_box->connect_reject_signal(profile.make_event_slot<QString>("Reject"));
    return text_box;
  });
  return profile;
}

UiProfile Spire::make_time_box_profile() {
  auto properties = std::vector<std::shared_ptr<UiProperty>>();
  populate_widget_properties(properties);
  properties.push_back(make_standard_property<QString>("current", ""));
  properties.push_back(make_standard_property<bool>("read_only"));
  auto profile = UiProfile("TimeBox", properties, [] (auto& profile) {
    auto parse_time = [] (auto time) -> boost::optional<time_duration> {
      try {
        return boost::posix_time::duration_from_string(
          time.toStdString().c_str());
      } catch(const std::exception&) {
        return {};
      }
    };
    auto& current = get<QString>("current", profile.get_properties());
    auto time_box = make_time_box();
    apply_widget_properties(time_box, profile.get_properties());
    current.connect_changed_signal([=] (auto value) {
      if(auto current_value = parse_time(value)) {
        if(time_box->get_current()->get() != *current_value) {
          time_box->get_current()->set(*current_value);
        }
      }
    });
    auto& read_only = get<bool>("read_only", profile.get_properties());
    read_only.connect_changed_signal([=] (auto is_read_only) {
      time_box->set_read_only(is_read_only);
    });
    time_box->get_current()->connect_update_signal(
      profile.make_event_slot<optional<time_duration>>("Current"));
    time_box->connect_submit_signal(
      profile.make_event_slot<optional<time_duration>>("Submit"));
    time_box->connect_reject_signal(
      profile.make_event_slot<optional<time_duration>>("Reject"));
    return time_box;
  });
  return profile;
}

UiProfile Spire::make_time_in_force_box_profile() {
  auto properties = std::vector<std::shared_ptr<UiProperty>>();
  populate_widget_properties(properties);
  auto current_property = define_enum<TimeInForce>(
    {{"Day", TimeInForce(TimeInForce::Type::DAY)},
     {"GTC", TimeInForce(TimeInForce::Type::GTC)},
     {"OPG", TimeInForce(TimeInForce::Type::OPG)},
     {"IOC", TimeInForce(TimeInForce::Type::IOC)},
     {"FOK", TimeInForce(TimeInForce::Type::FOK)},
     {"GTX", TimeInForce(TimeInForce::Type::GTX)},
     {"GTD", TimeInForce(TimeInForce::Type::GTD)},
     {"MOC", TimeInForce(TimeInForce::Type::MOC)}});
  populate_enum_box_properties(properties, current_property);
  properties.push_back(make_standard_property("read_only", false));
  auto profile = UiProfile("TimeInForceBox", properties, std::bind_front(
    setup_enum_box_profile<TimeInForceBox, make_time_in_force_box>));
  return profile;
}

UiProfile Spire::make_time_in_force_filter_panel_profile() {
  auto properties = std::vector<std::shared_ptr<UiProperty>>();
  properties.push_back(make_standard_property<bool>("DAY"));
  properties.push_back(make_standard_property<bool>("GTC"));
  properties.push_back(make_standard_property<bool>("OPG"));
  properties.push_back(make_standard_property<bool>("IOC"));
  properties.push_back(make_standard_property<bool>("FOK"));
  properties.push_back(make_standard_property<bool>("GTX"));
  properties.push_back(make_standard_property<bool>("GTD"));
  properties.push_back(make_standard_property<bool>("MOC"));
  auto profile = UiProfile("TimeInForceFilterPanel", properties,
    std::bind_front(setup_closed_filter_panel_profile<
      TimeInForce, make_time_in_force_filter_panel>));
  return profile;
}

UiProfile Spire::make_tooltip_profile() {
  auto properties = std::vector<std::shared_ptr<UiProperty>>();
  properties.push_back(
    make_standard_property("tooltip-text", QString("Tooltip Text")));
  auto profile = UiProfile("Tooltip", properties, [] (auto& profile) {
    auto label = make_label("Hover me!");
    auto& tooltip_text =
      get<QString>("tooltip-text", profile.get_properties());
    auto tooltip = new Tooltip(tooltip_text.get(), label);
    tooltip_text.connect_changed_signal([=] (const auto& text) {
      tooltip->set_label(text);
    });
    return label;
  });
  return profile;
}

UiProfile Spire::make_transition_view_profile() {
  auto properties = std::vector<std::shared_ptr<UiProperty>>();
  properties.push_back(make_standard_property<int>("width", 200));
  properties.push_back(make_standard_property<int>("height", 300));
  auto status_property = define_enum<TransitionView::Status>(
    {{"NONE", TransitionView::Status::NONE},
     {"LOADING", TransitionView::Status::LOADING},
     {"READY", TransitionView::Status::READY}});
  properties.push_back(make_standard_enum_property("status", status_property));
  auto profile = UiProfile("TransitionView", properties, [] (auto& profile) {
    auto list_model = std::make_shared<ArrayListModel<QString>>();
    for(auto i = 0; i < 10; ++i) {
      list_model->push(QString("Item%1").arg(i));
    }
    auto list_view = new ListView(list_model,
      [] (const std::shared_ptr<ListModel<QString>>& model, auto index) {
        return make_label(model->get(index));
      });
    update_style(*list_view, [] (auto& style) {
      style.get(Any()).set(Qt::Orientation::Vertical);
    });
    auto transition_view =
      new TransitionView(new ScrollableListBox(*list_view));
    auto box = new Box(transition_view);
    update_style(*box, [] (auto& style) {
      style.get(Any()).set(border(scale_width(1), QColor(0x4B23A0)));
    });
    auto& width = get<int>("width", profile.get_properties());
    width.connect_changed_signal([=] (auto value) {
      if(value != 0) {
        if(unscale_width(transition_view->width()) != value) {
          transition_view->setFixedWidth(scale_width(value));
        }
      }
    });
    auto& height = get<int>("height", profile.get_properties());
    height.connect_changed_signal([=] (auto value) {
      if(value != 0) {
        if(unscale_height(transition_view->height()) != value) {
          transition_view->setFixedHeight(scale_height(value));
        }
      }
    });
    auto& status =
      get<TransitionView::Status>("status", profile.get_properties());
    status.connect_changed_signal([=] (auto s) {
      transition_view->set_status(s);
    });
    return box;
  });
  return profile;
}<|MERGE_RESOLUTION|>--- conflicted
+++ resolved
@@ -3694,7 +3694,6 @@
   properties.push_back(make_standard_property<Decimal>("current", 0));
   auto profile = UiProfile("Slider", properties, [] (auto& profile) {
     auto model = std::make_shared<LocalScalarValueModel<Decimal>>();
-    model->set_increment(std::numeric_limits<Decimal>::epsilon());
     auto& default_increment =
       get<Decimal>("default_increment", profile.get_properties());
     auto& shift_increment =
@@ -3755,7 +3754,6 @@
       slider->get_current()->set(value);
     });
     auto current_slot = profile.make_event_slot<QString>("Current");
-<<<<<<< HEAD
     slider->get_current()->connect_update_signal(
       [=] (const Decimal& value) {
         current_slot(QString::fromStdString(value.str(
@@ -3766,13 +3764,6 @@
       submit_slot(QString::fromStdString(submission.str(
         Decimal::backend_type::cpp_dec_float_digits10, std::ios_base::dec)));
       });
-=======
-    slider->get_current()->connect_update_signal([=, &current] (int value) {
-      current.set(value);
-      current_slot(to_text(value));
-    });
-    slider->connect_submit_signal(profile.make_event_slot<int>("Submit"));
->>>>>>> 5f5b5f05
     return slider;
   });
   return profile;
