--- conflicted
+++ resolved
@@ -21,11 +21,8 @@
 #include "Spire/UiViewer/StandardUiProperties.hpp"
 #include "Spire/UiViewer/UiProfile.hpp"
 
-<<<<<<< HEAD
+using namespace boost;
 using namespace boost::posix_time;
-=======
-using namespace boost;
->>>>>>> be9e2a61
 using namespace Nexus;
 using namespace Spire;
 using namespace Spire::Styles;
@@ -336,7 +333,7 @@
           return {};
         }
       };
-      auto model = std::make_shared<LocalDurationModel>();
+      auto model = std::make_shared<LocalOptionalDurationModel>();
       auto duration_box = new DurationBox(model);
       apply_widget_properties(duration_box, profile.get_properties());
       auto& minimum = get<QString>("minimum", profile.get_properties());
@@ -365,11 +362,14 @@
         duration_box->set_warning_displayed(value);
       });
       duration_box->get_model()->connect_current_signal(
-        profile.make_event_slot<time_duration>(QString::fromUtf8("Current")));
+        profile.make_event_slot<optional<time_duration>>(
+          QString::fromUtf8("Current")));
       duration_box->connect_submit_signal(
-        profile.make_event_slot<time_duration>(QString::fromUtf8("Submit")));
+        profile.make_event_slot<optional<time_duration>>(
+          QString::fromUtf8("Submit")));
       duration_box->connect_reject_signal(
-        profile.make_event_slot<time_duration>(QString::fromUtf8("Reject")));
+        profile.make_event_slot<optional<time_duration>>(
+          QString::fromUtf8("Reject")));
       return duration_box;
     });
   return profile;
