--- conflicted
+++ resolved
@@ -3014,59 +3014,14 @@
   populate_widget_properties(properties);
   auto profile = UiProfile("MenuButton", properties, [] (auto& profile) {
     auto label = make_label("MenuButton");
-<<<<<<< HEAD
-    update_style(*label, [] (auto& style) {
-      style.get(ReadOnly()).clear();
-      style.get(Disabled()).clear();
-      style.get(ReadOnly() && Disabled()).clear();
-=======
     label->setSizePolicy(QSizePolicy::Expanding, QSizePolicy::Expanding);
     update_style(*label, [] (auto& style) {
->>>>>>> b9fcc833
       style.get(Any()).
         set(border(scale_width(1), QColor(0xC8C8C8))).
         set(TextAlign(Qt::Alignment(Qt::AlignCenter))).
         set(horizontal_padding(scale_width(8))).
         set(vertical_padding(scale_height(5)));
     });
-<<<<<<< HEAD
-    label->setSizePolicy(QSizePolicy::Expanding, QSizePolicy::Expanding);
-    auto menu_button = new MenuButton(label, [&] (QWidget* parent) {
-      auto menu = new ContextMenu(*parent);
-      menu->add_action("Minimize All",
-        profile.make_event_slot<>(QString("Action:Minimize All")));
-      menu->add_action("Restore All",
-        profile.make_event_slot<>(QString("Action:Restore All")));
-      return static_cast<OverlayPanel*>(menu->window());
-    });
-    menu_button->setFixedWidth(scale_width(120));
-    apply_widget_properties(menu_button, profile.get_properties());
-    return menu_button;
-  });
-  return profile;
-}
-
-UiProfile Spire::make_menu_icon_button_profile() {
-  auto properties = std::vector<std::shared_ptr<UiProperty>>();
-  populate_widget_properties(properties);
-  auto profile = UiProfile("MenuIconButton", properties, [] (auto& profile) {
-    auto menu_button = make_menu_icon_button(
-      imageFromSvg(":/Icons/toolbar_icons/blotter.svg", scale(26, 26)),
-      "MenuIconButton",
-      [&] (QWidget* parent) {
-        auto menu = new ContextMenu(*parent);
-        menu->add_action("New",
-          profile.make_event_slot<>(QString("Action:New")));
-        menu->add_separator();
-        menu->add_action("Global",
-          profile.make_event_slot<>(QString("Action:Global")));
-        menu->add_action("Australia",
-          profile.make_event_slot<>(QString("Action:Australia")));
-        menu->add_action("North America",
-          profile.make_event_slot<>(QString("Action:North America")));
-        return static_cast<OverlayPanel*>(menu->window());
-      });
-=======
     auto menu_button = new MenuButton(*label);
     menu_button->setFixedWidth(scale_width(120));
     auto& menu = menu_button->get_menu();
@@ -3074,8 +3029,29 @@
       profile.make_event_slot<>(QString("Action:Minimize All")));
     menu.add_action("Restore All",
       profile.make_event_slot<>(QString("Action:Restore All")));
->>>>>>> b9fcc833
     apply_widget_properties(menu_button, profile.get_properties());
+    return menu_button;
+  });
+  return profile;
+}
+
+UiProfile Spire::make_menu_icon_button_profile() {
+  auto properties = std::vector<std::shared_ptr<UiProperty>>();
+  populate_widget_properties(properties);
+  auto profile = UiProfile("MenuIconButton", properties, [] (auto& profile) {
+    auto menu_button = make_menu_icon_button(
+      imageFromSvg(":/Icons/toolbar_icons/blotter.svg", scale(26, 26)),
+      "MenuIconButton");
+    apply_widget_properties(menu_button, profile.get_properties());
+    auto& menu = menu_button->get_menu();
+    menu.add_action("New", profile.make_event_slot<>(QString("Action:New")));
+    menu.add_separator();
+    menu.add_action("Global",
+      profile.make_event_slot<>(QString("Action:Global")));
+    menu.add_action("Australia",
+      profile.make_event_slot<>(QString("Action:Australia")));
+    menu.add_action("North America",
+      profile.make_event_slot<>(QString("Action:North America")));
     return menu_button;
   });
   return profile;
