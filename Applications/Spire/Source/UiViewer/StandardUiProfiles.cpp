#include "Spire/UiViewer/StandardUiProfiles.hpp"
#include <QLabel>
#include <QPainter>
#include <QPointer>
#include <QRandomGenerator>
#include "Nexus/Definitions/DefaultCurrencyDatabase.hpp"
#include "Nexus/Definitions/SecuritySet.hpp"
#include "Spire/Spire/Dimensions.hpp"
#include "Spire/Spire/LocalScalarValueModel.hpp"
#include "Spire/Styles/ChainExpression.hpp"
#include "Spire/Styles/LinearExpression.hpp"
#include "Spire/Styles/RevertExpression.hpp"
#include "Spire/Styles/TimeoutExpression.hpp"
#include "Spire/Ui/ArrayListModel.hpp"
#include "Spire/Ui/Box.hpp"
#include "Spire/Ui/Button.hpp"
#include "Spire/Ui/Checkbox.hpp"
#include "Spire/Ui/CustomQtVariants.hpp"
#include "Spire/Ui/DecimalBox.hpp"
#include "Spire/Ui/DurationBox.hpp"
#include "Spire/Ui/FilterPanel.hpp"
#include "Spire/Ui/InfoTip.hpp"
#include "Spire/Ui/IntegerBox.hpp"
#include "Spire/Ui/KeyTag.hpp"
#include "Spire/Ui/ListItem.hpp"
#include "Spire/Ui/ListView.hpp"
#include "Spire/Ui/MoneyBox.hpp"
#include "Spire/Ui/OverlayPanel.hpp"
#include "Spire/Ui/QuantityBox.hpp"
#include "Spire/Ui/RegionListItem.hpp"
#include "Spire/Ui/ScalarFilterPanel.hpp"
#include "Spire/Ui/ScrollBar.hpp"
#include "Spire/Ui/ScrollBox.hpp"
#include "Spire/Ui/ScrollableListBox.hpp"
#include "Spire/Ui/SearchBox.hpp"
#include "Spire/Ui/SecurityListItem.hpp"
#include "Spire/Ui/Tag.hpp"
#include "Spire/Ui/TextAreaBox.hpp"
#include "Spire/Ui/TextBox.hpp"
#include "Spire/Ui/Tooltip.hpp"
#include "Spire/UiViewer/StandardUiProperties.hpp"
#include "Spire/UiViewer/UiProfile.hpp"

using namespace boost;
using namespace boost::posix_time;
using namespace boost::signals2;
using namespace Nexus;
using namespace Spire;
using namespace Spire::Styles;

namespace {
  template<typename T>
  struct DecimalBoxProfileProperties {
    using Type = T;

    Type m_current;
    Type m_minimum;
    Type m_maximum;
    Type m_default_increment;
    Type m_alt_increment;
    Type m_ctrl_increment;
    Type m_shift_increment;

    explicit DecimalBoxProfileProperties(Type default_increment)
      : m_current(Type(1)),
        m_minimum(Type(-100)),
        m_maximum(Type(100)),
        m_default_increment(std::move(default_increment)),
        m_alt_increment(5 * m_default_increment),
        m_ctrl_increment(10 * m_default_increment),
        m_shift_increment(20 * m_default_increment) {}
  };

  template<typename B>
  auto setup_decimal_box_profile(UiProfile& profile) {
    using Type = std::decay_t<decltype(*std::declval<B>().get_model())>::Scalar;
    auto model = std::make_shared<LocalScalarValueModel<optional<Type>>>();
    auto& minimum = get<Type>("minimum", profile.get_properties());
    minimum.connect_changed_signal([=] (auto value) {
      model->set_minimum(value);
    });
    auto& maximum = get<Type>("maximum", profile.get_properties());
    maximum.connect_changed_signal([=] (auto value) {
      model->set_maximum(value);
    });
    auto& default_increment =
      get<Type>("default_increment", profile.get_properties());
    auto& alt_increment = get<Type>("alt_increment", profile.get_properties());
    auto& ctrl_increment =
      get<Type>("ctrl_increment", profile.get_properties());
    auto& shift_increment =
      get<Type>("shift_increment", profile.get_properties());
    auto modifiers = QHash<Qt::KeyboardModifier, Type>(
      {{Qt::NoModifier, default_increment.get()},
        {Qt::AltModifier, alt_increment.get()},
        {Qt::ControlModifier, ctrl_increment.get()},
        {Qt::ShiftModifier, shift_increment.get()}});
    auto box = new B(std::move(model), std::move(modifiers));
    box->setFixedWidth(scale_width(100));
    apply_widget_properties(box, profile.get_properties());
    auto& current = get<Type>("current", profile.get_properties());
    current.connect_changed_signal([=] (auto value) {
      if(box->get_model()->get_current() != value) {
        box->get_model()->set_current(value);
      }
    });
    box->get_model()->connect_current_signal(
      profile.make_event_slot<optional<Type>>(QString::fromUtf8("Current")));
    box->connect_submit_signal(
      profile.make_event_slot<optional<Type>>(QString::fromUtf8("Submit")));
    box->connect_reject_signal(
      profile.make_event_slot<optional<Type>>(QString::fromUtf8("Reject")));
    auto& placeholder = get<QString>("placeholder", profile.get_properties());
    placeholder.connect_changed_signal([=] (const auto& placeholder) {
      box->set_placeholder(placeholder);
    });
    auto& read_only = get<bool>("read_only", profile.get_properties());
    read_only.connect_changed_signal([=] (auto value) {
      box->set_read_only(value);
    });
    auto& buttons_visible =
      get<bool>("buttons_visible", profile.get_properties());
    buttons_visible.connect_changed_signal([=] (auto value) {
      auto style = get_style(*box);
      if(value) {
        style.get(Any() > is_a<Button>()).get_block().remove<Visibility>();
      } else {
        style.get(Any() > is_a<Button>()).set(Visibility::NONE);
      }
      set_style(*box, std::move(style));
    });
    return box;
  }

  auto setup_checkable_profile(UiProfile& profile, CheckBox* check_box) {
    auto& label = get<QString>("label", profile.get_properties());
    check_box->set_label(label.get());
    apply_widget_properties(check_box, profile.get_properties());
    label.connect_changed_signal([=] (const auto& value) {
      check_box->set_label(value);
    });
    auto& checked = get<bool>("checked", profile.get_properties());
    checked.connect_changed_signal([=] (auto value) {
      if(check_box->get_model()->get_current() != value) {
        check_box->get_model()->set_current(value);
      }
    });
    check_box->get_model()->connect_current_signal([&] (auto is_checked) {
      checked.set(is_checked);
    });
    check_box->get_model()->connect_current_signal(
      profile.make_event_slot<bool>(QString::fromUtf8("CheckedSignal")));
    auto& read_only = get<bool>("read-only", profile.get_properties());
    read_only.connect_changed_signal([=] (auto is_read_only) {
      check_box->set_read_only(is_read_only);
    });
    auto& layout_direction = get<bool>("left-to-right",
      profile.get_properties());
    layout_direction.connect_changed_signal([=] (auto value) {
      if(value) {
        check_box->setLayoutDirection(Qt::LeftToRight);
      } else {
        check_box->setLayoutDirection(Qt::RightToLeft);
      }
    });
    return check_box;
  }

  void populate_check_box_properties(
      std::vector<std::shared_ptr<UiProperty>>& properties) {
    properties.push_back(make_standard_property<bool>("checked"));
    properties.push_back(
      make_standard_property("label", QString::fromUtf8("Click me!")));
    properties.push_back(make_standard_property<bool>("read-only"));
    properties.push_back(make_standard_property("left-to-right", true));
  }

  template<typename T>
  void populate_decimal_box_properties(
      std::vector<std::shared_ptr<UiProperty>>& properties,
      const DecimalBoxProfileProperties<T>& box_properties) {
    using Type = T;
    properties.push_back(make_standard_property("current",
      box_properties.m_current));
    properties.push_back(make_standard_property("minimum",
      box_properties.m_minimum));
    properties.push_back(make_standard_property("maximum",
      box_properties.m_maximum));
    properties.push_back(
      make_standard_property("default_increment",
        box_properties.m_default_increment));
    properties.push_back(
      make_standard_property("alt_increment",
        box_properties.m_alt_increment));
    properties.push_back(
      make_standard_property("ctrl_increment",
        box_properties.m_ctrl_increment));
    properties.push_back(
      make_standard_property("shift_increment",
        box_properties.m_shift_increment));
    properties.push_back(make_standard_property<QString>("placeholder"));
    properties.push_back(make_standard_property("read_only", false));
    properties.push_back(make_standard_property("buttons_visible", true));
  }

  template<typename T>
  void populate_decimal_box_properties(
      std::vector<std::shared_ptr<UiProperty>>& properties) {
    populate_decimal_box_properties<T>(properties,
      DecimalBoxProfileProperties(1));
  }

  template<typename B>
  auto setup_scalar_filter_panel_profile(UiProfile& profile) {
    using Type = std::decay_t<decltype(*std::declval<B>().get_model())>::Scalar;
    auto& title = get<QString>("title", profile.get_properties());
    auto& default_min = get<Type>("default_minimum", profile.get_properties());
    auto& default_max = get<Type>("default_maximum", profile.get_properties());
    auto& default_increment =
      get<Type>("default_increment", profile.get_properties());
    auto button = make_label_button(QString::fromUtf8("Click me"));
    auto min_model =
      std::make_shared<LocalScalarValueModel<optional<Type>>>(default_min.get());
    auto max_model =
      std::make_shared<LocalScalarValueModel<optional<Type>>>(default_max.get());
    button->connect_clicked_signal([&, button, min_model, max_model] {
      min_model->set_increment(default_increment.get());
      max_model->set_increment(default_increment.get());
      auto panel = new ScalarFilterPanel<B>(min_model, max_model,
        default_min.get(), default_max.get(), title.get(), button);
      auto filter_slot =
        profile.make_event_slot<QString>(QString::fromUtf8("SubmitSignal"));
      panel->connect_submit_signal([=] (const auto& min, const auto& max) {
        auto to_string = [&] (const optional<Type>& value) -> QString {
          if(value) {
            return displayTextAny(*value);
          }
          return QString::fromUtf8("null");
        };
        filter_slot(QString("%1, %2").arg(to_string(min)).arg(to_string(max)));
      });
      panel->show();
    });
    return button;
  }

  template<typename T>
  void populate_scalar_filter_panel_properties(
      std::vector<std::shared_ptr<UiProperty>>& properties,
      T default_increment, const QString& default_title) {
    using Type = T;
    properties.push_back(make_standard_property("title", default_title));
    properties.push_back(make_standard_property("default_minimum", Type(1)));
    properties.push_back(make_standard_property("default_maximum", Type(10)));
    properties.push_back(make_standard_property(
      "default_increment", default_increment));
  }

  optional<time_duration> parse_duration(const QString& duration) {
    try {
      return duration_from_string(duration.toStdString().c_str());
    } catch(const std::exception&) {
      return {};
    }
  }

  auto make_grid_image(const QSize& cell_size, int column_count,
      int row_count) {
    auto image = QImage(QSize(cell_size.width() * column_count,
      cell_size.height() * row_count), QImage::Format_RGB32);
    image.fill(QColor::fromRgb(0x56, 0xC4, 0xC5));
    auto painter = QPainter(&image);
    for(auto row = 0; row < row_count; ++row) {
      for(auto column = row % 2; column < column_count; column += 2) {
        auto cell_rect = QRect(QPoint(column * cell_size.width(),
          row * cell_size.width()), cell_size);
        painter.fillRect(cell_rect, QColor::fromRgb(0xA2, 0x21, 0x8E));
        painter.fillRect(cell_rect - QMargins(scale_width(1), scale_height(1),
          scale_width(1), scale_height(1)),
          QColor::fromRgb(0xFD, 0xC7, 0x77));
        painter.setPen(QColor::fromRgb(0x02, 0x38, 0x88));
        cell_rect.translate(translate(5, 5) +
          QPoint(0, painter.fontMetrics().height()));
        painter.drawText(cell_rect.topLeft(),
          QString("(%1, %2)").arg(column).arg(row));
      }
    }
    return image;
  }
}

UiProfile Spire::make_box_profile() {
  auto properties = std::vector<std::shared_ptr<UiProperty>>();
  populate_widget_properties(properties);
  properties.push_back(make_standard_property("border-size", 1));
  properties.push_back(make_standard_property("border-radius", 0));
  auto profile = UiProfile(QString::fromUtf8("Box"), properties,
    [] (auto& profile) {
      auto box = new Box(nullptr);
      box->setFixedSize(scale(100, 100));
      apply_widget_properties(box, profile.get_properties());
      auto& border_size = get<int>("border-size", profile.get_properties());
      auto& border_radius = get<int>("border-radius", profile.get_properties());
      auto style = StyleSheet();
      style.get(Any()).
        set(BackgroundColor(QColor(0xFFFFFF))).
        set(border(scale_width(border_size.get()), QColor(0xC8C8C8))).
        set(Styles::border_radius(scale_width(border_radius.get()))).
        set(horizontal_padding(scale_width(8)));
      style.get(Hover() || Focus()).
        set(border_color(QColor(0x4B23A0)));
      style.get(Disabled()).
        set(BackgroundColor(QColor(0xF5F5F5))).
        set(border_color(QColor(0xC8C8C8)));
      set_style(*box, std::move(style));
      border_size.connect_changed_signal([=, &border_size] (auto size) {
        auto style = get_style(*box);
        style.get(Any()).set(
          Styles::border_size(scale_width(border_size.get())));
        set_style(*box, std::move(style));
      });
      border_radius.connect_changed_signal([=, &border_radius] (auto radius) {
        auto style = get_style(*box);
        style.get(Any()).set(
          Styles::border_radius(scale_width(border_radius.get())));
        set_style(*box, std::move(style));
      });
      return box;
    });
  return profile;
}

UiProfile Spire::make_check_box_profile() {
  auto properties = std::vector<std::shared_ptr<UiProperty>>();
  populate_widget_properties(properties);
  populate_check_box_properties(properties);
  return UiProfile(QString::fromUtf8("CheckBox"), properties,
    [=] (auto& profile) {
      return setup_checkable_profile(profile, new CheckBox());
    });
}

UiProfile Spire::make_decimal_box_profile() {
  auto properties = std::vector<std::shared_ptr<UiProperty>>();
  populate_widget_properties(properties);
  properties.push_back(
    make_standard_property("current", QString::fromUtf8("1")));
  properties.push_back(
    make_standard_property("minimum", QString::fromUtf8("-100")));
  properties.push_back(
    make_standard_property("maximum", QString::fromUtf8("100")));
  properties.push_back(make_standard_property("decimal_places", 2));
  properties.push_back(make_standard_property("leading_zeros", 0));
  properties.push_back(make_standard_property("trailing_zeros", 0));
  properties.push_back(
    make_standard_property("default_increment", QString::fromUtf8("1")));
  properties.push_back(
    make_standard_property("alt_increment", QString::fromUtf8("5")));
  properties.push_back(
    make_standard_property("ctrl_increment", QString::fromUtf8("10")));
  properties.push_back(
    make_standard_property("shift_increment", QString::fromUtf8("20")));
  properties.push_back(make_standard_property<QString>("placeholder"));
  properties.push_back(make_standard_property("read_only", false));
  properties.push_back(make_standard_property("buttons_visible", true));
  properties.push_back(make_standard_property("apply_sign_styling", false));
  properties.push_back(make_standard_property("apply_tick_styling", false));
  auto profile = UiProfile(QString::fromUtf8("DecimalBox"), properties,
    [] (auto& profile) {
      auto parse_decimal = [] (auto decimal) -> std::optional<Decimal> {
        try {
          return Decimal(decimal.toStdString().c_str());
        } catch(const std::exception&) {
          return {};
        }
      };
      auto model = std::make_shared<LocalScalarValueModel<optional<Decimal>>>();
      auto& minimum = get<QString>("minimum", profile.get_properties());
      minimum.connect_changed_signal([=] (const auto& value) {
        if(auto minimum = parse_decimal(value)) {
          model->set_minimum(*minimum);
        }
      });
      auto& maximum = get<QString>("maximum", profile.get_properties());
      maximum.connect_changed_signal([=] (const auto& value) {
        if(auto maximum = parse_decimal(value)) {
          model->set_maximum(*maximum);
        }
      });
      auto& decimal_places =
        get<int>("decimal_places", profile.get_properties());
      decimal_places.connect_changed_signal([=] (auto value) {
        model->set_increment(pow(Decimal(10), -value));
      });
      auto& default_increment =
        get<QString>("default_increment", profile.get_properties());
      auto& alt_increment =
        get<QString>("alt_increment", profile.get_properties());
      auto& ctrl_increment =
        get<QString>("ctrl_increment", profile.get_properties());
      auto& shift_increment =
        get<QString>("shift_increment", profile.get_properties());
      auto modifiers = QHash<Qt::KeyboardModifier, Decimal>(
        {{Qt::NoModifier, *parse_decimal(default_increment.get())},
         {Qt::AltModifier, *parse_decimal(alt_increment.get())},
         {Qt::ControlModifier, *parse_decimal(ctrl_increment.get())},
         {Qt::ShiftModifier, *parse_decimal(shift_increment.get())}});
      auto decimal_box = new DecimalBox(model, modifiers);
      decimal_box->setFixedWidth(scale_width(100));
      apply_widget_properties(decimal_box, profile.get_properties());
      auto& leading_zeros = get<int>("leading_zeros", profile.get_properties());
      leading_zeros.connect_changed_signal([=] (auto value) {
        auto style = get_style(*decimal_box);
        style.get(Any()).set(LeadingZeros(value));
        set_style(*decimal_box, std::move(style));
      });
      auto& trailing_zeros =
        get<int>("trailing_zeros", profile.get_properties());
      trailing_zeros.connect_changed_signal([=] (auto value) {
        auto style = get_style(*decimal_box);
        style.get(Any()).set(TrailingZeros(value));
        set_style(*decimal_box, std::move(style));
      });
      auto& current = get<QString>("current", profile.get_properties());
      current.connect_changed_signal([=] (const auto& value) {
        if(value == QString::fromUtf8("null")) {
          if(decimal_box->get_model()->get_current()) {
            decimal_box->get_model()->set_current(none);
          }
        } else if(auto decimal = parse_decimal(value)) {
          if(decimal_box->get_model()->get_current() != *decimal) {
            decimal_box->get_model()->set_current(*decimal);
          }
        }
      });
      auto current_slot =
        profile.make_event_slot<QString>(QString::fromUtf8("Current"));
      decimal_box->get_model()->connect_current_signal(
        [=, &current] (const optional<Decimal>& value) {
          auto text = [&] {
            if(value) {
              return QString::fromStdString(value->str(
                Decimal::backend_type::cpp_dec_float_digits10,
                std::ios_base::dec));
            }
            return QString::fromUtf8("null");
          }();
          current.set(text);
          current_slot(text);
        });
      auto submit_slot =
        profile.make_event_slot<QString>(QString::fromUtf8("Submit"));
      decimal_box->connect_submit_signal(
        [=] (const optional<Decimal>& submission) {
          if(submission) {
            submit_slot(QString::fromStdString(submission->str(
              Decimal::backend_type::cpp_dec_float_digits10,
              std::ios_base::dec)));
          } else {
            submit_slot(QString::fromUtf8("null"));
          }
        });
      auto reject_slot =
        profile.make_event_slot<QString>(QString::fromUtf8("Reject"));
      decimal_box->connect_reject_signal(
        [=] (const optional<Decimal>& value) {
          if(value) {
            reject_slot(QString::fromStdString(value->str(
              Decimal::backend_type::cpp_dec_float_digits10,
              std::ios_base::dec)));
          } else {
            reject_slot(QString::fromUtf8("null"));
          }
        });
      auto& placeholder =
        get<QString>("placeholder", profile.get_properties());
      placeholder.connect_changed_signal([=] (const auto& placeholder) {
        decimal_box->set_placeholder(placeholder);
      });
      auto& read_only = get<bool>("read_only", profile.get_properties());
      read_only.connect_changed_signal([=] (auto value) {
        decimal_box->set_read_only(value);
      });
      auto& buttons_visible =
        get<bool>("buttons_visible", profile.get_properties());
      buttons_visible.connect_changed_signal([=] (auto value) {
        auto style = get_style(*decimal_box);
        if(value) {
          style.get(Any() > is_a<Button>()).get_block().remove<Visibility>();
        } else {
          style.get(Any() > is_a<Button>()).set(Visibility::NONE);
        }
        set_style(*decimal_box, std::move(style));
      });
      auto& apply_sign_styling =
        get<bool>("apply_sign_styling", profile.get_properties());
      apply_sign_styling.connect_changed_signal([=] (auto value) {
        auto style = get_style(*decimal_box);
        if(value) {
          style.get(ReadOnly() && IsPositive()).
            set(TextColor(QColor(0x36BB55)));
          style.get(ReadOnly() && IsNegative()).
            set(TextColor(QColor(0xE63F44)));
        }
        set_style(*decimal_box, std::move(style));
      });
      auto& apply_tick_styling =
        get<bool>("apply_tick_styling", profile.get_properties());
      apply_tick_styling.connect_changed_signal([=] (auto value) {
        auto style = get_style(*decimal_box);
        if(value) {
          style.get(ReadOnly() && Uptick()).
            set(BackgroundColor(
              chain(timeout(QColor(0xEBFFF0), milliseconds(250)),
                linear(QColor(0xEBFFF0), revert, milliseconds(300)))));
          style.get(ReadOnly() && Downtick()).
            set(BackgroundColor(
              chain(timeout(QColor(0xFFF1F1), milliseconds(250)),
                linear(QColor(0xFFF1F1), revert, milliseconds(300)))));
        }
        set_style(*decimal_box, std::move(style));
      });
      return decimal_box;
    });
  return profile;
}

UiProfile Spire::make_decimal_filter_panel_profile() {
  auto properties = std::vector<std::shared_ptr<UiProperty>>();
  properties.push_back(make_standard_property("title",
    QString::fromUtf8("Filter by Decimal Number")));
  properties.push_back(make_standard_property("default_minimum",
    QString::fromUtf8("1.3")));
  properties.push_back(make_standard_property("default_maximum",
    QString::fromUtf8("10.67")));
  properties.push_back(make_standard_property("decimal_places", 2));
  properties.push_back(make_standard_property("leading_zeros", 0));
  properties.push_back(make_standard_property("trailing_zeros", 2));
  auto profile = UiProfile(QString::fromUtf8("DecimalFilterPanel"), properties,
    [] (auto& profile) {
      auto to_decimal = [] (auto decimal) -> boost::optional<Decimal> {
        try {
          return Decimal(decimal.toStdString().c_str());
        } catch(const std::exception&) {
          return {};
        }
      };
      auto to_string = [] (const optional<Decimal>& value) {
        if(value) {
          return QString::fromStdString(value->str(
            Decimal::backend_type::cpp_dec_float_digits10,
            std::ios_base::dec));
        }
        return QString::fromUtf8("null");
      };
      auto& title = get<QString>("title", profile.get_properties());
      auto& default_min =
        get<QString>("default_minimum", profile.get_properties());
      auto& default_max =
        get<QString>("default_maximum", profile.get_properties());
      auto& decimal_places =
        get<int>("decimal_places", profile.get_properties());
      auto& leading_zeros = get<int>("leading_zeros", profile.get_properties());
      auto& trailing_zeros =
        get<int>("trailing_zeros", profile.get_properties());
      auto button = make_label_button(QString::fromUtf8("Click me"));
      auto min_model =
        std::make_shared<LocalScalarValueModel<optional<Decimal>>>(
          to_decimal(default_min.get()));
      auto max_model =
        std::make_shared<LocalScalarValueModel<optional<Decimal>>>(
          to_decimal(default_max.get()));
      button->connect_clicked_signal([=, &decimal_places, &default_min,
          &default_max, &leading_zeros, &trailing_zeros, &profile, &title] {
        min_model->set_increment(pow(Decimal(10), -decimal_places.get()));
        max_model->set_increment(pow(Decimal(10), -decimal_places.get()));
        auto panel = new DecimalFilterPanel(min_model, max_model,
          to_decimal(default_min.get()), to_decimal(default_max.get()),
          title.get(), button);
        auto filter_slot =
          profile.make_event_slot<QString>(QString::fromUtf8("SubmitSignal"));
        panel->connect_submit_signal([=] (const auto& min, const auto& max) {
          filter_slot(to_string(min) + QString::fromUtf8(", ") +
            to_string(max));
        });
        auto style = get_style(*panel);
        style.get(Any() >> is_a<DecimalBox>()).set(
          LeadingZeros(leading_zeros.get()));
        style.get(Any() >> is_a<DecimalBox>()).set(
          TrailingZeros(trailing_zeros.get()));
        set_style(*panel, std::move(style));
        panel->show();
      });
      return button;
    });
  return profile;
}

UiProfile Spire::make_delete_icon_button_profile() {
  auto properties = std::vector<std::shared_ptr<UiProperty>>();
  populate_widget_properties(properties);
  auto profile = UiProfile(QString::fromUtf8("DeleteIconButton"), properties,
    [] (auto& profile) {
      auto button = make_delete_icon_button();
      apply_widget_properties(button, profile.get_properties());
      button->connect_clicked_signal(
        profile.make_event_slot(QString::fromUtf8("ClickedSignal")));
      return button;
    });
  return profile;
}

UiProfile Spire::make_duration_box_profile() {
  auto properties = std::vector<std::shared_ptr<UiProperty>>();
  populate_widget_properties(properties);
  properties.push_back(make_standard_property<QString>("current", ""));
  properties.push_back(
    make_standard_property<QString>("minimum", "10:10:10.000"));
  properties.push_back(
    make_standard_property<QString>("maximum", "20:20:20.000"));
  properties.push_back(make_standard_property<bool>("read_only"));
  auto profile = UiProfile(QString::fromUtf8("DurationBox"), properties,
    [] (auto& profile) {
      auto model = std::make_shared<LocalOptionalDurationModel>();
      auto duration_box = new DurationBox(model);
      apply_widget_properties(duration_box, profile.get_properties());
      auto& minimum = get<QString>("minimum", profile.get_properties());
      minimum.connect_changed_signal([=] (auto value) {
        if(auto minimum_value = parse_duration(value)) {
          model->set_minimum(minimum_value);
        }
      });
      auto& maximum = get<QString>("maximum", profile.get_properties());
      maximum.connect_changed_signal([=] (auto value) {
        if(auto maximum_value = parse_duration(value)) {
          model->set_maximum(maximum_value);
        }
      });
      auto& current = get<QString>("current", profile.get_properties());
      current.connect_changed_signal([=] (auto value) {
        if(auto current_value = parse_duration(value)) {
          if(duration_box->get_model()->get_current() != *current_value) {
            duration_box->get_model()->set_current(*current_value);
          }
        }
      });
      auto& read_only = get<bool>("read_only", profile.get_properties());
      read_only.connect_changed_signal([=] (auto is_read_only) {
        duration_box->set_read_only(is_read_only);
      });
      duration_box->get_model()->connect_current_signal(
        profile.make_event_slot<optional<time_duration>>(
          QString::fromUtf8("Current")));
      duration_box->connect_submit_signal(
        profile.make_event_slot<optional<time_duration>>(
          QString::fromUtf8("Submit")));
      duration_box->connect_reject_signal(
        profile.make_event_slot<optional<time_duration>>(
          QString::fromUtf8("Reject")));
      return duration_box;
    });
  return profile;
}

UiProfile Spire::make_duration_filter_panel_profile() {
  auto properties = std::vector<std::shared_ptr<UiProperty>>();
  properties.push_back(
    make_standard_property<QString>("default_minimum", "10:10:10.000"));
  properties.push_back(
    make_standard_property<QString>("default_maximum", "20:20:20.000"));
  auto profile = UiProfile(QString::fromUtf8("DurationFilterPanel"), properties,
    [] (auto& profile) {
      auto& default_min=
        get<QString>("default_minimum", profile.get_properties());
      auto& default_max=
        get<QString>("default_maximum", profile.get_properties());
      auto button = make_label_button(QString::fromUtf8("Click me"));
      auto min_model =
        std::make_shared<LocalScalarValueModel<optional<time_duration>>>(
          parse_duration(default_min.get()));
      auto max_model =
        std::make_shared<LocalScalarValueModel<optional<time_duration>>>(
          parse_duration(default_max.get()));
      button->connect_clicked_signal([&, button, min_model, max_model] {
        auto panel = new ScalarFilterPanel<DurationBox>(min_model, max_model,
          parse_duration(default_min.get()), parse_duration(default_max.get()),
          QString::fromUtf8("Filter by Duration"), button);
        auto filter_slot =
          profile.make_event_slot<QString>(QString::fromUtf8("SubmitSignal"));
        panel->connect_submit_signal([=] (const auto& min, const auto& max) {
          auto to_string =
            [&] (const optional<time_duration>& value) -> QString {
              if(value) {
                return to_simple_string(*value).c_str();
              }
              return QString::fromUtf8("null");
            };
          filter_slot(QString("%1, %2").
            arg(to_string(min)).
            arg(to_string(max)));
        });
        panel->show();
      });
      return button;
    });
  return profile;
}

UiProfile Spire::make_filter_panel_profile() {
  auto properties = std::vector<std::shared_ptr<UiProperty>>();
  properties.push_back( make_standard_property<QString>("title",
    QString::fromUtf8("Filter Quantity")));
  auto profile = UiProfile(QString::fromUtf8("FilterPanel"), properties,
    [] (auto& profile) {
      auto& title = get<QString>("title", profile.get_properties());
      auto button = make_label_button(QString::fromUtf8("Click me"));
      button->connect_clicked_signal([&, button] {
        auto component = new QWidget();
        component->setObjectName("component");
        component->setStyleSheet("#component {background-color: #F5F5F5;}");
        auto component_layout = new QGridLayout(component);
        component_layout->setSpacing(0);
        component_layout->setContentsMargins({});
        auto min_box = new TextBox(QString::fromUtf8("Min"));
        min_box->set_read_only(true);
        min_box->setFixedSize(scale(40, 30));
        component_layout->addWidget(min_box, 0, 0);
        auto min_text = new TextBox();
        min_text->setFixedSize(scale(120, 26));
        component_layout->addWidget(min_text, 0, 1);
        auto max_box = new TextBox(QString::fromUtf8("Max"));
        max_box->set_read_only(true);
        max_box->setFixedSize(scale(40, 30));
        component_layout->addWidget(max_box, 1, 0);
        auto max_text = new TextBox();
        max_text->setFixedSize(scale(120, 26));
        component_layout->addWidget(max_text, 1, 1);
        auto panel = new FilterPanel(title.get(), component, button);
        panel->window()->setAttribute(Qt::WA_DeleteOnClose);
        panel->connect_reset_signal(profile.make_event_slot(
          QString::fromUtf8("ResetSignal")));
        panel->show();
      });
      return button;
    });
  return profile;
}

UiProfile Spire::make_icon_button_profile() {
  auto properties = std::vector<std::shared_ptr<UiProperty>>();
  populate_widget_properties(properties);
  properties.push_back(make_standard_property<QString>("tooltip",
    "Tooltip"));
  auto profile = UiProfile(QString::fromUtf8("IconButton"), properties,
    [] (auto& profile) {
      auto& tooltip = get<QString>("tooltip", profile.get_properties());
      auto button =
        make_icon_button(imageFromSvg(":/Icons/demo.svg", scale(26, 26)),
          tooltip.get());
      apply_widget_properties(button, profile.get_properties());
      button->connect_clicked_signal(
        profile.make_event_slot(QString::fromUtf8("ClickedSignal")));
      return button;
    });
  return profile;
}

UiProfile Spire::make_info_tip_profile() {
  auto properties = std::vector<std::shared_ptr<UiProperty>>();
  populate_widget_properties(properties);
  properties.push_back(make_standard_property<bool>("interactive"));
  properties.push_back(
    make_standard_property<int>("body-width", scale_width(100)));
  properties.push_back(
    make_standard_property<int>("body-height", scale_height(30)));
  auto profile = UiProfile(QString::fromUtf8("InfoTip"), properties,
    [] (auto& profile) {
      auto button = make_label_button("Hover me!");
      auto body_label = make_label("Body Label");
      auto label_style = get_style(*body_label);
      label_style.get(Any()).set(TextAlign(Qt::Alignment(Qt::AlignCenter)));
      set_style(*body_label, label_style);
      auto info_tip = new InfoTip(body_label, button);
      apply_widget_properties(button, profile.get_properties());
      auto& interactive = get<bool>("interactive", profile.get_properties());
      interactive.connect_changed_signal([=] (bool is_interactive) {
        info_tip->set_interactive(is_interactive);
      });
      auto& body_width = get<int>("body-width", profile.get_properties());
      body_width.connect_changed_signal([=] (auto width) {
        body_label->setFixedWidth(width);
      });
      auto& body_height = get<int>("body-height", profile.get_properties());
      body_height.connect_changed_signal([=] (auto height) {
        body_label->setFixedHeight(height);
      });
      return button;
    });
  return profile;
}

UiProfile Spire::make_integer_box_profile() {
  auto properties = std::vector<std::shared_ptr<UiProperty>>();
  populate_widget_properties(properties);
  populate_decimal_box_properties<int>(properties);
  auto profile = UiProfile(QString::fromUtf8("IntegerBox"),
    properties, setup_decimal_box_profile<IntegerBox>);
  return profile;
}

UiProfile Spire::make_integer_filter_panel_profile() {
  auto properties = std::vector<std::shared_ptr<UiProperty>>();
  populate_scalar_filter_panel_properties<int>(
    properties, 1, QString::fromUtf8("Filter by Integer"));
  auto profile = UiProfile(QString::fromUtf8("IntegerFilterPanel"), properties,
    setup_scalar_filter_panel_profile<IntegerBox>);
  return profile;
}

UiProfile Spire::make_key_tag_profile() {
  auto properties = std::vector<std::shared_ptr<UiProperty>>();
  populate_widget_properties(properties);
  properties.push_back(make_standard_property<QString>("key", "f1"));
  auto profile = UiProfile(QString::fromUtf8("KeyTag"), properties,
    [] (auto& profile) {
      auto key_tag = new KeyTag();
      apply_widget_properties(key_tag, profile.get_properties());
      auto& key = get<QString>("key", profile.get_properties());
      key.connect_changed_signal([=] (auto key_text) {
        auto key = [&] {
          if(key_text.toLower() == "alt") {
            return Qt::Key_Alt;
          } else if(key_text.toLower() == "ctrl") {
            return Qt::Key_Control;
          } else if(key_text.toLower() == "shift") {
            return Qt::Key_Shift;
          } else if(auto sequence = QKeySequence::fromString(key_text);
              !sequence.isEmpty()) {
            return Qt::Key(sequence[0]);
          }
          return Qt::Key_unknown;
        }();
        key_tag->get_model()->set_current(key);
      });
      return key_tag;
    });
  return profile;
}

UiProfile Spire::make_label_button_profile() {
  auto properties = std::vector<std::shared_ptr<UiProperty>>();
  populate_widget_properties(properties);
  properties.push_back(
    make_standard_property<QString>("label", QString::fromUtf8("Click me!")));
  properties.push_back(make_standard_property<QColor>("pressed-color",
    QColor::fromRgb(0x4B, 0x23, 0xA0)));
  auto profile = UiProfile(QString::fromUtf8("LabelButton"), properties,
    [] (auto& profile) {
      auto& label = get<QString>("label", profile.get_properties());
      auto button = make_label_button(label.get());
      apply_widget_properties(button, profile.get_properties());
      auto& pressed_color = get<QColor>("pressed-color",
        profile.get_properties());
      pressed_color.connect_changed_signal([=] (const auto& color) {
        auto style = get_style(*button);
        style.get(Press() / Body()).
          set(BackgroundColor(color));
        set_style(*button, std::move(style));
      });
      button->connect_clicked_signal(
        profile.make_event_slot(QString::fromUtf8("ClickedSignal")));
      return button;
    });
  return profile;
}

UiProfile Spire::make_label_profile() {
  auto properties = std::vector<std::shared_ptr<UiProperty>>();
  properties.push_back(
    make_standard_property("label", QString::fromUtf8("Label")));
  auto profile = UiProfile(QString::fromUtf8("Label"), properties,
    [] (auto& profile) {
      auto& label = get<QString>("label", profile.get_properties());
      auto label_box = make_label(label.get());
      return label_box;
    });
  return profile;
}

UiProfile Spire::make_list_item_profile() {
  auto properties = std::vector<std::shared_ptr<UiProperty>>();
  populate_widget_properties(properties);
  properties.push_back(make_standard_property("selected", false));
  auto profile = UiProfile(QString::fromUtf8("ListItem"), properties,
    [] (auto& profile) {
      auto box = new TextBox("Test Component");
      box->setAttribute(Qt::WA_TranslucentBackground);
      box->set_read_only(true);
      box->setDisabled(true);
      auto style = get_style(*box);
      style.get(Disabled()).set(TextColor(QColor::fromRgb(0, 0, 0)));
      set_style(*box, std::move(style));
      auto item = new ListItem(box);
      item->setFixedWidth(scale_width(100));
      apply_widget_properties(item, profile.get_properties());
      item->connect_current_signal(
        profile.make_event_slot(QString::fromUtf8("Current")));
      item->connect_submit_signal(
        profile.make_event_slot(QString::fromUtf8("Submit")));
      auto& selected = get<bool>("selected", profile.get_properties());
      selected.connect_changed_signal([=] (auto value) {
        item->set_selected(value);
      });
      return item;
    });
  return profile;
}

UiProfile Spire::make_list_view_profile() {
  auto properties = std::vector<std::shared_ptr<UiProperty>>();
  populate_widget_properties(properties);
  properties.push_back(make_standard_property("random_height_seed", 0));
  properties.push_back(make_standard_property("gap", 2));
  properties.push_back(make_standard_property("overflow_gap", 5));
  auto navigation_property = define_enum<EdgeNavigation>(
    {{"CONTAIN", EdgeNavigation::CONTAIN},
     {"WRAP", EdgeNavigation::WRAP}});
  properties.push_back(
    make_standard_enum_property("edge_navigation", navigation_property));
  auto direction_property = define_enum<Qt::Orientation>(
    {{"Vertical", Qt::Vertical}, {"Horizontal", Qt::Horizontal}});
  properties.push_back(
    make_standard_enum_property("direction", direction_property));
  auto overflow_property = define_enum<Overflow>(
    {{"WRAP", Overflow::WRAP}, {"NONE", Overflow::NONE}});
  properties.push_back(
    make_standard_enum_property("overflow", overflow_property));
  auto selection_mode_property = define_enum<SelectionMode>(
    {{"NONE", SelectionMode::NONE},
     {"SINGLE", SelectionMode::SINGLE}});
  properties.push_back(
    make_standard_enum_property("selection_mode", selection_mode_property));
  auto change_item_property = define_enum<int>({{"Delete", 0}, {"Add", 1}});
  properties.push_back(
    make_standard_enum_property("change_item", change_item_property));
  properties.push_back(make_standard_property("change_item_index", 0));
  properties.push_back(make_standard_property("select_item", -1));
  auto profile = UiProfile(QString::fromUtf8("ListView"), properties,
    [=] (auto& profile) {
      auto& random_height_seed =
        get<int>("random_height_seed", profile.get_properties());
      auto& direction =
        get<Qt::Orientation>("direction", profile.get_properties());
      auto& change_item = get<int>("change_item", profile.get_properties());
      auto& change_item_index =
        get<int>("change_item_index", profile.get_properties());
      auto random_generator = QRandomGenerator(random_height_seed.get());
      auto list_model = std::make_shared<ArrayListModel>();
      for(auto i = 0; i < 66; ++i) {
        if(i == 10) {
          list_model->push(QString::fromUtf8("llama"));
        } else if(i == 11) {
          list_model->push(QString::fromUtf8("llamb"));
        } else if(i == 12) {
          list_model->push(QString::fromUtf8("lllama"));
        } else if(i == 20) {
          list_model->push(QString::fromUtf8("llbma"));
        } else if(i == 30) {
          list_model->push(QString::fromUtf8("llxy"));
        } else {
          list_model->push(QString::fromUtf8("Item%1").arg(i));
        }
      }
      change_item_index.connect_changed_signal(
        [=, &change_item, index = 0] (auto value) mutable {
          if(value < 0 || value >= list_model->get_size()) {
            return;
          }
          if(change_item.get() == 0) {
            list_model->remove(value);
          } else {
            list_model->insert(
              QString::fromUtf8("newItem%1").arg(index++), value);
          }
        });
      auto list_view =
        new ListView(list_model, [&] (const auto& model, auto index) {
          auto label = make_label(model.get<QString>(index));
          if(random_height_seed.get() == 0) {
            if(direction.get() == Qt::Vertical) {
              label->setFixedHeight(
                scale_height(random_generator.bounded(30, 70)));
            } else {
              label->setFixedWidth(
                scale_height(random_generator.bounded(30, 70)));
            }
          }
          return label;
        });
      apply_widget_properties(list_view, profile.get_properties());
      auto& gap = get<int>("gap", profile.get_properties());
      gap.connect_changed_signal([=] (auto value) {
        if(value < 0) {
          return;
        }
        auto style = get_style(*list_view);
        style.get(Any()).set(ListItemGap(scale_width(value)));
        set_style(*list_view, std::move(style));
      });
      auto& overflow_gap = get<int>("overflow_gap", profile.get_properties());
      overflow_gap.connect_changed_signal([=] (auto value) {
        if(value < 0) {
          return;
        }
        auto style = get_style(*list_view);
        style.get(Any()).set(ListOverflowGap(scale_width(value)));
        set_style(*list_view, std::move(style));
      });
      direction.connect_changed_signal([=] (auto value) {
        auto style = get_style(*list_view);
        style.get(Any()).set(value);
        set_style(*list_view, std::move(style));
      });
      auto& overflow = get<Overflow>("overflow", profile.get_properties());
      overflow.connect_changed_signal([=] (auto value) {
        auto style = get_style(*list_view);
        style.get(Any()).set(value);
        set_style(*list_view, std::move(style));
      });
      auto& navigation =
        get<EdgeNavigation>("edge_navigation", profile.get_properties());
      navigation.connect_changed_signal([=] (auto value) {
        auto style = get_style(*list_view);
        style.get(Any()).set(value);
        set_style(*list_view, std::move(style));
      });
      auto& selection_mode =
        get<SelectionMode>("selection_mode", profile.get_properties());
      selection_mode.connect_changed_signal([=] (auto value) {
        auto style = get_style(*list_view);
        style.get(Any()).set(value);
        set_style(*list_view, std::move(style));
      });
      auto& select_item = get<int>("select_item", profile.get_properties());
      select_item.connect_changed_signal([=] (auto index) {
        if(index == -1) {
          list_view->get_selection_model()->set_current(none);
        } else if(index >= 0 && index < list_model->get_size()) {
          list_view->get_selection_model()->set_current(index);
        }
      });
      list_view->get_current_model()->connect_current_signal(
        profile.make_event_slot<optional<int>>(QString::fromUtf8("Current")));
      list_view->get_selection_model()->connect_current_signal(
        profile.make_event_slot<optional<int>>(QString::fromUtf8("Selection")));
      list_view->connect_submit_signal(
        profile.make_event_slot<optional<std::any>>(
          QString::fromUtf8("Submit")));
      return list_view;
    });
  return profile;
}

UiProfile Spire::make_money_box_profile() {
  auto properties = std::vector<std::shared_ptr<UiProperty>>();
  populate_widget_properties(properties);
  populate_decimal_box_properties<Money>(
    properties, DecimalBoxProfileProperties(Money::ONE));
  auto profile = UiProfile(QString::fromUtf8("MoneyBox"),
    properties, setup_decimal_box_profile<MoneyBox>);
  return profile;
}

UiProfile Spire::make_money_filter_panel_profile() {
  auto properties = std::vector<std::shared_ptr<UiProperty>>();
  populate_scalar_filter_panel_properties<Money>(
    properties, Money::CENT, QString::fromUtf8("Filter by Money"));
  auto profile = UiProfile(QString::fromUtf8("MoneyFilterPanel"),
    properties, setup_scalar_filter_panel_profile<MoneyBox>);
  return profile;
}

UiProfile Spire::make_overlay_panel_profile() {
  auto properties = std::vector<std::shared_ptr<UiProperty>>();
  properties.push_back(make_standard_property("close_on_blur", true));
  auto positioning_property = define_enum<OverlayPanel::Positioning>(
    {{"NONE", OverlayPanel::Positioning::NONE},
     {"PARENT", OverlayPanel::Positioning::PARENT}});
  properties.push_back(
    make_standard_enum_property("positioning", positioning_property));
  auto profile = UiProfile(QString::fromUtf8("OverlayPanel"), properties,
    [=] (auto& profile) {
      auto& close_on_blur =
        get<bool>("close_on_blur", profile.get_properties());
      auto& positioning =
        get<OverlayPanel::Positioning>("positioning", profile.get_properties());
      auto button = make_label_button(QString::fromUtf8("Click me"));
      auto close_on_blur_connection = std::make_shared<scoped_connection>();
      auto positioning_connection = std::make_shared<scoped_connection>();
      auto panel = QPointer<OverlayPanel>();
      button->connect_clicked_signal(
        [=, &profile, &close_on_blur, &positioning] () mutable {
          if(panel && !close_on_blur.get()) {
            return;
          }
          auto body = new QWidget();
          auto container_layout = new QVBoxLayout(body);
          container_layout->setSpacing(0);
          container_layout->setContentsMargins(
            scale_width(1), scale_height(1), scale_width(1), scale_height(1));
          auto title_layout = new QHBoxLayout();
          title_layout->setSpacing(scale_width(3));
          auto title_name = new QLabel(QString::fromUtf8("Filter Date"));
          title_layout->addWidget(title_name);
          auto close_button =
            make_icon_button(imageFromSvg(":/Icons/close.svg", scale(26, 26)));
          close_button->setFixedSize(scale(26, 26));
          close_button->setFocusPolicy(Qt::FocusPolicy::NoFocus);
          close_button->connect_clicked_signal([=] {
            close_button->window()->close();
          });
          title_layout->addWidget(close_button);
          container_layout->addLayout(title_layout);
          container_layout->addSpacing(scale_height(3));
          auto content_layout = new QGridLayout();
          content_layout->setSpacing(scale_width(5));
          content_layout->setContentsMargins(
            {scale_width(4), scale_height(4), scale_width(4), scale_height(4)});
          content_layout->addWidget(new QLabel(QString::fromUtf8("Start Date:")),
            0, 0);
          auto text_box1 = new TextBox();
          text_box1->setFixedSize(scale(120, 26));
          content_layout->addWidget(text_box1, 0, 1);
          content_layout->addWidget(new QLabel(QString::fromUtf8("End Date:")),
            1, 0);
          auto text_box2 = new TextBox();
          text_box2->setFixedSize(scale(120, 26));
          content_layout->addWidget(text_box2, 1, 1);
          content_layout->addWidget(make_label_button(
            QString::fromUtf8("Reset")), 2, 1);
          container_layout->addLayout(content_layout);
          panel = new OverlayPanel(body, button);
          panel->setAttribute(Qt::WA_DeleteOnClose);
          panel->set_closed_on_blur(close_on_blur.get());
          panel->set_positioning(positioning.get());
          panel->show();
        });
      return button;
    });
  return profile;
}

UiProfile Spire::make_quantity_box_profile() {
  auto properties = std::vector<std::shared_ptr<UiProperty>>();
  populate_widget_properties(properties);
  auto box_properties = DecimalBoxProfileProperties(Quantity(1));
  box_properties.m_minimum = Quantity(0);
  populate_decimal_box_properties<Quantity>(properties, box_properties);
  auto profile = UiProfile(QString::fromUtf8("QuantityBox"),
    properties, setup_decimal_box_profile<QuantityBox>);
  return profile;
}

UiProfile Spire::make_quantity_filter_panel_profile() {
  auto properties = std::vector<std::shared_ptr<UiProperty>>();
  populate_scalar_filter_panel_properties<Quantity>(properties, 1,
    QString::fromUtf8("Filter by Quantity"));
  auto profile = UiProfile(QString::fromUtf8("QuantityFilterPanel"),
    properties, setup_scalar_filter_panel_profile<QuantityBox>);
  return profile;
}

UiProfile Spire::make_radio_button_profile() {
  auto properties = std::vector<std::shared_ptr<UiProperty>>();
  populate_widget_properties(properties);
  populate_check_box_properties(properties);
  return UiProfile(QString::fromUtf8("RadioButton"), properties,
    [=] (auto& profile) {
      return setup_checkable_profile(profile, make_radio_button());
    });
}

UiProfile Spire::make_region_list_item_profile() {
  auto properties = std::vector<std::shared_ptr<UiProperty>>();
  populate_widget_properties(properties);
  auto type_property = define_enum<int>(
    {{"SECURITY", 0}, {"MARKET", 1}, {"COUNTRY", 2}});
  properties.push_back(make_standard_enum_property("type", type_property));
  auto profile = UiProfile(QString::fromUtf8("RegionListItem"), properties,
    [] (auto& profile) {
      auto& type = get<int>("type", profile.get_properties());
      auto region = [&] {
        if(type.get() == 0) {
          auto security = ParseWildCardSecurity("MSFT.NSDQ",
            GetDefaultMarketDatabase(), GetDefaultCountryDatabase());
          auto region = Region(*security);
          region.SetName("Microsoft Corporation");
          return region;
        } else if(type.get() == 1) {
          auto market =
            GetDefaultMarketDatabase().FromCode(DefaultMarkets::NSEX());
          auto region = Region(market);
          region.SetName(market.m_description);
          return region;
        } else {
          auto country_code = DefaultCountries::US();
          auto region = Region(country_code);
          region.SetName(
            GetDefaultCountryDatabase().FromCode(country_code).m_name);
          return region;
        }
      }();
      auto item = new RegionListItem(region);
      apply_widget_properties(item, profile.get_properties());
      item->setMinimumSize(0, 0);
      item->setMaximumSize(QWIDGETSIZE_MAX, QWIDGETSIZE_MAX);
      return item;
    });
  return profile;
}

UiProfile Spire::make_scroll_bar_profile() {
  auto properties = std::vector<std::shared_ptr<UiProperty>>();
  populate_widget_properties(properties);
  properties.push_back(make_standard_property("vertical", true));
  properties.push_back(make_standard_property("start_range", 0));
  properties.push_back(make_standard_property("end_range", 1000));
  properties.push_back(make_standard_property("page_size", 100));
  properties.push_back(make_standard_property("line_size", 10));
  properties.push_back(make_standard_property("position", 0));
  auto profile = UiProfile(QString::fromUtf8("ScrollBar"), properties,
    [] (auto& profile) {
      auto& vertical = get<bool>("vertical", profile.get_properties());
      auto orientation = [&] {
        if(vertical.get()) {
          return Qt::Vertical;
        } else {
          return Qt::Horizontal;
        }
      }();
      auto scroll_bar = new ScrollBar(orientation);
      if(orientation == Qt::Vertical) {
        scroll_bar->setFixedSize(scale(13, 200));
      } else {
        scroll_bar->setFixedSize(scale(200, 13));
      }
      apply_widget_properties(scroll_bar, profile.get_properties());
      auto& start_range = get<int>("start_range", profile.get_properties());
      start_range.connect_changed_signal([scroll_bar] (auto value) {
        auto range = scroll_bar->get_range();
        range.m_start = value;
        scroll_bar->set_range(range);
      });
      auto& end_range = get<int>("end_range", profile.get_properties());
      end_range.connect_changed_signal([scroll_bar] (auto value) {
        auto range = scroll_bar->get_range();
        range.m_end = value;
        scroll_bar->set_range(range);
      });
      auto& page_size = get<int>("page_size", profile.get_properties());
      page_size.connect_changed_signal([scroll_bar] (auto value) {
        scroll_bar->set_page_size(value);
      });
      auto& line_size = get<int>("line_size", profile.get_properties());
      line_size.connect_changed_signal([scroll_bar] (auto value) {
        scroll_bar->set_line_size(value);
      });
      auto& position = get<int>("position", profile.get_properties());
      position.connect_changed_signal([scroll_bar] (auto value) {
        scroll_bar->set_position(value);
      });
      scroll_bar->connect_position_signal(
        profile.make_event_slot<int>(QString::fromUtf8("Position")));
      return scroll_bar;
    });
  return profile;
}

UiProfile Spire::make_scroll_box_profile() {
  auto properties = std::vector<std::shared_ptr<UiProperty>>();
  populate_widget_properties(properties);
  auto display_policy_property = define_enum<ScrollBox::DisplayPolicy>(
    {{"NEVER", ScrollBox::DisplayPolicy::NEVER},
     {"ALWAYS", ScrollBox::DisplayPolicy::ALWAYS},
     {"ON_OVERFLOW", ScrollBox::DisplayPolicy::ON_OVERFLOW},
     {"ON_ENGAGE", ScrollBox::DisplayPolicy::ON_ENGAGE}});
  properties.push_back(make_standard_enum_property(
    "horizontal_display_policy", display_policy_property));
  properties.push_back(make_standard_enum_property(
    "vertical_display_policy", display_policy_property));
  properties.push_back(make_standard_property("horizontal-padding", 10));
  properties.push_back(make_standard_property("vertical-padding", 10));
  properties.push_back(
    make_standard_property("border-color", QColor::fromRgb(0xC8C8C8)));
  properties.push_back(make_standard_property("rows", 10));
  properties.push_back(make_standard_property("columns", 10));
  auto profile = UiProfile(QString::fromUtf8("ScrollBox"), properties,
    [] (auto& profile) {
      auto label = new QLabel();
      auto& columns = get<int>("columns", profile.get_properties());
      auto& rows = get<int>("rows", profile.get_properties());
      label->setPixmap(QPixmap::fromImage(
        make_grid_image(scale(100, 100), columns.get(), rows.get())));
      auto scroll_box = new ScrollBox(label);
      scroll_box->setFixedSize(scale(320, 240));
      apply_widget_properties(scroll_box, profile.get_properties());
      auto& horizontal_display_policy = get<ScrollBox::DisplayPolicy>(
        "horizontal_display_policy", profile.get_properties());
      horizontal_display_policy.connect_changed_signal([=] (auto value) {
        scroll_box->set_horizontal(value);
      });
      auto& vertical_display_policy = get<ScrollBox::DisplayPolicy>(
        "vertical_display_policy", profile.get_properties());
      vertical_display_policy.connect_changed_signal([=] (auto value) {
        scroll_box->set_vertical(value);
      });
      auto& horizontal_padding =
        get<int>("horizontal-padding", profile.get_properties());
      horizontal_padding.connect_changed_signal([=] (auto padding) {
        auto style = get_style(*scroll_box);
        style.get(Any()).set(Styles::horizontal_padding(padding));
        set_style(*scroll_box, std::move(style));
      });
      auto& vertical_padding =
        get<int>("vertical-padding", profile.get_properties());
      vertical_padding.connect_changed_signal([=] (auto padding) {
        auto style = get_style(*scroll_box);
        style.get(Any()).set(Styles::vertical_padding(padding));
        set_style(*scroll_box, std::move(style));
      });
      auto& border_color =
        get<QColor>("border-color", profile.get_properties());
      border_color.connect_changed_signal([=] (const auto& color) {
        auto style = get_style(*scroll_box);
<<<<<<< HEAD
        style.get(Any()).
          set(Styles::border(scale_width(1), color));
=======
        style.get(Any()).set(border(scale_width(1), color));
>>>>>>> 988f7d75
        set_style(*scroll_box, std::move(style));
      });
      return scroll_box;
    });
  return profile;
}

UiProfile Spire::make_scrollable_list_box_profile() {
  auto properties = std::vector<std::shared_ptr<UiProperty>>();
  populate_widget_properties(properties);
  auto direction_property = define_enum<Qt::Orientation>(
    {{"Vertical", Qt::Vertical}, {"Horizontal", Qt::Horizontal}});
  properties.push_back(
    make_standard_enum_property("direction", direction_property));
  auto overflow_property = define_enum<Overflow>(
    {{"NONE", Overflow::NONE}, {"WRAP", Overflow::WRAP}});
  properties.push_back(
    make_standard_enum_property("overflow", overflow_property));
  auto profile = UiProfile(QString::fromUtf8("ScrollableListBox"), properties,
    [] (auto& profile) {
      auto& direction =
        get<Qt::Orientation>("direction", profile.get_properties());
      auto& overflow = get<Overflow>("overflow", profile.get_properties());
      auto list_model = std::make_shared<ArrayListModel>();
      for(auto i = 0; i < 15; ++i) {
        list_model->push(QString::fromUtf8("Item%1").arg(i));
      }
      auto list_view = new ListView(list_model,
        [] (const auto& model, auto index) {
          return make_label(model.get<QString>(index));
        });
      auto style = get_style(*list_view);
      style.get(Any()).
        set(direction.get()).
        set(overflow.get());
      set_style(*list_view, std::move(style));
      auto scrollable_list_box = new ScrollableListBox(*list_view);
      apply_widget_properties(scrollable_list_box, profile.get_properties());
      return scrollable_list_box;
    });
  return profile;
}

UiProfile Spire::make_search_box_profile() {
  auto properties = std::vector<std::shared_ptr<UiProperty>>();
  populate_widget_properties(properties);
  properties.push_back(make_standard_property<QString>("placeholder"));
  auto profile = UiProfile(QString::fromUtf8("SearchBox"), properties,
    [] (auto& profile) {
      auto search_box = new SearchBox();
      search_box->setFixedWidth(scale_width(180));
      apply_widget_properties(search_box, profile.get_properties());
      auto& placeholder = get<QString>("placeholder", profile.get_properties());
      placeholder.connect_changed_signal([=] (const auto& text) {
        search_box->set_placeholder(text);
      });
      search_box->get_model()->connect_current_signal(
        profile.make_event_slot<QString>(QString::fromUtf8("Current")));
      search_box->connect_submit_signal(
        profile.make_event_slot<QString>(QString::fromUtf8("Submit")));
      return search_box;
    });
  return profile;
}

UiProfile Spire::make_security_list_item_profile() {
  auto properties = std::vector<std::shared_ptr<UiProperty>>();
  populate_widget_properties(properties);
  auto profile = UiProfile(QString::fromUtf8("SecurityListItem"), properties,
    [] (auto& profile) {
      auto security = ParseWildCardSecurity("AB.NYSE",
        GetDefaultMarketDatabase(), GetDefaultCountryDatabase());
      auto security_info = SecurityInfo(
        *security, "Alliancebernstein Holding LP", "", 0);
      auto item = new SecurityListItem(security_info);
      apply_widget_properties(item, profile.get_properties());
      return item;
    });
  return profile;
}

UiProfile Spire::make_tag_profile() {
  auto properties = std::vector<std::shared_ptr<UiProperty>>();
  populate_widget_properties(properties);
  properties.push_back(make_standard_property<QString>("label", "CAN"));
  properties.push_back(make_standard_property("read_only", false));
  auto profile = UiProfile(QString::fromUtf8("Tag"), properties,
    [] (auto& profile) {
      auto& label = get<QString>("label", profile.get_properties());
      auto tag = new Tag(label.get());
      apply_widget_properties(tag, profile.get_properties());
      auto& read_only = get<bool>("read_only", profile.get_properties());
      read_only.connect_changed_signal([=] (auto is_read_only) {
        tag->set_read_only(is_read_only);
      });
      tag->connect_delete_signal(
        profile.make_event_slot(QString::fromUtf8("DeleteSignal")));
      tag->setMaximumSize(QWIDGETSIZE_MAX, QWIDGETSIZE_MAX);
      tag->setMinimumSize(0, 0);
      return tag;
    });
  return profile;
}

UiProfile Spire::make_text_area_box_profile() {
  auto properties = std::vector<std::shared_ptr<UiProperty>>();
  populate_widget_properties(properties);
  properties.push_back(make_standard_property<QString>("current"));
  properties.push_back(make_standard_property<bool>("read_only"));
  properties.push_back(make_standard_property<QString>("placeholder"));
  properties.push_back(make_standard_property<int>("line-height", 120));
  auto horizontal_alignment_property = define_enum<Qt::Alignment>(
    {{"LEFT", Qt::AlignLeft},
     {"RIGHT", Qt::AlignRight},
     {"CENTER", Qt::AlignHCenter},
     {"JUSTIFY", Qt::AlignJustify}});
  properties.push_back(make_standard_enum_property(
    "horizontal-align", horizontal_alignment_property));
  auto profile = UiProfile(QString::fromUtf8("TextAreaBox"), properties,
    [] (auto& profile) {
      auto text_area_box = new TextAreaBox();
      apply_widget_properties(text_area_box, profile.get_properties());
      auto& current = get<QString>("current", profile.get_properties());
      current.connect_changed_signal([=] (const auto& value) {
        if(text_area_box->get_model()->get_current() != value) {
          text_area_box->get_model()->set_current(value);
        }
      });
      text_area_box->get_model()->connect_current_signal(
        [&] (const auto& value) {
          if(current.get() != value) {
            current.set(value);
          }
        });
      auto& read_only = get<bool>("read_only", profile.get_properties());
      read_only.connect_changed_signal([=] (auto is_read_only) {
        text_area_box->set_read_only(is_read_only);
      });
      auto& placeholder = get<QString>("placeholder", profile.get_properties());
      placeholder.connect_changed_signal([=] (const auto& text) {
        text_area_box->set_placeholder(text);
      });
      auto& line_height = get<int>("line-height", profile.get_properties());
      line_height.connect_changed_signal(
        [=] (auto line_height) {
          auto style = get_style(*text_area_box);
          style.get(Any()).set(LineHeight(
            static_cast<double>(line_height) / 100));
          set_style(*text_area_box, style);
        });
      auto& horizontal_alignment = get<Qt::Alignment>("horizontal-align",
        profile.get_properties());
      horizontal_alignment.connect_changed_signal(
        [&, text_area_box] (auto alignment) {
          auto style = get_style(*text_area_box);
          style.get(Any()).
            set(TextAlign(
              Qt::Alignment(alignment) | Qt::AlignTop));
          set_style(*text_area_box, std::move(style));
        });
      text_area_box->connect_submit_signal(profile.make_event_slot<QString>(
        QString::fromUtf8("Submit")));
      text_area_box->get_model()->connect_current_signal(
        profile.make_event_slot<QString>(QString::fromUtf8("Current")));
      return text_area_box;
    });
  return profile;
}

UiProfile Spire::make_text_box_profile() {
  auto properties = std::vector<std::shared_ptr<UiProperty>>();
  populate_widget_properties(properties);
  properties.push_back(make_standard_property<bool>("read_only"));
  properties.push_back(make_standard_property<QString>("current"));
  properties.push_back(make_standard_property<QString>("placeholder"));
  auto profile = UiProfile(QString::fromUtf8("TextBox"), properties,
    [] (auto& profile) {
      auto text_box = new TextBox();
      text_box->setFixedWidth(scale_width(100));
      apply_widget_properties(text_box, profile.get_properties());
      auto& read_only = get<bool>("read_only", profile.get_properties());
      read_only.connect_changed_signal([=] (auto is_read_only) {
        text_box->set_read_only(is_read_only);
      });
      auto& current = get<QString>("current", profile.get_properties());
      current.connect_changed_signal([=] (const auto& current) {
        if(text_box->get_model()->get_current() != current) {
          text_box->get_model()->set_current(current);
        }
      });
      auto& placeholder = get<QString>("placeholder", profile.get_properties());
      placeholder.connect_changed_signal([=] (const auto& text) {
        text_box->set_placeholder(text);
      });
      text_box->get_model()->connect_current_signal(
        [&current] (const auto& value) {
          current.set(value);
        });
      text_box->get_model()->connect_current_signal(
        profile.make_event_slot<QString>(QString::fromUtf8("Current")));
      text_box->connect_submit_signal(profile.make_event_slot<QString>(
        QString::fromUtf8("Submit")));
      text_box->connect_reject_signal(profile.make_event_slot<QString>(
        QString::fromUtf8("Reject")));
      return text_box;
    });
  return profile;
}

UiProfile Spire::make_time_box_profile() {
  auto properties = std::vector<std::shared_ptr<UiProperty>>();
  populate_widget_properties(properties);
  properties.push_back(make_standard_property<QString>("current", ""));
  properties.push_back(make_standard_property<bool>("read_only"));
  auto profile = UiProfile(QString::fromUtf8("TimeBox"), properties,
    [] (auto& profile) {
      auto parse_time = [] (auto time) -> boost::optional<time_duration> {
        try {
          return boost::posix_time::duration_from_string(
            time.toStdString().c_str());
        } catch(const std::exception&) {
          return {};
        }
      };
      auto& current = get<QString>("current", profile.get_properties());
      auto time_box = make_time_box();
      apply_widget_properties(time_box, profile.get_properties());
      current.connect_changed_signal([=] (auto value) {
        if(auto current_value = parse_time(value)) {
          if(time_box->get_model()->get_current() != *current_value) {
            time_box->get_model()->set_current(*current_value);
          }
        }
      });
      auto& read_only = get<bool>("read_only", profile.get_properties());
      read_only.connect_changed_signal([=] (auto is_read_only) {
        time_box->set_read_only(is_read_only);
      });
      time_box->get_model()->connect_current_signal(
        profile.make_event_slot<optional<time_duration>>(
          QString::fromUtf8("Current")));
      time_box->connect_submit_signal(
        profile.make_event_slot<optional<time_duration>>(
          QString::fromUtf8("Submit")));
      time_box->connect_reject_signal(
        profile.make_event_slot<optional<time_duration>>(
          QString::fromUtf8("Reject")));
      return time_box;
    });
  return profile;
}

UiProfile Spire::make_tooltip_profile() {
  auto properties = std::vector<std::shared_ptr<UiProperty>>();
  properties.push_back(
    make_standard_property("tooltip-text", QString::fromUtf8("Tooltip Text")));
  auto profile = UiProfile(QString::fromUtf8("Tooltip"), properties,
    [] (auto& profile) {
      auto label = make_label("Hover me!");
      auto& tooltip_text =
        get<QString>("tooltip-text", profile.get_properties());
      auto tooltip = new Tooltip(tooltip_text.get(), label);
      tooltip_text.connect_changed_signal([=] (const auto& text) {
        tooltip->set_label(text);
      });
      return label;
    });
  return profile;
}<|MERGE_RESOLUTION|>--- conflicted
+++ resolved
@@ -1332,12 +1332,7 @@
         get<QColor>("border-color", profile.get_properties());
       border_color.connect_changed_signal([=] (const auto& color) {
         auto style = get_style(*scroll_box);
-<<<<<<< HEAD
-        style.get(Any()).
-          set(Styles::border(scale_width(1), color));
-=======
         style.get(Any()).set(border(scale_width(1), color));
->>>>>>> 988f7d75
         set_style(*scroll_box, std::move(style));
       });
       return scroll_box;
