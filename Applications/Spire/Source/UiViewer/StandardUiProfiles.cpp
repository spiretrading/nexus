#include "Spire/UiViewer/StandardUiProfiles.hpp"
#include <stack>
#include <QImageReader>
#include <QLabel>
#include <QPainter>
#include <QPointer>
#include <QRandomGenerator>
#include "Nexus/Definitions/DefaultCurrencyDatabase.hpp"
#include "Nexus/Definitions/DefaultDestinationDatabase.hpp"
#include "Nexus/Definitions/SecuritySet.hpp"
#include "Spire/KeyBindings/OrderFieldInfoTip.hpp"
#include "Spire/Spire/ArrayListModel.hpp"
#include "Spire/Spire/ArrayTableModel.hpp"
#include "Spire/Spire/FieldValueModel.hpp"
#include "Spire/Spire/Dimensions.hpp"
#include "Spire/Spire/LocalScalarValueModel.hpp"
#include "Spire/Spire/ValidatedValueModel.hpp"
#include "Spire/Styles/ChainExpression.hpp"
#include "Spire/Styles/LinearExpression.hpp"
#include "Spire/Styles/RevertExpression.hpp"
#include "Spire/Styles/TimeoutExpression.hpp"
#include "Spire/Ui/Box.hpp"
#include "Spire/Ui/Button.hpp"
#include "Spire/Ui/CalendarDatePicker.hpp"
#include "Spire/Ui/Checkbox.hpp"
#include "Spire/Ui/ClosedFilterPanel.hpp"
#include "Spire/Ui/ComboBox.hpp"
#include "Spire/Ui/ContextMenu.hpp"
#include "Spire/Ui/CustomQtVariants.hpp"
#include "Spire/Ui/DateBox.hpp"
#include "Spire/Ui/DateFilterPanel.hpp"
#include "Spire/Ui/DecimalBox.hpp"
#include "Spire/Ui/DestinationBox.hpp"
#include "Spire/Ui/DestinationListItem.hpp"
#include "Spire/Ui/DropDownBox.hpp"
#include "Spire/Ui/DropDownList.hpp"
#include "Spire/Ui/DurationBox.hpp"
#include "Spire/Ui/FilterPanel.hpp"
#include "Spire/Ui/FocusObserver.hpp"
#include "Spire/Ui/HoverObserver.hpp"
#include "Spire/Ui/InfoTip.hpp"
#include "Spire/Ui/IntegerBox.hpp"
#include "Spire/Ui/KeyFilterPanel.hpp"
#include "Spire/Ui/KeyInputBox.hpp"
#include "Spire/Ui/KeyTag.hpp"
#include "Spire/Ui/ListItem.hpp"
#include "Spire/Ui/ListSelectionModel.hpp"
#include "Spire/Ui/ListView.hpp"
#include "Spire/Ui/MarketBox.hpp"
#include "Spire/Ui/MoneyBox.hpp"
#include "Spire/Ui/NavigationView.hpp"
#include "Spire/Ui/OpenFilterPanel.hpp"
#include "Spire/Ui/OrderTypeBox.hpp"
#include "Spire/Ui/OrderTypeFilterPanel.hpp"
#include "Spire/Ui/OverlayPanel.hpp"
#include "Spire/Ui/QuantityBox.hpp"
#include "Spire/Ui/RegionBox.hpp"
#include "Spire/Ui/RegionListItem.hpp"
#include "Spire/Ui/ResponsiveLabel.hpp"
#include "Spire/Ui/ScalarFilterPanel.hpp"
#include "Spire/Ui/ScrollBar.hpp"
#include "Spire/Ui/ScrollBox.hpp"
#include "Spire/Ui/ScrollableListBox.hpp"
#include "Spire/Ui/SearchBox.hpp"
#include "Spire/Ui/SecurityBox.hpp"
#include "Spire/Ui/SecurityFilterPanel.hpp"
#include "Spire/Ui/SecurityListItem.hpp"
#include "Spire/Ui/SecurityView.hpp"
#include "Spire/Ui/SideBox.hpp"
#include "Spire/Ui/SideFilterPanel.hpp"
#include "Spire/Ui/SplitView.hpp"
#include "Spire/Ui/SubmenuItem.hpp"
#include "Spire/Ui/TabView.hpp"
#include "Spire/Ui/TableHeader.hpp"
#include "Spire/Ui/TableHeaderItem.hpp"
#include "Spire/Ui/TableView.hpp"
#include "Spire/Ui/Tag.hpp"
#include "Spire/Ui/TagBox.hpp"
#include "Spire/Ui/TagComboBox.hpp"
#include "Spire/Ui/TextAreaBox.hpp"
#include "Spire/Ui/TextBox.hpp"
#include "Spire/Ui/TimeInForceBox.hpp"
#include "Spire/Ui/TimeInForceFilterPanel.hpp"
#include "Spire/Ui/ToggleButton.hpp"
#include "Spire/Ui/Tooltip.hpp"
#include "Spire/Ui/TransitionView.hpp"
#include "Spire/UiViewer/StandardUiProperties.hpp"
#include "Spire/UiViewer/UiProfile.hpp"

using namespace boost;
using namespace boost::gregorian;
using namespace boost::posix_time;
using namespace boost::signals2;
using namespace Nexus;
using namespace Spire;
using namespace Spire::Styles;

namespace {

  /** Keeps a model synchronized with a property (and vice-versa). */
  template<typename T>
  void link(const std::shared_ptr<T>& model,
      TypedUiProperty<typename T::Type>& property) {
    property.connect_changed_signal([=] (auto value) {
      if(model->get() != value) {
        model->set(value);
      }
    });
    model->connect_update_signal([&] (auto value) {
      if(property.get() != value) {
        property.set(value);
      }
    });
  }

  /** Keeps a getter/setter synchronized with a property. */
  template<typename G, typename S, typename W, typename T>
  void link(const G& getter, const S& setter, W& widget,
      TypedUiProperty<T>& property) {
    if((widget.*getter)() != property.get()) {
      property.set((widget.*getter)());
    }
    property.connect_changed_signal([=, &widget] (auto value) {
      if((widget.*getter)() != value) {
        (widget.*setter)(value);
      }
    });
  }

  template<typename E>
  auto to_string_converter(
      const std::vector<std::pair<QString, E>>& definition) requires
      std::is_enum_v<E> {
    return [=] (E value) {
      for(auto e : definition) {
        if(e.second == value) {
          return e.first;
        }
      }
      return QString("N/A");
    };
  }

  QString to_string(const TableView::CurrentModel::Type index) {
    if(index) {
      return QString("(%1, %2)").arg(index->m_row).arg(index->m_column);
    }
    return QString("None");
  }

  template<typename T>
  struct DecimalBoxProfileProperties {
    using Type = T;

    Type m_current;
    Type m_minimum;
    Type m_maximum;
    Type m_default_increment;
    Type m_alt_increment;
    Type m_ctrl_increment;
    Type m_shift_increment;

    explicit DecimalBoxProfileProperties(Type default_increment)
      : m_current(Type(1)),
        m_minimum(Type(-100)),
        m_maximum(Type(100)),
        m_default_increment(std::move(default_increment)),
        m_alt_increment(5 * m_default_increment),
        m_ctrl_increment(10 * m_default_increment),
        m_shift_increment(20 * m_default_increment) {}
  };

  template<typename B>
  auto setup_decimal_box_profile(UiProfile& profile) {
    using Type =
      std::decay_t<decltype(*std::declval<B>().get_current())>::Scalar;
    auto model = std::make_shared<LocalScalarValueModel<optional<Type>>>();
    auto& minimum = get<Type>("minimum", profile.get_properties());
    minimum.connect_changed_signal([=] (auto value) {
      model->set_minimum(value);
    });
    auto& maximum = get<Type>("maximum", profile.get_properties());
    maximum.connect_changed_signal([=] (auto value) {
      model->set_maximum(value);
    });
    auto& default_increment =
      get<Type>("default_increment", profile.get_properties());
    auto& alt_increment = get<Type>("alt_increment", profile.get_properties());
    auto& ctrl_increment =
      get<Type>("ctrl_increment", profile.get_properties());
    auto& shift_increment =
      get<Type>("shift_increment", profile.get_properties());
    auto modifiers = QHash<Qt::KeyboardModifier, Type>(
      {{Qt::NoModifier, default_increment.get()},
        {Qt::AltModifier, alt_increment.get()},
        {Qt::ControlModifier, ctrl_increment.get()},
        {Qt::ShiftModifier, shift_increment.get()}});
    auto box = new B(std::move(model), std::move(modifiers));
    box->setFixedWidth(scale_width(100));
    apply_widget_properties(box, profile.get_properties());
    auto& current = get<Type>("current", profile.get_properties());
    current.connect_changed_signal([=] (auto value) {
      if(box->get_current()->get() != value) {
        box->get_current()->set(value);
      }
    });
    box->get_current()->connect_update_signal(
      profile.make_event_slot<optional<Type>>("Current"));
    box->connect_submit_signal(
      profile.make_event_slot<optional<Type>>("Submit"));
    box->connect_reject_signal(
      profile.make_event_slot<optional<Type>>("Reject"));
    auto& placeholder = get<QString>("placeholder", profile.get_properties());
    placeholder.connect_changed_signal([=] (const auto& placeholder) {
      box->set_placeholder(placeholder);
    });
    auto& read_only = get<bool>("read_only", profile.get_properties());
    read_only.connect_changed_signal([=] (auto value) {
      box->set_read_only(value);
    });
    auto& buttons_visible =
      get<bool>("buttons_visible", profile.get_properties());
    buttons_visible.connect_changed_signal([=] (auto value) {
      update_style(*box, [&] (auto& style) {
        if(value) {
          style.get(Any() > is_a<Button>()).get_block().remove<Visibility>();
        } else {
          style.get(Any() > is_a<Button>()).set(Visibility::NONE);
        }
      });
    });
    return box;
  }

  auto setup_checkable_profile(UiProfile& profile, CheckBox* check_box) {
    auto& label = get<QString>("label", profile.get_properties());
    check_box->set_label(label.get());
    apply_widget_properties(check_box, profile.get_properties());
    label.connect_changed_signal([=] (const auto& value) {
      check_box->set_label(value);
    });
    auto& checked = get<bool>("checked", profile.get_properties());
    checked.connect_changed_signal([=] (auto value) {
      if(check_box->get_current()->get() != value) {
        check_box->get_current()->set(value);
      }
    });
    check_box->get_current()->connect_update_signal([&] (auto is_checked) {
      checked.set(is_checked);
    });
    check_box->get_current()->connect_update_signal(
      profile.make_event_slot<bool>("CheckedSignal"));
    auto& read_only = get<bool>("read-only", profile.get_properties());
    read_only.connect_changed_signal([=] (auto is_read_only) {
      check_box->set_read_only(is_read_only);
    });
    auto& layout_direction = get<bool>("left-to-right",
      profile.get_properties());
    layout_direction.connect_changed_signal([=] (auto value) {
      if(value) {
        check_box->setLayoutDirection(Qt::LeftToRight);
      } else {
        check_box->setLayoutDirection(Qt::RightToLeft);
      }
    });
    return check_box;
  }

  void populate_check_box_properties(
      std::vector<std::shared_ptr<UiProperty>>& properties) {
    properties.push_back(make_standard_property<bool>("checked"));
    properties.push_back(make_standard_property("label", QString("Click me!")));
    properties.push_back(make_standard_property<bool>("read-only"));
    properties.push_back(make_standard_property("left-to-right", true));
  }

  template<typename T>
  void populate_decimal_box_properties(
      std::vector<std::shared_ptr<UiProperty>>& properties,
      const DecimalBoxProfileProperties<T>& box_properties) {
    using Type = T;
    properties.push_back(
      make_standard_property("current", box_properties.m_current));
    properties.push_back(
      make_standard_property("minimum", box_properties.m_minimum));
    properties.push_back(
      make_standard_property("maximum", box_properties.m_maximum));
    properties.push_back(make_standard_property(
      "default_increment", box_properties.m_default_increment));
    properties.push_back(make_standard_property(
      "alt_increment", box_properties.m_alt_increment));
    properties.push_back(make_standard_property(
      "ctrl_increment", box_properties.m_ctrl_increment));
    properties.push_back(make_standard_property(
      "shift_increment", box_properties.m_shift_increment));
    properties.push_back(make_standard_property<QString>("placeholder"));
    properties.push_back(make_standard_property("read_only", false));
    properties.push_back(make_standard_property("buttons_visible", true));
  }

  template<typename T>
  void populate_decimal_box_properties(
      std::vector<std::shared_ptr<UiProperty>>& properties) {
    populate_decimal_box_properties<T>(properties,
      DecimalBoxProfileProperties(1));
  }

  template<typename T,
    typename ClosedFilterPanel* (*f)(std::shared_ptr<ListModel<T>>, QWidget&)>
  auto setup_closed_filter_panel_profile(UiProfile& profile) {
    auto& properties = profile.get_properties();
    auto model = std::make_shared<ArrayListModel<T>>();
    for(auto property : properties) {
      if(get<bool>(property->get_name(), profile.get_properties()).get()) {
        model->push(*from_string<T>(property->get_name()));
      }
    }
    auto button = make_label_button("Click me");
    auto panel = f(model, *button);
    for(auto i = 0; i < static_cast<int>(properties.size()); ++i) {
      auto& checked =
        get<bool>(properties[i]->get_name(), profile.get_properties());
      checked.connect_changed_signal([=] (const auto& value) {
        if(panel->get_table()->get<bool>(i, 1) != value) {
          panel->get_table()->set(i, 1, value);
        }
      });
    }
    panel->get_table()->connect_operation_signal(
      [=, &profile] (const TableModel::Operation& operation) {
        visit(operation,
          [=, &profile] (const TableModel::UpdateOperation& operation) {
            auto value = panel->get_table()->get<bool>(operation.m_row, 1);
            auto& checked = get<bool>(properties[operation.m_row]->get_name(),
              profile.get_properties());
            if(checked.get() != value) {
              checked.set(value);
            }
          });
      });
    auto submit_filter_slot = profile.make_event_slot<QString>("SubmitSignal");
    panel->connect_submit_signal(
      [=] (const std::shared_ptr<AnyListModel>& submission) {
        auto result = QString();
        for(auto i = 0; i < submission->get_size(); ++i) {
          result += displayText(submission->get(i)) + " ";
        }
        submit_filter_slot(result);
      });
    button->connect_click_signal([=] { panel->show(); });
    return button;
  }

  template<typename B, typename B* (*F)(QWidget*)>
  auto setup_enum_box_profile(UiProfile& profile) {
    using Type = B::Type;
    auto box = F(nullptr);
    box->setFixedWidth(scale_width(150));
    apply_widget_properties(box, profile.get_properties());
    auto& current = get<Type>("current", profile.get_properties());
    current.connect_changed_signal([=] (auto value) {
      box->get_current()->set(value);
    });
    auto& read_only = get<bool>("read_only", profile.get_properties());
    read_only.connect_changed_signal([=] (auto is_read_only) {
      box->set_read_only(is_read_only);
    });
    box->connect_submit_signal(profile.make_event_slot<std::any>("Submit"));
    return box;
  }

  template<typename T>
  void populate_enum_box_properties(
      std::vector<std::shared_ptr<UiProperty>>& properties,
      std::vector<std::pair<QString, T>>& current_property) {
    properties.push_back(
      make_standard_enum_property("current", current_property));
    properties.push_back(make_standard_property("read_only", false));
  }

  template<typename B>
  auto setup_scalar_filter_panel_profile(UiProfile& profile) {
    using Panel = ScalarFilterPanel<B>;
    using Type = typename Panel::Type;
    auto button = make_label_button("Click me");
    auto range = std::make_shared<LocalValueModel<typename Panel::Range>>();
    button->connect_click_signal([=, &profile] {
      auto& title = get<QString>("title", profile.get_properties());
      auto panel = new Panel(range, title.get(), *button);
      auto filter_slot = profile.make_event_slot<QString>("SubmitSignal");
      panel->connect_submit_signal(
        [=] (const typename Panel::Range& submission) {
          auto to_string = [&] (const auto& value) {
            if(value) {
              return displayText(*value);
            }
            return QString("null");
          };
          filter_slot(QString("%1, %2").
            arg(to_string(submission.m_min)).
            arg(to_string(submission.m_max)));
        });
      panel->show();
    });
    return button;
  }

  void populate_scalar_filter_panel_properties(
      std::vector<std::shared_ptr<UiProperty>>& properties,
      const QString& default_title) {
    properties.push_back(make_standard_property("title", default_title));
  }

  optional<time_duration> parse_duration(const QString& duration) {
    try {
      return duration_from_string(duration.toStdString().c_str());
    } catch(const std::exception&) {
      return {};
    }
  }

  auto make_grid_image(const QSize& cell_size, int column_count,
      int row_count) {
    auto image = QImage(QSize(cell_size.width() * column_count,
      cell_size.height() * row_count), QImage::Format_RGB32);
    image.fill(QColor(0x56C4C5));
    auto painter = QPainter(&image);
    for(auto row = 0; row < row_count; ++row) {
      for(auto column = row % 2; column < column_count; column += 2) {
        auto cell_rect = QRect(QPoint(column * cell_size.width(),
          row * cell_size.width()), cell_size);
        painter.fillRect(cell_rect, QColor(0xA2218E));
        painter.fillRect(cell_rect - QMargins(scale_width(1), scale_height(1),
          scale_width(1), scale_height(1)), QColor(0xFDC777));
        painter.setPen(QColor(0x023888));
        cell_rect.translate(
          translate(5, 5) + QPoint(0, painter.fontMetrics().height()));
        painter.drawText(
          cell_rect.topLeft(), QString("(%1, %2)").arg(column).arg(row));
      }
    }
    return image;
  }

  auto create_panel_body() {
    auto body = new QWidget();
    body->setFixedSize(scale(200, 200));
    auto container_layout = new QVBoxLayout(body);
    container_layout->setSpacing(0);
    container_layout->setContentsMargins(scale_width(1),
      scale_height(1), scale_width(1), scale_height(1));
    auto create_button = make_label_button("Show child panel", body);
    container_layout->addWidget(create_button);
    auto close_button = make_label_button("Close", body);
    close_button->connect_click_signal([=] { body->window()->close(); });
    container_layout->addWidget(close_button);
    return body;
  }

  void create_child_panel(bool close_on_focus_out, bool draggable,
      OverlayPanel::Positioning positioning, Button* parent) {
    auto body = create_panel_body();
    auto panel = new OverlayPanel(*body, *parent);
    auto button = body->findChild<Button*>();
    button->connect_click_signal([=] {
      create_child_panel(close_on_focus_out, draggable, positioning, button);
    });
    panel->setAttribute(Qt::WA_DeleteOnClose);
    panel->set_closed_on_focus_out(close_on_focus_out);
    panel->set_is_draggable(draggable);
    panel->set_positioning(positioning);
    panel->show();
  }

  std::shared_ptr<ComboBox::QueryModel> populate_security_query_model() {
    auto security_infos = std::vector<SecurityInfo>();
    security_infos.emplace_back(*ParseWildCardSecurity("MRU.TSX",
      GetDefaultMarketDatabase(), GetDefaultCountryDatabase()),
      "Metro Inc.", "", 0);
    security_infos.emplace_back(*ParseWildCardSecurity("MG.TSX",
      GetDefaultMarketDatabase(), GetDefaultCountryDatabase()),
      "Magna International Inc.", "", 0);
    security_infos.emplace_back(*ParseWildCardSecurity("MGA.TSX",
      GetDefaultMarketDatabase(), GetDefaultCountryDatabase()),
      "Mega Uranium Ltd.", "", 0);
    security_infos.emplace_back(*ParseWildCardSecurity("MGAB.TSX",
      GetDefaultMarketDatabase(), GetDefaultCountryDatabase()),
      "Mackenzie Global Fixed Income Alloc ETF", "", 0);
    security_infos.emplace_back(*ParseWildCardSecurity("MON.NYSE",
      GetDefaultMarketDatabase(), GetDefaultCountryDatabase()),
      "Monsanto Co.", "", 0);
    security_infos.emplace_back(*ParseWildCardSecurity("MFC.TSX",
      GetDefaultMarketDatabase(), GetDefaultCountryDatabase()),
      "Manulife Financial Corporation", "", 0);
    security_infos.emplace_back(*ParseWildCardSecurity("MX.TSX",
      GetDefaultMarketDatabase(), GetDefaultCountryDatabase()),
      "Methanex Corporation", "", 0);
    auto model = std::make_shared<LocalComboBoxQueryModel>();
    for(auto security_info : security_infos) {
      model->add(
        displayText(security_info.m_security).toLower(), security_info);
      model->add(
        QString::fromStdString(security_info.m_name).toLower(), security_info);
    }
    return model;
  }

  struct HoverBox {
    Box* m_box;
    HoverObserver m_observer;
    boost::signals2::connection m_connection;

    HoverBox(QString name, Box* box, UiProfile& profile)
      : m_box(box),
        m_observer(*m_box),
        m_connection(m_observer.connect_state_signal(
          [=, slot = profile.make_event_slot<QString>(std::move(name))] (
              HoverObserver::State state) {
            auto to_string = [] (HoverObserver::State state) {
              switch(state) {
                case HoverObserver::State::MOUSE_IN:
                  return QString("MOUSE_IN");
                case HoverObserver::State::MOUSE_OVER:
                  return QString("MOUSE_OVER");
              }
              return QString("NONE");
            };
            slot(to_string(state));
          })) {}
  };

  auto parse_date(const QString& string) -> boost::optional<date> {
    try {
      auto parsed_date = from_string(string.toStdString());
      if(!parsed_date.is_not_a_date()) {
        return parsed_date;
      }
    } catch(const std::exception&) {}
    return {};
  }

  const auto& get_orientation_property() {
    static auto property = define_enum<Qt::Orientation>(
      {{"HORIZONTAL", Qt::Orientation::Horizontal},
       {"VERTICAL", Qt::Orientation::Vertical}});
    return property;
  }

  const auto& get_order_property() {
    static auto property = define_enum<TableHeaderItem::Order>(
      {{"NONE", TableHeaderItem::Order::NONE},
        {"UNORDERED", TableHeaderItem::Order::UNORDERED},
        {"ASCENDING", TableHeaderItem::Order::ASCENDING},
        {"DESCENDING", TableHeaderItem::Order::DESCENDING}});
    return property;
  }

  const auto& get_filter_property() {
    static auto property = define_enum<TableFilter::Filter>(
      {{"NONE", TableFilter::Filter::NONE},
        {"FILTERED", TableFilter::Filter::FILTERED},
        {"UNFILTERED", TableFilter::Filter::UNFILTERED}});
    return property;
  }

  template<typename T, typename U, typename V>
  auto connect_style_property_change_signal(
      TypedUiProperty<T>& property, QWidget* widget) {
    property.connect_changed_signal([=] (const T& value) {
      update_style(*widget, [&] (auto& style) {
        style.get(U()).set(V(value));
      });
    });
  }

  class RejectedTextModel : public LocalTextModel {
    public:
      void set_rejected(const QString& rejected) {
        m_rejected = rejected;
      }
      QValidator::State get_state() const {
        if(get() == m_rejected) {
          return QValidator::Invalid;
        }
        return QValidator::Acceptable;
      }
    private:
      QString m_rejected;
  };
}

UiProfile Spire::make_box_profile() {
  auto properties = std::vector<std::shared_ptr<UiProperty>>();
  populate_widget_properties(properties);
  properties.push_back(
    make_standard_property("background-color", QColor(0xFFFFFF)));
  properties.push_back(make_standard_property("padding-top", 1));
  properties.push_back(make_standard_property("padding-right", 1));
  properties.push_back(make_standard_property("padding-bottom", 1));
  properties.push_back(make_standard_property("padding-left", 1));
  properties.push_back(make_standard_property("border-top-size", 1));
  properties.push_back(make_standard_property("border-right-size", 1));
  properties.push_back(make_standard_property("border-bottom-size", 1));
  properties.push_back(make_standard_property("border-left-size", 1));
  properties.push_back(
    make_standard_property("border-top-color", QColor(0xC8C8C8)));
  properties.push_back(
    make_standard_property("border-right-color", QColor(0xC8C8C8)));
  properties.push_back(
    make_standard_property("border-bottom-color", QColor(0xC8C8C8)));
  properties.push_back(
    make_standard_property("border-left-color", QColor(0xC8C8C8)));
  properties.push_back(make_standard_property("top-left-radius", 0));
  properties.push_back(make_standard_property("top-right-radius", 0));
  properties.push_back(make_standard_property("bottom-right-radius", 0));
  properties.push_back(make_standard_property("bottom-left-radius", 0));
  auto profile = UiProfile(QString::fromUtf8("Box"), properties,
    [] (auto& profile) {
      auto box = new Box(nullptr);
      box->setFixedSize(scale(100, 100));
      apply_widget_properties(box, profile.get_properties());
      TypedUiProperty<QColor>& background_color =
        get<QColor>("background-color", profile.get_properties());
      auto& padding_top = get<int>("padding-top", profile.get_properties());
      auto& padding_right =
        get<int>("padding-right", profile.get_properties());
      auto& padding_bottom =
        get<int>("padding-bottom", profile.get_properties());
      auto& padding_left = get<int>("padding-left", profile.get_properties());
      auto& border_top_size =
        get<int>("border-top-size", profile.get_properties());
      auto& border_right_size =
        get<int>("border-right-size", profile.get_properties());
      auto& border_bottom_size =
        get<int>("border-bottom-size", profile.get_properties());
      auto& border_left_size =
        get<int>("border-left-size", profile.get_properties());
      auto& border_top_color =
        get<QColor>("border-top-color", profile.get_properties());
      auto& border_right_color =
        get<QColor>("border-right-color", profile.get_properties());
      auto& border_bottom_color =
        get<QColor>("border-bottom-color", profile.get_properties());
      auto& border_left_color =
        get<QColor>("border-left-color", profile.get_properties());
      auto& top_left_radius =
        get<int>("top-left-radius", profile.get_properties());
      auto& top_right_radius =
        get<int>("top-right-radius", profile.get_properties());
      auto& bottom_right_radius =
        get<int>("bottom-right-radius", profile.get_properties());
      auto& bottom_left_radius =
        get<int>("bottom-left-radius", profile.get_properties());
      auto style = StyleSheet();
      style.get(Any()).
        set(BackgroundColor(background_color.get())).
        set(PaddingTop(padding_top.get())).
        set(PaddingRight(padding_right.get())).
        set(PaddingBottom(padding_bottom.get())).
        set(PaddingLeft(padding_left.get())).
        set(BorderTopSize(scale_height(border_top_size.get()))).
        set(BorderRightSize(scale_width(border_right_size.get()))).
        set(BorderBottomSize(scale_height(border_bottom_size.get()))).
        set(BorderLeftSize(scale_width(border_left_size.get()))).
        set(BorderTopColor(border_top_color.get())).
        set(BorderRightColor(border_right_color.get())).
        set(BorderBottomColor(border_bottom_color.get())).
        set(BorderLeftColor(border_left_color.get())).
        set(BorderTopLeftRadius(scale_width(top_left_radius.get()))).
        set(BorderTopRightRadius(scale_width(top_right_radius.get()))).
        set(BorderBottomRightRadius(scale_width(bottom_right_radius.get()))).
        set(BorderBottomLeftRadius(scale_width(bottom_left_radius.get())));
      style.get(Hover() || Focus()).
        set(border_color(QColor(0x4B23A0)));
      style.get(Disabled()).
        set(BackgroundColor(QColor(0xF5F5F5))).
        set(border_color(QColor(0xC8C8C8)));
      set_style(*box, std::move(style));
      connect_style_property_change_signal<QColor, Any, BackgroundColor>(
        background_color, box);
      connect_style_property_change_signal<int, Any, PaddingTop>(
        padding_top, box);
      connect_style_property_change_signal<int, Any, PaddingRight>(
        padding_right, box);
      connect_style_property_change_signal<int, Any, PaddingBottom>(
        padding_bottom, box);
      connect_style_property_change_signal<int, Any, PaddingLeft>(
        padding_left, box);
      connect_style_property_change_signal<int, Any, BorderTopSize>(
        border_top_size, box);
      connect_style_property_change_signal<int, Any, BorderRightSize>(
        border_right_size, box);
      connect_style_property_change_signal<int, Any, BorderBottomSize>(
        border_bottom_size, box);
      connect_style_property_change_signal<int, Any, BorderLeftSize>(
        border_left_size, box);
      connect_style_property_change_signal<QColor, Any, BorderTopColor>(
        border_top_color, box);
      connect_style_property_change_signal<QColor, Any, BorderRightColor>(
        border_right_color, box);
      connect_style_property_change_signal<QColor, Any, BorderBottomColor>(
        border_bottom_color, box);
      connect_style_property_change_signal<QColor, Any, BorderLeftColor>(
        border_left_color, box);
      connect_style_property_change_signal<int, Any, BorderTopLeftRadius>(
        top_left_radius, box);
      connect_style_property_change_signal<int, Any, BorderTopRightRadius>(
        top_right_radius, box);
      connect_style_property_change_signal<int, Any, BorderBottomRightRadius>(
        bottom_right_radius, box);
      connect_style_property_change_signal<int, Any, BorderBottomLeftRadius>(
        bottom_left_radius, box);
      return box;
  });
  return profile;
}

UiProfile Spire::make_calendar_date_picker_profile() {
  auto properties = std::vector<std::shared_ptr<UiProperty>>();
  populate_widget_properties(properties);
  auto current_date = boost::gregorian::day_clock::local_day();
  properties.push_back(
    make_standard_property("current", displayText(current_date)));
  properties.push_back(make_standard_property(
    "min", displayText(current_date - boost::gregorian::months(2))));
  properties.push_back(make_standard_property(
    "max", displayText(current_date + boost::gregorian::months(2))));
  auto profile = UiProfile("CalendarDatePicker", properties,
    [] (auto& profile) {
      auto model = std::make_shared<LocalOptionalDateModel>();
      auto& current = get<QString>("current", profile.get_properties());
      model->set(parse_date(current.get()));
      auto& min = get<QString>("min", profile.get_properties());
      if(auto min_date = parse_date(min.get())) {
        model->set_minimum(min_date);
      } else {
        model->set_minimum(date(1900, 1, 1));
      }
      auto& max = get<QString>("max", profile.get_properties());
      if(auto max_date = parse_date(max.get())) {
        model->set_maximum(*max_date);
      } else {
        model->set_maximum(date(2100, 12, 31));
      }
      auto calendar = new CalendarDatePicker(model);
      apply_widget_properties(calendar, profile.get_properties());
      current.connect_changed_signal([=] (const auto& value) {
        auto date = parse_date(value);
        if(date && !date->is_not_a_date() && *date != model->get()) {
          model->set(*date);
        }
      });
      calendar->get_current()->connect_update_signal([&current] (auto day) {
        if(day) {
          current.set(displayText(*day));
        }
      });
      calendar->get_current()->connect_update_signal(
        profile.make_event_slot<optional<date>>("Current"));
      calendar->connect_submit_signal(
        profile.make_event_slot<optional<date>>("Submit"));
      return calendar;
    });
  return profile;
}

UiProfile Spire::make_check_box_profile() {
  auto properties = std::vector<std::shared_ptr<UiProperty>>();
  populate_widget_properties(properties);
  populate_check_box_properties(properties);
  return UiProfile("CheckBox", properties, [] (auto& profile) {
    return setup_checkable_profile(profile, new CheckBox());
  });
}

UiProfile Spire::make_closed_filter_panel_profile() {
  auto properties = std::vector<std::shared_ptr<UiProperty>>();
  properties.push_back(make_standard_property("item_count", 7));
  properties.push_back(make_standard_property<QString>("item_label", "item"));
  properties.push_back(make_standard_property("checked_item", -1));
  properties.push_back(make_standard_property("unchecked_item", -1));
  properties.push_back(make_standard_property("insert_item", -1));
  properties.push_back(make_standard_property("remove_item", -1));
  auto profile = UiProfile("ClosedFilterPanel", properties, [] (auto& profile) {
    auto& item_count = get<int>("item_count", profile.get_properties());
    auto& item_text = get<QString>("item_label", profile.get_properties());
    auto model = std::make_shared<ArrayTableModel>();
    for(auto i = 0; i < item_count.get(); ++i) {
      model->push({item_text.get() + QString("%1").arg(i), false});
    }
    auto current_filter_slot =
      profile.make_event_slot<QString>("CurrentSignal");
    model->connect_operation_signal(
      [=] (const TableModel::Operation& operation) {
        visit(operation, [=] (const TableModel::UpdateOperation& operation) {
          auto result = QString();
          for(auto i = 0; i < model->get_row_size(); ++i) {
            if(model->get<bool>(i, 1)) {
              result += QString("%1 ").arg(i);
            }
          }
          current_filter_slot(result);
        });
      });
    auto& checked_item = get<int>("checked_item", profile.get_properties());
    checked_item.connect_changed_signal([=] (const auto& value) {
      if(value < 0 || value >= model->get_row_size()) {
        return;
      }
      model->set(value, 1, true);
    });
    auto& unchecked_item = get<int>("unchecked_item", profile.get_properties());
    unchecked_item.connect_changed_signal([=] (const auto& value) {
      if(value < 0 || value >= model->get_row_size()) {
        return;
      }
      model->set(value, 1, false);
    });
    auto& insert_item = get<int>("insert_item", profile.get_properties());
    insert_item.connect_changed_signal(
      [=, index = 0] (const auto& value) mutable {
        if(value < 0 || value > model->get_row_size()) {
          return;
        }
        model->insert({QString("newItem%1").arg(index++), false}, value);
      });
    auto& remove_item = get<int>("remove_item", profile.get_properties());
    remove_item.connect_changed_signal([=] (const auto& value) {
      if(value < 0 || value >= model->get_row_size()) {
        return;
      }
      model->remove(value);
    });
    auto button = make_label_button("Click me");
    auto panel = new ClosedFilterPanel(model, "Filter by something", *button);
    auto submit_filter_slot = profile.make_event_slot<QString>("SubmitSignal");
    panel->connect_submit_signal(
      [=] (const std::shared_ptr<AnyListModel>& submission) {
        auto result = QString();
        for(auto i = 0; i < submission->get_size(); ++i) {
          result += displayText(submission->get(i)) + " ";
        }
        submit_filter_slot(result);
      });
    button->connect_click_signal([=] { panel->show(); });
    return button;
  });
  return profile;
}

UiProfile Spire::make_combo_box_profile() {
  auto properties = std::vector<std::shared_ptr<UiProperty>>();
  populate_widget_properties(properties);
  properties.push_back(make_standard_property<QString>("current"));
  properties.push_back(make_standard_property<QString>("placeholder"));
  properties.push_back(make_standard_property("read_only", false));
  auto profile = UiProfile("ComboBox", properties, [] (auto& profile) {
    auto model = std::make_shared<LocalComboBoxQueryModel>();
    model->add(QString("Almond"));
    model->add(QString("Amber"));
    model->add(QString("Amberose"));
    model->add(QString("Apple"));
    model->add(QString("Beige"));
    model->add(QString("Bronze"));
    model->add(QString("Brown"));
    model->add(QString("Black"));
    model->add(QString("Car"));
    auto box = new ComboBox(model);
    box->setFixedWidth(scale_width(112));
    apply_widget_properties(box, profile.get_properties());
    auto current_connection = box->get_current()->connect_update_signal(
      profile.make_event_slot<std::any>("Current"));
    auto& current = get<QString>("current", profile.get_properties());
    current.connect_changed_signal([=] (const auto& current) {
      auto value = model->parse(current);
      if(value.has_value()) {
        box->get_current()->set(value);
      } else {
        auto current_blocker = shared_connection_block(current_connection);
        box->get_current()->set(current);
      }
    });
    auto& placeholder = get<QString>("placeholder", profile.get_properties());
    placeholder.connect_changed_signal([=] (const auto& placeholder) {
      box->set_placeholder(placeholder);
    });
    auto& read_only = get<bool>("read_only", profile.get_properties());
    read_only.connect_changed_signal(
      std::bind_front(&ComboBox::set_read_only, box));
    box->connect_submit_signal(profile.make_event_slot<std::any>("Submit"));
    return box;
  });
  return profile;
}

UiProfile Spire::make_context_menu_profile() {
  auto properties = std::vector<std::shared_ptr<UiProperty>>();
  auto profile = UiProfile(QString::fromUtf8("ContextMenu"), properties,
    [] (auto& profile) {
      auto button = make_label_button(QString::fromUtf8("Click me"));
      auto menu = new ContextMenu(*button);
      auto view_menu = new ContextMenu(*static_cast<QWidget*>(menu));
      view_menu->add_action("Large", profile.make_event_slot<>(
        QString("Action:Large")));
      view_menu->add_action("Medium", profile.make_event_slot<>(
        QString("Action:Medium")));
      view_menu->add_action("Small", profile.make_event_slot<>(
        QString("Action:Small")));
      auto empty_menu = new ContextMenu(*static_cast<QWidget*>(view_menu));
      view_menu->add_menu("Empty", *empty_menu);
      menu->add_menu("View", *view_menu);
      auto sort_menu = new ContextMenu(*static_cast<QWidget*>(menu));
      sort_menu->add_action("Name", profile.make_event_slot<>(
        QString("Action:Name")));
      sort_menu->add_action("Size", profile.make_event_slot<>(
        QString("Action:Size")));
      auto type_menu = new ContextMenu(*static_cast<QWidget*>(sort_menu));
      type_menu->add_action("Security", profile.make_event_slot<>(
        QString("Action:Security")));
      type_menu->add_action("Side", profile.make_event_slot<>(
        QString("Action:Side")));
      sort_menu->add_menu("Type", *type_menu);
      menu->add_menu("Sort by", *sort_menu);
      menu->add_action("Cut", profile.make_event_slot<>(QString("Action:Cut")));
      menu->add_action("Copy", profile.make_event_slot<>(
        QString("Action:Copy")));
      menu->add_action("Paste", profile.make_event_slot<>(
        QString("Action:Paste")));
      auto date_model = std::make_shared<LocalBooleanModel>();
      date_model->set(true);
      date_model->connect_update_signal(
        profile.make_event_slot<bool>(QString("Date CheckedSignal")));
      menu->add_check_box("Date", date_model);
      auto time_model = menu->add_check_box("Time");
      time_model->connect_update_signal(
        profile.make_event_slot<bool>(QString("Time CheckedSignal")));
      menu->add_action("This is a long name for test",
        profile.make_event_slot<>(
          QString("Action:This is a long name for test")));
      button->connect_click_signal([=] {
        auto pos = QCursor::pos();
        menu->window()->move(pos.x(), pos.y() + button->height());
        menu->show();
      });
      return button;
    });
  return profile;
}

UiProfile Spire::make_date_box_profile() {
  auto properties = std::vector<std::shared_ptr<UiProperty>>();
  populate_widget_properties(properties);
  auto current_date = day_clock::local_day();
  properties.push_back(
    make_standard_property("current", displayText(current_date)));
  properties.push_back(make_standard_property("format", DateFormat::YYYYMMDD));
  properties.push_back(make_standard_property("read_only", false));
  properties.push_back(
    make_standard_property("min", displayText(current_date - months(2))));
  properties.push_back(
    make_standard_property("max", displayText(current_date + months(2))));
  auto profile = UiProfile("DateBox", properties, [] (auto& profile) {
    auto model = std::make_shared<LocalOptionalDateModel>();
    model->connect_update_signal(
      profile.make_event_slot<optional<date>>("Current"));
    auto& current = get<QString>("current", profile.get_properties());
    model->connect_update_signal([&current] (const auto& value) {
      if(value) {
        current.set(QString::fromStdString(std::to_string(value->year()) +
          "-" + std::to_string(value->month()) + "-" +
          std::to_string(value->day())));
      } else {
        current.set("");
      }
    });
    current.connect_changed_signal([=] (const auto& current) {
      if(current.isEmpty()) {
        if(model->get()) {
          model->set(none);
        }
      } else {
        auto date = parse_date(current);
        if(date && model->get() != date) {
          model->set(date);
        }
      }
    });
    auto& min = get<QString>("min", profile.get_properties());
    min.connect_changed_signal([=] (const auto& min) {
      model->set_minimum(parse_date(min));
    });
    auto& max = get<QString>("max", profile.get_properties());
    max.connect_changed_signal([=] (const auto& max) {
      model->set_maximum(parse_date(max));
    });
    auto date_box = new DateBox(model);
    apply_widget_properties(date_box, profile.get_properties());
    date_box->connect_submit_signal(
      profile.make_event_slot<optional<date>>("Submit"));
    date_box->connect_reject_signal(
      profile.make_event_slot<optional<date>>("Reject"));
    auto& format = get<DateFormat>("format", profile.get_properties());
    format.connect_changed_signal([=] (auto format) {
      update_style(*date_box, [&] (auto& style) {
        style.get(Any()).set(format);
      });
    });
    auto& read_only = get<bool>("read_only", profile.get_properties());
    read_only.connect_changed_signal([=] (auto value) {
      date_box->set_read_only(value);
    });
    return date_box;
  });
  return profile;
}

UiProfile Spire::make_date_filter_panel_profile() {
  auto properties = std::vector<std::shared_ptr<UiProperty>>();
  auto current_date = day_clock::local_day();
  properties.push_back(make_standard_property(
    "default_start_date", displayText(current_date - months(3))));
  properties.push_back(
    make_standard_property("default_end_date", displayText(current_date)));
  properties.push_back(make_standard_property("default_offset_value", 1));
  auto default_unit_property = define_enum<DateFilterPanel::DateUnit>(
    {{"Day", DateFilterPanel::DateUnit::DAY},
     {"Week", DateFilterPanel::DateUnit::WEEK},
     {"Month", DateFilterPanel::DateUnit::MONTH},
     {"Year", DateFilterPanel::DateUnit::YEAR}});
  properties.push_back(make_standard_enum_property(
    "default_date_unit", default_unit_property));
  auto profile = UiProfile("DateFilterPanel", properties, [] (auto& profile) {
    auto& default_start_date =
      get<QString>("default_start_date", profile.get_properties());
    auto& default_end_date =
      get<QString>("default_end_date", profile.get_properties());
    auto& default_offset_value =
      get<int>("default_offset_value", profile.get_properties());
    auto& default_date_unit = get<DateFilterPanel::DateUnit>(
      "default_date_unit", profile.get_properties());
    auto button = make_label_button("Click me");
    auto model = std::make_shared<LocalValueModel<DateFilterPanel::DateRange>>();
    auto default_date_range = DateFilterPanel::DateRange();
    default_date_range.m_start = parse_date(default_start_date.get());
    default_date_range.m_end = parse_date(default_end_date.get());
    default_date_range.m_offset = DateFilterPanel::DateOffset{
      default_date_unit.get(), default_offset_value.get()};
    auto panel = new DateFilterPanel(model, default_date_range, *button);
    default_start_date.connect_changed_signal([=] (const auto& value) {
      auto range = panel->get_default_range();
      range.m_start = parse_date(value);
      panel->set_default_range(range);
    });
    default_end_date.connect_changed_signal([=] (const auto& value) {
      auto range = panel->get_default_range();
      range.m_end = parse_date(value);
      panel->set_default_range(range);
    });
    default_offset_value.connect_changed_signal([=] (const auto& value) {
      auto range = panel->get_default_range();
      range.m_offset->m_value = value;
      panel->set_default_range(range);
    });
    default_date_unit.connect_changed_signal([=] (const auto& value) {
      auto range = panel->get_default_range();
      range.m_offset->m_unit = value;
      panel->set_default_range(range);
    });
    auto filter_slot = profile.make_event_slot<QString>("SubmitSignal");
    panel->connect_submit_signal(
      [=] (const DateFilterPanel::DateRange& submission) {
        auto result = QString();
        if(submission.m_start) {
          result += displayText(*submission.m_start);
        } else {
          result += "none";
        }
        result += " - ";
        if(submission.m_end) {
          result += displayText(*submission.m_end);
        } else {
          result += "none";
        }
        if(submission.m_offset) {
          auto to_string = [] (auto unit) {
            if(unit == DateFilterPanel::DateUnit::DAY) {
              return "Day";
            } else if(unit == DateFilterPanel::DateUnit::WEEK) {
              return "Week";
            } else if(unit == DateFilterPanel::DateUnit::MONTH) {
              return "Month";
            } else {
              return "Year";
            }
          };
          result += QString("; %1 %2").
            arg(submission.m_offset->m_value).
            arg(to_string(submission.m_offset->m_unit));
        }
        filter_slot(result);
      });
    button->connect_click_signal([=] {
      panel->show();
    });
    return button;
  });
  return profile;
}

UiProfile Spire::make_decimal_box_profile() {
  auto properties = std::vector<std::shared_ptr<UiProperty>>();
  populate_widget_properties(properties);
  properties.push_back(make_standard_property("current", QString("1")));
  properties.push_back(make_standard_property("minimum", QString("-100")));
  properties.push_back(make_standard_property("maximum", QString("100")));
  properties.push_back(make_standard_property("decimal_places", 4));
  properties.push_back(make_standard_property("leading_zeros", 0));
  properties.push_back(make_standard_property("trailing_zeros", 0));
  properties.push_back(
    make_standard_property("default_increment", QString("1")));
  properties.push_back(make_standard_property("alt_increment", QString("5")));
  properties.push_back(make_standard_property("ctrl_increment", QString("10")));
  properties.push_back(
    make_standard_property("shift_increment", QString("20")));
  properties.push_back(make_standard_property<QString>("placeholder"));
  properties.push_back(make_standard_property("read_only", false));
  properties.push_back(make_standard_property("buttons_visible", true));
  properties.push_back(make_standard_property("apply_sign_styling", false));
  properties.push_back(make_standard_property("apply_tick_styling", false));
  auto profile = UiProfile("DecimalBox", properties, [] (auto& profile) {
    auto parse_decimal = [] (auto decimal) -> std::optional<Decimal> {
      try {
        return Decimal(decimal.toStdString().c_str());
      } catch(const std::exception&) {
        return {};
      }
    };
    auto model = std::make_shared<LocalScalarValueModel<optional<Decimal>>>();
    auto& minimum = get<QString>("minimum", profile.get_properties());
    minimum.connect_changed_signal([=] (const auto& value) {
      if(auto minimum = parse_decimal(value)) {
        model->set_minimum(*minimum);
      } else {
        model->set_minimum(none);
      }
    });
    auto& maximum = get<QString>("maximum", profile.get_properties());
    maximum.connect_changed_signal([=] (const auto& value) {
      if(auto maximum = parse_decimal(value)) {
        model->set_maximum(*maximum);
      } else {
        model->set_maximum(none);
      }
    });
    auto& decimal_places =
      get<int>("decimal_places", profile.get_properties());
    decimal_places.connect_changed_signal([=] (auto value) {
      model->set_increment(pow(Decimal(10), -value));
    });
    auto& default_increment =
      get<QString>("default_increment", profile.get_properties());
    auto& alt_increment =
      get<QString>("alt_increment", profile.get_properties());
    auto& ctrl_increment =
      get<QString>("ctrl_increment", profile.get_properties());
    auto& shift_increment =
      get<QString>("shift_increment", profile.get_properties());
    auto modifiers = QHash<Qt::KeyboardModifier, Decimal>(
      {{Qt::NoModifier, *parse_decimal(default_increment.get())},
        {Qt::AltModifier, *parse_decimal(alt_increment.get())},
        {Qt::ControlModifier, *parse_decimal(ctrl_increment.get())},
        {Qt::ShiftModifier, *parse_decimal(shift_increment.get())}});
    auto decimal_box = new DecimalBox(model, modifiers);
    decimal_box->setFixedWidth(scale_width(100));
    apply_widget_properties(decimal_box, profile.get_properties());
    auto& leading_zeros = get<int>("leading_zeros", profile.get_properties());
    leading_zeros.connect_changed_signal([=] (auto value) {
      update_style(*decimal_box, [&] (auto& style) {
        style.get(Any()).set(LeadingZeros(value));
      });
    });
    auto& trailing_zeros =
      get<int>("trailing_zeros", profile.get_properties());
    trailing_zeros.connect_changed_signal([=] (auto value) {
      update_style(*decimal_box, [&] (auto& style) {
        style.get(Any()).set(TrailingZeros(value));
      });
    });
    auto& current = get<QString>("current", profile.get_properties());
    current.connect_changed_signal([=] (const auto& value) {
      if(value == "null") {
        if(decimal_box->get_current()->get()) {
          decimal_box->get_current()->set(none);
        }
      } else if(auto decimal = parse_decimal(value)) {
        if(decimal_box->get_current()->get() != *decimal) {
          decimal_box->get_current()->set(*decimal);
        }
      }
    });
    auto current_slot = profile.make_event_slot<QString>("Current");
    decimal_box->get_current()->connect_update_signal(
      [=, &current] (const optional<Decimal>& value) {
        auto text = [&] {
          if(value) {
            return QString::fromStdString(value->str(
              Decimal::backend_type::cpp_dec_float_digits10,
              std::ios_base::dec));
          }
          return QString("null");
        }();
        current.set(text);
        current_slot(text);
      });
    auto submit_slot = profile.make_event_slot<QString>("Submit");
    decimal_box->connect_submit_signal(
      [=] (const optional<Decimal>& submission) {
        if(submission) {
          submit_slot(QString::fromStdString(submission->str(
            Decimal::backend_type::cpp_dec_float_digits10,
            std::ios_base::dec)));
        } else {
          submit_slot(QString("null"));
        }
      });
    auto reject_slot = profile.make_event_slot<QString>("Reject");
    decimal_box->connect_reject_signal(
      [=] (const optional<Decimal>& value) {
        if(value) {
          reject_slot(QString::fromStdString(value->str(
            Decimal::backend_type::cpp_dec_float_digits10,
            std::ios_base::dec)));
        } else {
          reject_slot(QString("null"));
        }
      });
    auto& placeholder =
      get<QString>("placeholder", profile.get_properties());
    placeholder.connect_changed_signal([=] (const auto& placeholder) {
      decimal_box->set_placeholder(placeholder);
    });
    auto& read_only = get<bool>("read_only", profile.get_properties());
    read_only.connect_changed_signal([=] (auto value) {
      decimal_box->set_read_only(value);
    });
    auto& buttons_visible =
      get<bool>("buttons_visible", profile.get_properties());
    buttons_visible.connect_changed_signal([=] (auto value) {
      update_style(*decimal_box, [&] (auto& style) {
        if(value) {
          style.get(Any() > is_a<Button>()).get_block().remove<Visibility>();
        } else {
          style.get(Any() > is_a<Button>()).set(Visibility::NONE);
        }
      });
    });
    auto& apply_sign_styling =
      get<bool>("apply_sign_styling", profile.get_properties());
    apply_sign_styling.connect_changed_signal([=] (auto value) {
      update_style(*decimal_box, [&] (auto& style) {
        if(value) {
          style.get(ReadOnly() && IsPositive()).
            set(TextColor(QColor(0x36BB55)));
          style.get(ReadOnly() && IsNegative()).
            set(TextColor(QColor(0xE63F44)));
        }
      });
    });
    auto& apply_tick_styling =
      get<bool>("apply_tick_styling", profile.get_properties());
    apply_tick_styling.connect_changed_signal([=] (auto value) {
      update_style(*decimal_box, [&] (auto& style) {
        if(value) {
          style.get(ReadOnly() && Uptick()).
            set(BackgroundColor(
              chain(timeout(QColor(0xEBFFF0), milliseconds(250)),
                linear(QColor(0xEBFFF0), revert, milliseconds(300)))));
          style.get(ReadOnly() && Downtick()).
            set(BackgroundColor(
              chain(timeout(QColor(0xFFF1F1), milliseconds(250)),
                linear(QColor(0xFFF1F1), revert, milliseconds(300)))));
        }
      });
    });
    return decimal_box;
  });
  return profile;
}

UiProfile Spire::make_decimal_filter_panel_profile() {
  auto properties = std::vector<std::shared_ptr<UiProperty>>();
  properties.push_back(
    make_standard_property("title", QString("Filter Decimal")));
  auto profile = UiProfile("DecimalFilterPanel", properties,
    [] (auto& profile) {
      auto to_decimal = [] (auto decimal) -> optional<Decimal> {
        try {
          return Decimal(decimal.toStdString().c_str());
        } catch(const std::exception&) {
          return {};
        }
      };
      auto to_string = [] (const auto& value) {
        if(value) {
          return QString::fromStdString(value->str(
            Decimal::backend_type::cpp_dec_float_digits10, std::ios_base::dec));
        }
        return QString("null");
      };
      auto& title = get<QString>("title", profile.get_properties());
      auto button = make_label_button("Click me");
      auto range = std::make_shared<
        LocalValueModel<ScalarFilterPanel<DecimalBox>::Range>>();
      button->connect_click_signal([=, &profile, &title] {
        auto panel = new DecimalFilterPanel(range, title.get(), *button);
        auto submit_slot = profile.make_event_slot<QString>("SubmitSignal");
        panel->connect_submit_signal([=] (const auto& submission) {
          submit_slot(to_string(submission.m_min) + QString(", ") +
            to_string(submission.m_max));
        });
        panel->show();
      });
      return button;
    });
  return profile;
}

UiProfile Spire::make_delete_icon_button_profile() {
  auto properties = std::vector<std::shared_ptr<UiProperty>>();
  populate_widget_properties(properties);
  auto profile = UiProfile("DeleteIconButton", properties, [] (auto& profile) {
    auto button = make_delete_icon_button();
    apply_widget_properties(button, profile.get_properties());
    button->connect_click_signal(profile.make_event_slot("ClickSignal"));
    return button;
  });
  return profile;
}

UiProfile Spire::make_destination_box_profile() {
  auto properties = std::vector<std::shared_ptr<UiProperty>>();
  populate_widget_properties(properties);
  properties.push_back(make_standard_property<QString>("current"));
  properties.push_back(make_standard_property<QString>("placeholder"));
  properties.push_back(make_standard_property("read_only", false));
  auto profile = UiProfile("DestinationBox", properties, [] (auto& profile) {
    auto destinations = GetDefaultDestinationDatabase().SelectEntries(
      [] (auto& value) { return true; });
    auto model = std::make_shared<LocalComboBoxQueryModel>();
    for(auto destination : destinations) {
      model->add(displayText(destination.m_id).toLower(), destination);
    }
    auto box = new DestinationBox(model);
    box->setFixedWidth(scale_width(112));
    apply_widget_properties(box, profile.get_properties());
    auto current_connection = box->get_current()->connect_update_signal(
      profile.make_event_slot<Destination>("Current"));
    auto& current = get<QString>("current", profile.get_properties());
    current.connect_changed_signal([=] (const auto& current) {
      auto value = model->parse(current);
      if(value.has_value()) {
        auto destination =
          std::any_cast<DestinationDatabase::Entry>(value).m_id;
        box->get_current()->set(destination);
      } else {
        auto current_blocker = shared_connection_block(current_connection);
        box->get_current()->set(current.toStdString());
      }
    });
    auto& placeholder = get<QString>("placeholder", profile.get_properties());
    placeholder.connect_changed_signal([=] (const auto& placeholder) {
      box->set_placeholder(placeholder);
    });
    auto& read_only = get<bool>("read_only", profile.get_properties());
    read_only.connect_changed_signal(
      std::bind_front(&DestinationBox::set_read_only, box));
    box->connect_submit_signal(profile.make_event_slot<Destination>("Submit"));
    return box;
  });
  return profile;
}

UiProfile Spire::make_destination_list_item_profile() {
  auto properties = std::vector<std::shared_ptr<UiProperty>>();
  populate_widget_properties(properties);
  auto profile = UiProfile("DestinationListItem", properties,
    [] (auto& profile) {
      auto item = new DestinationListItem(
        GetDefaultDestinationDatabase().FromId(DefaultDestinations::TSX()));
      apply_widget_properties(item, profile.get_properties());
      return item;
    });
  return profile;
}

UiProfile Spire::make_drop_down_box_profile() {
  auto properties = std::vector<std::shared_ptr<UiProperty>>();
  populate_widget_properties(properties);
  properties.push_back(make_standard_property("read_only", false));
  properties.push_back(make_standard_property("item_count", 15));
  properties.push_back(make_standard_property<QString>("item_label", "item"));
  auto profile = UiProfile("DropDownBox", properties, [] (auto& profile) {
    auto& item_count = get<int>("item_count", profile.get_properties());
    auto& item_text = get<QString>("item_label", profile.get_properties());
    auto list_model = std::make_shared<ArrayListModel<QString>>();
    for(auto i = 0; i < item_count.get(); ++i) {
      list_model->push(item_text.get() + QString("%1").arg(i));
    }
    auto drop_down_box = new DropDownBox(list_model);
    drop_down_box->setFixedWidth(scale_width(112));
    apply_widget_properties(drop_down_box, profile.get_properties());
    auto& read_only = get<bool>("read_only", profile.get_properties());
    read_only.connect_changed_signal([=] (auto is_read_only) {
      drop_down_box->set_read_only(is_read_only);
    });
    auto current_slot = profile.make_event_slot<optional<std::any>>("Current");
    drop_down_box->get_current()->connect_update_signal(
      [=] (auto current) {
        if(current) {
          current_slot(drop_down_box->get_list()->get(*current));
        } else {
          current_slot(none);
        }
      });
    drop_down_box->connect_submit_signal(
      profile.make_event_slot<optional<std::any>>("Submit"));
    return drop_down_box;
  });
  return profile;
}

UiProfile Spire::make_drop_down_list_profile() {
  auto properties = std::vector<std::shared_ptr<UiProperty>>();
  properties.push_back(make_standard_property("item_count", 15));
  properties.push_back(make_standard_property<QString>("item_label", "item"));
  auto profile = UiProfile("DropDownList", properties, [] (auto& profile) {
    auto& item_count = get<int>("item_count", profile.get_properties());
    auto& item_text = get<QString>("item_label", profile.get_properties());
    auto button = make_label_button("DropDownList");
    button->connect_click_signal([&, button] {
      auto list_model = std::make_shared<ArrayListModel<QString>>();
      for(auto i = 0; i < item_count.get(); ++i) {
        list_model->push(item_text.get() + QString("%1").arg(i));
      }
      auto list_view =
        new ListView(list_model,
          [&] (const std::shared_ptr<ListModel<QString>>& model, auto index) {
            return make_label(model->get(index));
          });
      auto drop_down_list = new DropDownList(*list_view, *button);
      drop_down_list->window()->setAttribute(Qt::WA_DeleteOnClose);
      drop_down_list->show();
    });
    return button;
  });
  return profile;
}

UiProfile Spire::make_duration_box_profile() {
  auto properties = std::vector<std::shared_ptr<UiProperty>>();
  populate_widget_properties(properties);
  properties.push_back(make_standard_property<QString>("current", ""));
  properties.push_back(
    make_standard_property<QString>("minimum", "10:10:10.000"));
  properties.push_back(
    make_standard_property<QString>("maximum", "20:20:20.000"));
  properties.push_back(make_standard_property<bool>("read_only"));
  auto profile = UiProfile("DurationBox", properties, [] (auto& profile) {
    auto model = std::make_shared<LocalOptionalDurationModel>();
    auto duration_box = new DurationBox(model);
    apply_widget_properties(duration_box, profile.get_properties());
    auto& minimum = get<QString>("minimum", profile.get_properties());
    minimum.connect_changed_signal([=] (auto value) {
      if(auto minimum_value = parse_duration(value)) {
        model->set_minimum(minimum_value);
      }
    });
    auto& maximum = get<QString>("maximum", profile.get_properties());
    maximum.connect_changed_signal([=] (auto value) {
      if(auto maximum_value = parse_duration(value)) {
        model->set_maximum(maximum_value);
      }
    });
    auto& current = get<QString>("current", profile.get_properties());
    current.connect_changed_signal([=] (auto value) {
      if(auto current_value = parse_duration(value)) {
        if(duration_box->get_current()->get() != *current_value) {
          duration_box->get_current()->set(*current_value);
        }
      }
    });
    auto& read_only = get<bool>("read_only", profile.get_properties());
    read_only.connect_changed_signal([=] (auto is_read_only) {
      duration_box->set_read_only(is_read_only);
    });
    duration_box->get_current()->connect_update_signal(
      profile.make_event_slot<optional<time_duration>>("Current"));
    duration_box->connect_submit_signal(
      profile.make_event_slot<optional<time_duration>>("Submit"));
    duration_box->connect_reject_signal(
      profile.make_event_slot<optional<time_duration>>("Reject"));
    return duration_box;
  });
  return profile;
}

UiProfile Spire::make_duration_filter_panel_profile() {
  auto properties = std::vector<std::shared_ptr<UiProperty>>();
  auto profile = UiProfile("DurationFilterPanel", properties,
    [] (auto& profile) {
      auto button = make_label_button(QString("Click me"));
      auto range =
        std::make_shared<LocalValueModel<DurationFilterPanel::Range>>();
      button->connect_click_signal([=, &profile] {
        auto panel =
          new DurationFilterPanel(range, "Filter by Duration", *button);
        auto filter_slot = profile.make_event_slot<QString>("SubmitSignal");
        panel->connect_submit_signal([=] (const DurationFilterPanel::Range& submission) {
          auto to_string =
            [&] (const auto& value) {
              if(value) {
                return QString::fromStdString(to_simple_string(*value));
              }
              return QString("null");
            };
          filter_slot(QString("%1, %2").
            arg(to_string(submission.m_min)).
            arg(to_string(submission.m_max)));
        });
        panel->show();
      });
      return button;
    });
  return profile;
}

UiProfile Spire::make_filter_panel_profile() {
  auto properties = std::vector<std::shared_ptr<UiProperty>>();
  properties.push_back(
    make_standard_property<QString>("title", QString("Filter Quantity")));
  auto profile = UiProfile("FilterPanel", properties, [] (auto& profile) {
    auto& title = get<QString>("title", profile.get_properties());
    auto button = make_label_button("Click me");
    button->connect_click_signal([&, button] {
      auto component = new QWidget();
      component->setObjectName("component");
      component->setStyleSheet("#component {background-color: #F5F5F5;}");
      auto component_layout = new QGridLayout(component);
      component_layout->setSpacing(0);
      component_layout->setContentsMargins({});
      auto min_box = new TextBox("Min");
      min_box->set_read_only(true);
      min_box->setFixedSize(scale(40, 30));
      component_layout->addWidget(min_box, 0, 0);
      auto min_text = new TextBox();
      min_text->setFixedSize(scale(120, 26));
      component_layout->addWidget(min_text, 0, 1);
      auto max_box = new TextBox("Max");
      max_box->set_read_only(true);
      max_box->setFixedSize(scale(40, 30));
      component_layout->addWidget(max_box, 1, 0);
      auto max_text = new TextBox();
      max_text->setFixedSize(scale(120, 26));
      component_layout->addWidget(max_text, 1, 1);
      auto panel = new FilterPanel(title.get(), component, *button);
      panel->window()->setAttribute(Qt::WA_DeleteOnClose);
      panel->connect_reset_signal(profile.make_event_slot("ResetSignal"));
      panel->show();
    });
    return button;
  });
  return profile;
}

UiProfile Spire::make_focus_observer_profile() {
  auto properties = std::vector<std::shared_ptr<UiProperty>>();
  populate_widget_properties(properties);
  auto test_widget_property = define_enum<int>(
    {{"DurationBox", 0}, {"LabelButton", 1}, {"ListView", 2}});
  properties.push_back(
    make_standard_enum_property("widget", test_widget_property));
  properties.push_back(make_standard_property("observer_count", 1));
  auto profile = UiProfile("FocusObserver", properties, [] (auto& profile) {
    static auto observers = std::vector<std::shared_ptr<FocusObserver>>();
    observers.clear();
    auto filter_slot = profile.make_event_slot<QString>("StateSignal");
    auto to_string = [] (auto state) {
      if(state == FocusObserver::State::NONE) {
        return "NONE";
      } else if(state == FocusObserver::State::FOCUS_IN) {
        return "FOCUS_IN";
      } else if(state == FocusObserver::State::FOCUS) {
        return "FOCUS";
      } else {
        return "FOCUS_VISIBLE";
      }
    };
    auto& test_widget = get<int>("widget", profile.get_properties());
    auto widget = [&] () -> QWidget* {
      auto value = test_widget.get();
      if(value == 0) {
        return new DurationBox();
      } else if(value == 1) {
        auto label_button = make_label_button("Label Button");
        update_style(*label_button, [&] (auto& style) {
          style.get(Focus() > Body()).set(
            border_color(QColor(Qt::transparent)));
          style.get(FocusVisible() > Body()).set(
            border_color(QColor(0x4B23A0)));
        });
        return label_button;
      } else {
        auto item_count = 10;
        auto list_model = std::make_shared<ArrayListModel<QString>>();
        for(auto i = 0; i < item_count; ++i) {
          list_model->push(QString("Item%1").arg(i));
        }
        auto list_view = new ListView(list_model);
        for(auto i = 0; i < item_count; ++i) {
          auto item_focus_observer = std::make_shared<FocusObserver>(
            *list_view->get_list_item(i));
          item_focus_observer->connect_state_signal([=] (auto state) {
            filter_slot(QString("%1").arg(to_string(state)));
          });
          observers.push_back(item_focus_observer);
        }
        auto timer = new QTimer(list_view);
        QObject::connect(timer, &QTimer::timeout, [=] {
          if(auto& current = list_view->get_current()->get()) {
            list_view->get_current()->set((*current + 1) % item_count);
          }
        });
        timer->start(3000);
        return list_view;
      }
    }();
    apply_widget_properties(widget, profile.get_properties());
    auto& observer_count = get<int>("observer_count",
      profile.get_properties());
    for(int i = 0; i < observer_count.get(); ++i) {
      auto focus_observer = std::make_shared<FocusObserver>(*widget);
      focus_observer->connect_state_signal([=] (auto state) {
        filter_slot(QString("%1").arg(to_string(state)));
        });
      observers.push_back(focus_observer);
    }
    return widget;
  });
  return profile;
}

UiProfile Spire::make_hover_observer_profile() {
  auto properties = std::vector<std::shared_ptr<UiProperty>>();
  populate_widget_properties(properties);
  auto profile = UiProfile("HoverObserver", properties, [] (auto& profile) {
    auto container = new QWidget();
    container->setFixedSize(scale(350, 300));
    apply_widget_properties(container, profile.get_properties());
    auto box1_body = new QWidget();
    auto overlap_box1 = make_input_box(new QWidget(), container);
    overlap_box1->setFixedSize(100, 100);
    overlap_box1->move(translate(0, 50));
    auto box1 =
      std::make_shared<HoverBox>("overlap_box1", overlap_box1, profile);
    auto overlap_box2 = make_input_box(new QWidget(), container);
    overlap_box2->setFixedSize(scale(100, 100));
    overlap_box2->move(translate(50, 100));
    auto box2 =
      std::make_shared<HoverBox>("overlap_box2", overlap_box2, profile);
    auto box_stack =
      std::make_shared<std::stack<std::unique_ptr<HoverBox>>>();
    auto parent_box = make_input_box(new QWidget(), container);
    auto parent_box_observer = HoverObserver(*parent_box);
    box_stack->push(
      std::make_unique<HoverBox>("parent", parent_box, profile));
    parent_box->setFixedSize(scale(175, 200));
    parent_box->move(translate(175, 0));
    auto add_button = make_label_button("Add Child", container);
    add_button->move(translate(75, 225));
    add_button->connect_click_signal([=, &profile] {
      auto parent_box = std::move(box_stack->top());
      auto box = make_input_box(new QWidget(), parent_box->m_box);
      box->setFixedSize(parent_box->m_box->size().shrunkBy({scale_width(10),
        scale_height(10), scale_width(10), scale_height(10)}));
      box->move(translate(10, 10));
      box->show();
      box_stack->push(std::make_unique<HoverBox>(
        QString("child_%1").arg(box_stack->size()), box, profile));
    });
    auto remove_button = make_label_button("Remove Child", container);
    remove_button->move(translate(200, 225));
    remove_button->connect_click_signal([=] {
      if(box_stack->size() > 1) {
        auto box = std::move(box_stack->top());
        box_stack->pop();
        box->m_box->deleteLater();
      }
    });
    auto left_button = make_label_button("Move Left", container);
    left_button->move(translate(75, 265));
    left_button->connect_click_signal([=] {
      container->window()->move(
        container->window()->x() - scale_width(50), container->window()->y());
    });
    auto right_button = make_label_button("Move Right", container);
    right_button->move(translate(200, 265));
    right_button->connect_click_signal([=] {
      container->window()->move(
        container->window()->x() + scale_width(50), container->window()->y());
    });
    return container;
  });
  return profile;
}

UiProfile Spire::make_icon_button_profile() {
  auto properties = std::vector<std::shared_ptr<UiProperty>>();
  populate_widget_properties(properties);
  properties.push_back(make_standard_property<QString>("tooltip", "Tooltip"));
  auto profile = UiProfile("IconButton", properties, [] (auto& profile) {
    auto& tooltip = get<QString>("tooltip", profile.get_properties());
    auto button = make_icon_button(
      imageFromSvg(":/Icons/demo.svg", scale(26, 26)), tooltip.get());
    apply_widget_properties(button, profile.get_properties());
    button->connect_click_signal(profile.make_event_slot("ClickSignal"));
    return button;
  });
  return profile;
}

UiProfile Spire::make_icon_toggle_button_profile() {
  auto properties = std::vector<std::shared_ptr<UiProperty>>();
  populate_widget_properties(properties);
  properties.push_back(make_standard_property<QString>("tooltip", "Tooltip"));
  auto profile = UiProfile("IconToggleButton", properties, [] (auto& profile) {
    auto& tooltip = get<QString>("tooltip", profile.get_properties());
    auto button = make_icon_toggle_button(
      imageFromSvg(":/Icons/demo.svg", scale(26, 26)), tooltip.get());
    apply_widget_properties(button, profile.get_properties());
    return button;
  });
  return profile;
}

UiProfile Spire::make_info_tip_profile() {
  auto properties = std::vector<std::shared_ptr<UiProperty>>();
  populate_widget_properties(properties);
  properties.push_back(make_standard_property<bool>("interactive"));
  properties.push_back(
    make_standard_property<int>("body-width", scale_width(100)));
  properties.push_back(
    make_standard_property<int>("body-height", scale_height(30)));
  auto profile = UiProfile("InfoTip", properties, [] (auto& profile) {
    auto button = make_label_button("Hover me!");
    auto body_label = make_label("Body Label");
    update_style(*body_label, [&] (auto& style) {
      style.get(Any()).set(TextAlign(Qt::Alignment(Qt::AlignCenter)));
    });
    auto info_tip = new InfoTip(body_label, button);
    apply_widget_properties(button, profile.get_properties());
    auto& interactive = get<bool>("interactive", profile.get_properties());
    interactive.connect_changed_signal([=] (bool is_interactive) {
      info_tip->set_interactive(is_interactive);
    });
    auto& body_width = get<int>("body-width", profile.get_properties());
    body_width.connect_changed_signal([=] (auto width) {
      body_label->setFixedWidth(width);
    });
    auto& body_height = get<int>("body-height", profile.get_properties());
    body_height.connect_changed_signal([=] (auto height) {
      body_label->setFixedHeight(height);
    });
    return button;
  });
  return profile;
}

UiProfile Spire::make_input_box_profile() {
  auto properties = std::vector<std::shared_ptr<UiProperty>>();
  populate_widget_properties(properties);
  properties.push_back(make_standard_property("read_only", false));
  properties.push_back(make_standard_property<QString>("label", "Label"));
  auto profile = UiProfile("InputBox", properties, [] (auto& profile) {
    auto& label = get<QString>("label", profile.get_properties());
    auto input_box = make_input_box(make_label(label.get()));
    apply_widget_properties(input_box, profile.get_properties());
    auto& read_only = get<bool>("read_only", profile.get_properties());
    read_only.connect_changed_signal([=] (auto is_read_only) {
      if(is_read_only) {
        match(*input_box, ReadOnly());
      } else {
        unmatch(*input_box, ReadOnly());
      }
    });
    return input_box;
  });
  return profile;
}

UiProfile Spire::make_integer_box_profile() {
  auto properties = std::vector<std::shared_ptr<UiProperty>>();
  populate_widget_properties(properties);
  populate_decimal_box_properties<int>(properties);
  auto profile =
    UiProfile("IntegerBox", properties, setup_decimal_box_profile<IntegerBox>);
  return profile;
}

UiProfile Spire::make_integer_filter_panel_profile() {
  auto properties = std::vector<std::shared_ptr<UiProperty>>();
  populate_scalar_filter_panel_properties(
    properties, QString("Filter Integer"));
  auto profile = UiProfile("IntegerFilterPanel", properties,
    setup_scalar_filter_panel_profile<IntegerBox>);
  return profile;
}

UiProfile Spire::make_key_filter_panel_profile() {
  auto properties = std::vector<std::shared_ptr<UiProperty>>();
  auto profile = UiProfile(QString("KeyFilterPanel"), properties,
    [] (auto& profile) {
      auto button = make_label_button(QString::fromUtf8("Click me"));
      auto panel = make_key_filter_panel(*button);
      auto submit_filter_slot =
        profile.make_event_slot<QString>(QString::fromUtf8("SubmitSignal"));
      panel->connect_submit_signal(
        [=] (const std::shared_ptr<AnyListModel>& submission,
            OpenFilterPanel::Mode mode) {
          auto result = QString();
          if(mode == OpenFilterPanel::Mode::INCLUDE) {
            result += "Include: ";
          } else {
            result += "Exclude: ";
          }
          for(auto i = 0; i < submission->get_size(); ++i) {
            result += displayText(submission->get(i)) + " ";
          }
          submit_filter_slot(result);
        });
      button->connect_click_signal([=] { panel->show(); });
      return button;
    });
  return profile;
}

UiProfile Spire::make_key_input_box_profile() {
  auto properties = std::vector<std::shared_ptr<UiProperty>>();
  populate_widget_properties(properties);
  properties.push_back(make_standard_property<QString>("current"));
  auto profile = UiProfile("KeyInputBox", properties, [] (auto& profile) {
    auto model = make_validated_value_model<QKeySequence>([] (auto sequence) {
      if(sequence.count() == 0) {
        return QValidator::Intermediate;
      } else if(sequence.count() > 1) {
        return QValidator::Invalid;
      }
      auto key = sequence[0];
      key &= ~Qt::ShiftModifier;
      key &= ~Qt::ControlModifier;
      key &= ~Qt::AltModifier;
      key &= ~Qt::MetaModifier;
      key &= ~Qt::KeypadModifier;
      key &= ~Qt::GroupSwitchModifier;
      if(key >= Qt::Key_F1 && key <= Qt::Key_F32) {
        return QValidator::Acceptable;
      }
      return QValidator::Invalid;
    });
    auto box = new KeyInputBox(model);
    box->setFixedWidth(scale_width(100));
    apply_widget_properties(box, profile.get_properties());
    auto& current = get<QString>("current", profile.get_properties());
    current.connect_changed_signal([=] (auto value) {
      if(value.isEmpty()) {
        if(box->get_current()->get() != QKeySequence()) {
          box->get_current()->set(QKeySequence());
        }
      } else {
        auto sequence = QKeySequence(value);
        if(sequence.count() != 0 && sequence[0] != Qt::Key::Key_unknown &&
            box->get_current()->get() != sequence) {
          box->get_current()->set(sequence);
        }
      }
    });
    box->get_current()->connect_update_signal(
      profile.make_event_slot<QKeySequence>("Current"));
    box->get_current()->connect_update_signal([&current] (const auto& value) {
      current.set(value.toString());
    });
    box->connect_submit_signal(profile.make_event_slot<QKeySequence>("Submit"));
    return box;
  });
  return profile;
}

UiProfile Spire::make_key_tag_profile() {
  auto properties = std::vector<std::shared_ptr<UiProperty>>();
  populate_widget_properties(properties);
  properties.push_back(make_standard_property<QString>("key", "f1"));
  auto profile = UiProfile("KeyTag", properties, [] (auto& profile) {
    auto key_tag = new KeyTag();
    apply_widget_properties(key_tag, profile.get_properties());
    auto& key = get<QString>("key", profile.get_properties());
    key.connect_changed_signal([=] (auto key_text) {
      auto key = [&] {
        if(key_text.toLower() == "alt") {
          return Qt::Key_Alt;
        } else if(key_text.toLower() == "ctrl") {
          return Qt::Key_Control;
        } else if(key_text.toLower() == "shift") {
          return Qt::Key_Shift;
        } else if(auto sequence = QKeySequence::fromString(key_text);
            !sequence.isEmpty()) {
          return Qt::Key(sequence[0]);
        }
        return Qt::Key_unknown;
      }();
      key_tag->get_current()->set(key);
    });
    return key_tag;
  });
  return profile;
}

UiProfile Spire::make_label_button_profile() {
  auto properties = std::vector<std::shared_ptr<UiProperty>>();
  populate_widget_properties(properties);
  properties.push_back(
    make_standard_property<QString>("label", QString("Click me!")));
  properties.push_back(
    make_standard_property<QColor>("pressed-color", QColor(0x7E71B8)));
  auto profile = UiProfile("LabelButton", properties, [] (auto& profile) {
    auto& label = get<QString>("label", profile.get_properties());
    auto button = make_label_button(label.get());
    apply_widget_properties(button, profile.get_properties());
    auto& pressed_color =
      get<QColor>("pressed-color", profile.get_properties());
    pressed_color.connect_changed_signal([=] (const auto& color) {
      update_style(*button, [&] (auto& style) {
        style.get(Press() > Body()).set(BackgroundColor(color));
      });
    });
    button->connect_click_signal(profile.make_event_slot("ClickSignal"));
    return button;
  });
  return profile;
}

UiProfile Spire::make_label_profile() {
  auto properties = std::vector<std::shared_ptr<UiProperty>>();
  properties.push_back(make_standard_property("label", QString("Label")));
  auto profile = UiProfile("Label", properties, [] (auto& profile) {
    auto& label = get<QString>("label", profile.get_properties());
    auto label_box = make_label(label.get());
    return label_box;
  });
  return profile;
}

UiProfile Spire::make_list_item_profile() {
  auto properties = std::vector<std::shared_ptr<UiProperty>>();
  populate_widget_properties(properties);
  properties.push_back(make_standard_property("current", false));
  properties.push_back(make_standard_property("selected", false));
  auto profile = UiProfile("ListItem", properties, [] (auto& profile) {
    auto item = new ListItem(*make_label("Test Component"));
    item->setFixedWidth(scale_width(100));
    apply_widget_properties(item, profile.get_properties());
    item->connect_submit_signal(profile.make_event_slot("Submit"));
    auto& current = get<bool>("current", profile.get_properties());
    current.connect_changed_signal([=] (auto value) {
      if(value) {
        match(*item, Current());
      } else {
        unmatch(*item, Current());
      }
    });
    auto& selected = get<bool>("selected", profile.get_properties());
    selected.connect_changed_signal([=] (auto value) {
      item->set_selected(value);
    });
    return item;
  });
  return profile;
}

UiProfile Spire::make_list_view_profile() {
  auto properties = std::vector<std::shared_ptr<UiProperty>>();
  populate_widget_properties(properties);
  properties.push_back(make_standard_property("random_height_seed", 0));
  properties.push_back(make_standard_property("gap", 2));
  properties.push_back(make_standard_property("overflow_gap", 5));
  auto navigation_property = define_enum<EdgeNavigation>(
    {{"CONTAIN", EdgeNavigation::CONTAIN},
     {"WRAP", EdgeNavigation::WRAP}});
  properties.push_back(
    make_standard_enum_property("edge_navigation", navigation_property));
  properties.push_back(
    make_standard_enum_property("direction", get_orientation_property()));
  auto overflow_property = define_enum<Overflow>(
    {{"WRAP", Overflow::WRAP}, {"NONE", Overflow::NONE}});
  properties.push_back(
    make_standard_enum_property("overflow", overflow_property));
  auto selection_mode_property = define_enum<ListSelectionModel::Mode>(
    {{"NONE", ListSelectionModel::Mode::NONE},
     {"SINGLE", ListSelectionModel::Mode::SINGLE},
     {"MULTI", ListSelectionModel::Mode::MULTI}});
  properties.push_back(make_standard_enum_property("selection_mode",
    ListSelectionModel::Mode::SINGLE, selection_mode_property));
  auto change_item_property = define_enum<int>({{"Delete", 0}, {"Add", 1}});
  properties.push_back(
    make_standard_enum_property("change_item", change_item_property));
  properties.push_back(make_standard_property("change_item_index", -1));
  properties.push_back(make_standard_property("current_item", -1));
  properties.push_back(make_standard_property("disable_item", -1));
  properties.push_back(make_standard_property("enable_item", -1));
  properties.push_back(make_standard_property("auto_set_current_null", false));
  auto profile = UiProfile("ListView", properties, [=] (auto& profile) {
    auto& random_height_seed =
      get<int>("random_height_seed", profile.get_properties());
    auto& direction =
      get<Qt::Orientation>("direction", profile.get_properties());
    auto& change_item = get<int>("change_item", profile.get_properties());
    auto& change_item_index =
      get<int>("change_item_index", profile.get_properties());
    auto random_generator = QRandomGenerator(random_height_seed.get());
    auto list_model = std::make_shared<ArrayListModel<QString>>();
    for(auto i = 0; i < 66; ++i) {
      if(i == 10) {
        list_model->push("llama");
      } else if(i == 11) {
        list_model->push("llamb");
      } else if(i == 12) {
        list_model->push("lllama");
      } else if(i == 20) {
        list_model->push("llbma");
      } else if(i == 30) {
        list_model->push("llxy");
      } else {
        list_model->push(QString("Item%1").arg(i));
      }
    }
    change_item_index.connect_changed_signal(
      [=, &change_item, index = 0] (auto value) mutable {
        if(value < 0 || value >= list_model->get_size()) {
          return;
        }
        if(change_item.get() == 0) {
          list_model->remove(value);
        } else {
          list_model->insert(QString("newItem%1").arg(index++), value);
        }
      });
    auto selection_model = std::make_shared<ListSelectionModel>();
    auto list_view =
      new ListView(list_model, selection_model,
        [&] (const std::shared_ptr<ListModel<QString>>& model, auto index) {
          auto label = make_label(model->get(index));
          if(random_height_seed.get() == 0) {
            auto random_size = random_generator.bounded(30, 70);
            if(direction.get() == Qt::Vertical) {
              label->setFixedHeight(scale_height(random_size));
            } else {
              label->setFixedWidth(scale_height(random_size));
            }
          }
          update_style(*label, [&] (auto& style) {
            style.get(+Any() << Disabled()).set(TextColor(QColor(0xFF0000)));
          });
          return label;
        });
    apply_widget_properties(list_view, profile.get_properties());
    auto& gap = get<int>("gap", profile.get_properties());
    gap.connect_changed_signal([=] (auto value) {
      if(value < 0) {
        return;
      }
      update_style(*list_view, [&] (auto& style) {
        style.get(Any()).set(ListItemGap(scale_width(value)));
      });
    });
    auto& overflow_gap = get<int>("overflow_gap", profile.get_properties());
    overflow_gap.connect_changed_signal([=] (auto value) {
      if(value < 0) {
        return;
      }
      update_style(*list_view, [&] (auto& style) {
        style.get(Any()).set(ListOverflowGap(scale_width(value)));
      });
    });
    direction.connect_changed_signal([=] (auto value) {
      update_style(*list_view, [&] (auto& style) {
        style.get(Any()).set(value);
      });
    });
    auto& overflow = get<Overflow>("overflow", profile.get_properties());
    overflow.connect_changed_signal([=] (auto value) {
      update_style(*list_view, [&] (auto& style) {
        style.get(Any()).set(value);
      });
    });
    auto& selection_mode =
      get<ListSelectionModel::Mode>("selection_mode", profile.get_properties());
    selection_mode.connect_changed_signal([=] (auto value) {
      selection_model->set_mode(value);
    });
    auto& navigation =
      get<EdgeNavigation>("edge_navigation", profile.get_properties());
    navigation.connect_changed_signal([=] (auto value) {
      update_style(*list_view, [&] (auto& style) {
        style.get(Any()).set(value);
      });
    });
    auto& current_item = get<int>("current_item", profile.get_properties());
    current_item.connect_changed_signal([=] (auto index) {
      if(index == -1) {
        list_view->get_current()->set(none);
      } else if(index >= 0 && index < list_model->get_size()) {
        list_view->get_current()->set(index);
      }
    });
    auto& disable_item = get<int>("disable_item", profile.get_properties());
    disable_item.connect_changed_signal([=] (auto value) {
      if(auto item = list_view->get_list_item(value)) {
        item->setDisabled(true);
      }
    });
    auto& enable_item = get<int>("enable_item", profile.get_properties());
    enable_item.connect_changed_signal([=] (auto value) {
      if(auto item = list_view->get_list_item(value)) {
        item->setDisabled(false);
      }
    });
    auto& auto_set_current_null =
      get<bool>("auto_set_current_null", profile.get_properties());
    list_view->get_current()->connect_update_signal(
      [&, list_view] (const auto& current) {
        if(current && auto_set_current_null.get()) {
          QTimer::singleShot(2000, [list_view] {
            list_view->get_current()->set(none);
          });
        }
      });
    list_view->get_current()->connect_update_signal(
      profile.make_event_slot<optional<int>>("Current"));
    list_view->get_selection()->connect_operation_signal(
      profile.make_event_slot<AnyListModel::Operation>("Selection"));
    list_view->connect_submit_signal(
      profile.make_event_slot<optional<std::any>>("Submit"));
    return list_view;
  });
  return profile;
}

UiProfile Spire::make_market_box_profile() {
  auto properties = std::vector<std::shared_ptr<UiProperty>>();
  populate_widget_properties(properties);
  properties.push_back(make_standard_property<QString>("current"));
  properties.push_back(make_standard_property<QString>("placeholder"));
  properties.push_back(make_standard_property("read_only", false));
  auto profile = UiProfile("MarketBox", properties, [] (auto& profile) {
    auto markets = GetDefaultMarketDatabase().GetEntries();
    auto model = std::make_shared<LocalComboBoxQueryModel>();
    for(auto market : markets) {
      model->add(displayText(MarketToken(market.m_code)).toLower(), market);
      model->add(QString(market.m_code.GetData()).toLower(), market);
    }
    auto box = new MarketBox(model);
    box->setFixedWidth(scale_width(112));
    apply_widget_properties(box, profile.get_properties());
    auto& current = get<QString>("current", profile.get_properties());
    current.connect_changed_signal([=] (const auto& current) {
      if(current.length() != 4) {
        return;
      }
      auto code = MarketCode(current.toUpper().toStdString().c_str());
      auto& market = GetDefaultMarketDatabase().FromCode(code);
      if(!market.m_code.IsEmpty()) {
        box->get_current()->set(code);
      }
    });
    auto& placeholder = get<QString>("placeholder", profile.get_properties());
    placeholder.connect_changed_signal(
      std::bind_front(&MarketBox::set_placeholder, box));
    auto& read_only = get<bool>("read_only", profile.get_properties());
    read_only.connect_changed_signal(
      std::bind_front(&MarketBox::set_read_only, box));
    box->get_current()->connect_update_signal(
      profile.make_event_slot<MarketToken>("Current"));
    box->connect_submit_signal(profile.make_event_slot<MarketToken>("Submit"));
    return box;
  });
  return profile;
}

UiProfile Spire::make_money_box_profile() {
  auto properties = std::vector<std::shared_ptr<UiProperty>>();
  populate_widget_properties(properties);
  populate_decimal_box_properties<Money>(
    properties, DecimalBoxProfileProperties(Money::ONE));
  auto profile =
    UiProfile("MoneyBox", properties, setup_decimal_box_profile<MoneyBox>);
  return profile;
}

UiProfile Spire::make_money_filter_panel_profile() {
  auto properties = std::vector<std::shared_ptr<UiProperty>>();
  populate_scalar_filter_panel_properties(properties, "Filter Money");
  auto profile = UiProfile("MoneyFilterPanel", properties,
    setup_scalar_filter_panel_profile<MoneyBox>);
  return profile;
}

UiProfile Spire::make_navigation_view_profile() {
  auto properties = std::vector<std::shared_ptr<UiProperty>>();
  populate_widget_properties(properties);
  properties.push_back(make_standard_property("tab_index", 0));
  properties.push_back(make_standard_property("tab_enabled", true));
  properties.push_back(make_standard_property("current", 0));
  auto profile = UiProfile("NavigationView", properties, [=] (auto& profile) {
    auto navigation_view = new NavigationView();
    apply_widget_properties(navigation_view, profile.get_properties());
    auto filter_slot = profile.make_event_slot<QString>("CurrentSignal");
    navigation_view->get_current()->connect_update_signal([=] (auto current) {
      filter_slot(QString("%1_%2").arg(current).
        arg(navigation_view->get_label(current)));
    });
    auto page1 = new QWidget();
    page1->setFixedSize(scale(160, 100));
    auto layout1 = new QVBoxLayout(page1);
    layout1->setSpacing(scale_width(5));
    layout1->addWidget(make_label_button("Button1"));
    layout1->addWidget(make_label_button("Button2"));
    navigation_view->add_tab(*page1, "NavTab1");
    auto page2 = new QWidget();
    page2->setFixedSize(scale(300, 90));
    auto layout2 = new QGridLayout(page2);
    layout2->setSpacing(scale_width(5));
    layout2->addWidget(make_label("Start Date:"), 0, 0);
    auto text_box1 = new TextBox();
    layout2->addWidget(text_box1, 0, 1);
    layout2->addWidget(make_label("End Date:"), 1, 0);
    auto text_box2 = new TextBox();
    layout2->addWidget(text_box2, 1, 1);
    navigation_view->add_tab(*page2, "NavTab2");
    auto page3 = new QWidget();
    auto reader = QImageReader(":/Icons/color-picker-display.png");
    auto image = QPixmap::fromImage(reader.read());
    image = image.scaled(QSize(450, 400));
    auto label = new QLabel();
    label->setPixmap(std::move(image));
    auto layout3 = new QVBoxLayout(page3);
    layout3->setSpacing(scale_width(5));
    layout3->addWidget(label);
    navigation_view->add_tab(*page3, "NavTab3");
    auto& tab_index = get<int>("tab_index", profile.get_properties());
    auto& tab_enabled = get<bool>("tab_enabled", profile.get_properties());
    tab_enabled.connect_changed_signal([=, &tab_index] (auto value) {
      auto index = tab_index.get();
      if(index >= 0 && index < navigation_view->get_count()) {
        navigation_view->set_enabled(index, value);
      }
    });
    auto& current = get<int>("current", profile.get_properties());
    current.connect_changed_signal([=] (auto index) {
      if(index >= 0 && index < navigation_view->get_count()) {
        navigation_view->get_current()->set(index);
      }
    });
    return navigation_view;
  });
  return profile;
}

UiProfile Spire::make_open_filter_panel_profile() {
  auto properties = std::vector<std::shared_ptr<UiProperty>>();
  auto profile = UiProfile(QString("OpenFilterPanel"), properties,
    [] (auto& profile) {
      auto model = std::make_shared<LocalComboBoxQueryModel>();
      model->add(QString("Almond"));
      model->add(QString("Amber"));
      model->add(QString("Amberose"));
      model->add(QString("Apple"));
      model->add(QString("Beige"));
      model->add(QString("Bronze"));
      model->add(QString("Brown"));
      model->add(QString("Black"));
      model->add(QString("Car"));
      auto button = make_label_button(QString::fromUtf8("Click me"));
      auto panel = new OpenFilterPanel(model,
        QString::fromUtf8("OpenFilterPanel"), *button);
      auto submit_filter_slot =
        profile.make_event_slot<QString>(QString::fromUtf8("SubmitSignal"));
      panel->connect_submit_signal(
        [=] (const std::shared_ptr<AnyListModel>& submission,
            OpenFilterPanel::Mode mode) {
          auto result = QString();
          if(mode == OpenFilterPanel::Mode::INCLUDE) {
            result += "Include: ";
          } else {
            result += "Exclude: ";
          }
          for(auto i = 0; i < submission->get_size(); ++i) {
            result += displayText(submission->get(i)) + " ";
          }
          submit_filter_slot(result);
        });
      button->connect_click_signal([=] { panel->show(); });
      return button;
    });
  return profile;
}

UiProfile Spire::make_order_field_info_tip_profile() {
  auto properties = std::vector<std::shared_ptr<UiProperty>>();
  populate_widget_properties(properties);
  properties.push_back(make_standard_property("name", QString("TSXPegType")));
  properties.push_back(make_standard_property("description", QString(
    "Peg to the protected NBBO. Available on undisplayed orders only.")));
  properties.push_back(make_standard_property("value1", QString(
    "C,Contra Midpoint Only Plus. Order is priced at the Protected NBBO "
    "midpoint. Can trade only against other Contra Midpoint Only Plus "
    "orders.")));
  properties.push_back(make_standard_property("value2", QString(
    "D,Contra Midpoint Only Plus, Dark Sweep. Order is priced at the protected "
    "NBBO midpoint. Can trade against all dark orders on entry, and only "
    "against other Contra Midpoint Only Plus orders once resting.")));
  properties.push_back(make_standard_property(
    "value3", QString("M,Subject to the order's optional limit price.")));
  properties.push_back(make_standard_property(
    "value4", QString("Q,Additional value.")));
  properties.push_back(make_standard_property(
    "prereq1", QString("Prerequisite1,A,B,C,D,E")));
  properties.push_back(make_standard_property(
    "prereq2", QString("Prerequisite2,A,B,C,D,E")));
  properties.push_back(make_standard_property(
    "prereq3", QString("Prerequisite3,A,B,C,D,E")));
  properties.push_back(make_standard_property(
    "prereq4", QString("Prerequisite4,A,B,C,D,E")));
  auto profile = UiProfile("OrderFieldInfoTip", properties, [] (auto& profile) {
    auto label = make_label("Hover me!");
    apply_widget_properties(label, profile.get_properties());
    auto model = OrderFieldInfoTip::Model();
    model.m_tag.m_name =
      get<QString>("name", profile.get_properties()).get().toStdString();
    model.m_tag.m_description = get<QString>("description",
      profile.get_properties()).get().toStdString();
    auto parse_value = [] (const auto& text) {
      auto value = OrderFieldInfoTip::Model::Argument();
      auto list = text.split(",");
      if(!list.isEmpty()) {
        value.m_value = list.front().toStdString();
        if(list.size() > 1) {
          value.m_description = list[1].toStdString();
        }
      }
      return value;
    };
    auto parse_tag = [] (const auto& text) {
      auto tag = OrderFieldInfoTip::Model::Tag();
      auto list = text.split(",");
      for(auto& item : list) {
        if(tag.m_name.empty()) {
          tag.m_name = item.toStdString();
          continue;
        }
        tag.m_arguments.push_back({item.toStdString(), ""});
      }
      return tag;
    };
    for(auto i = 1; i < 5; ++i) {
      auto& value =
        get<QString>(QString("value%1").arg(i), profile.get_properties());
      if(auto text = value.get(); !text.isEmpty()) {
        model.m_tag.m_arguments.push_back(parse_value(text));
      }
      auto& prereq =
        get<QString>(QString("prereq%1").arg(i), profile.get_properties());
      if(auto text = prereq.get(); !text.isEmpty()) {
        model.m_prerequisites.push_back(parse_tag(text));
      }
    }
    auto tip = new OrderFieldInfoTip(std::move(model), label);
    return label;
  });
  return profile;
}

UiProfile Spire::make_order_type_box_profile() {
  auto properties = std::vector<std::shared_ptr<UiProperty>>();
  populate_widget_properties(properties);
  auto current_property = define_enum<OrderType>(
    {{"Limit", OrderType::LIMIT},
     {"Market", OrderType::MARKET},
     {"Pegged", OrderType::PEGGED},
     {"Stop", OrderType::STOP}});
  populate_enum_box_properties(properties, current_property);
  auto profile = UiProfile("OrderTypeBox", properties,
    std::bind_front(setup_enum_box_profile<OrderTypeBox, make_order_type_box>));
  return profile;
}

UiProfile Spire::make_order_type_filter_panel_profile() {
  auto properties = std::vector<std::shared_ptr<UiProperty>>();
  properties.push_back(make_standard_property<bool>("Limit"));
  properties.push_back(make_standard_property<bool>("Market"));
  properties.push_back(make_standard_property<bool>("Pegged"));
  properties.push_back(make_standard_property<bool>("Stop"));
  auto profile = UiProfile("OrderTypeFilterPanel", properties, std::bind_front(
    setup_closed_filter_panel_profile<
      OrderType, make_order_type_filter_panel>));
  return profile;
}

UiProfile Spire::make_overlay_panel_profile() {
  auto properties = std::vector<std::shared_ptr<UiProperty>>();
  populate_widget_properties(properties);
  properties.push_back(make_standard_property("close-on-focus-out", false));
  properties.push_back(make_standard_property("draggable", true));
  auto positioning_property = define_enum<OverlayPanel::Positioning>(
    {{"NONE", OverlayPanel::Positioning::NONE},
     {"PARENT", OverlayPanel::Positioning::PARENT}});
  properties.push_back(
    make_standard_enum_property("positioning", positioning_property));
  auto profile = UiProfile("OverlayPanel", properties, [=] (auto& profile) {
    auto& close_on_focus_out =
      get<bool>("close-on-focus-out", profile.get_properties());
    auto& draggable = get<bool>("draggable", profile.get_properties());
    auto& positioning =
      get<OverlayPanel::Positioning>("positioning", profile.get_properties());
    auto button = make_label_button("Click me");
    apply_widget_properties(button, profile.get_properties());
    auto panel = QPointer<OverlayPanel>();
    button->connect_click_signal(
      [=, &profile, &close_on_focus_out, &draggable, &positioning]
          () mutable {
        if(panel && !close_on_focus_out.get()) {
          return;
        }
        auto body = create_panel_body();
        panel = new OverlayPanel(*body, *button);
        auto child_button = body->findChild<Button*>();
        child_button->connect_click_signal(
          [=, &close_on_focus_out, &draggable, &positioning] {
            create_child_panel(close_on_focus_out.get(), draggable.get(),
              positioning.get(), child_button);
          });
        panel->setAttribute(Qt::WA_DeleteOnClose);
        panel->set_closed_on_focus_out(close_on_focus_out.get());
        panel->set_is_draggable(draggable.get());
        panel->set_positioning(positioning.get());
        panel->show();
      });
    return button;
  });
  return profile;
}

UiProfile Spire::make_quantity_box_profile() {
  auto properties = std::vector<std::shared_ptr<UiProperty>>();
  populate_widget_properties(properties);
  auto box_properties = DecimalBoxProfileProperties(Quantity(1));
  box_properties.m_minimum = Quantity(0);
  populate_decimal_box_properties<Quantity>(properties, box_properties);
  auto profile = UiProfile(
    "QuantityBox", properties, setup_decimal_box_profile<QuantityBox>);
  return profile;
}

UiProfile Spire::make_quantity_filter_panel_profile() {
  auto properties = std::vector<std::shared_ptr<UiProperty>>();
  populate_scalar_filter_panel_properties(properties, "Filter Quantity");
  auto profile = UiProfile("QuantityFilterPanel", properties,
    setup_scalar_filter_panel_profile<QuantityBox>);
  return profile;
}

UiProfile Spire::make_radio_button_profile() {
  auto properties = std::vector<std::shared_ptr<UiProperty>>();
  populate_widget_properties(properties);
  populate_check_box_properties(properties);
  return UiProfile("RadioButton", properties, [=] (auto& profile) {
    return setup_checkable_profile(profile, make_radio_button());
  });
}

UiProfile Spire::make_region_box_profile() {
  auto properties = std::vector<std::shared_ptr<UiProperty>>();
  populate_widget_properties(properties);
  properties.push_back(make_standard_property<QString>("current"));
  properties.push_back(make_standard_property<QString>("placeholder"));
  properties.push_back(make_standard_property("read_only", false));
  auto profile = UiProfile("RegionBox", properties, [] (auto& profile) {
    auto securities = std::vector<std::pair<std::string, std::string>>{
      {"MSFT.NSDQ", "Microsoft Corporation"},
      {"MG.TSX", "Magna International Inc."},
      {"MRU.TSX", "Metro Inc."},
      {"TSO.ASX", "Tesoro Resources Limited"}};
    auto markets = std::vector<MarketCode>{DefaultMarkets::NSEX(),
      DefaultMarkets::ISE(), DefaultMarkets::CSE(), DefaultMarkets::TSX(),
      DefaultMarkets::TSXV()};
    auto countries = std::vector<CountryCode>{DefaultCountries::US(),
      DefaultCountries::CA(), DefaultCountries::AU()};
    auto model = std::make_shared<LocalComboBoxQueryModel>();
    for(auto& s : securities) {
      auto security = *ParseWildCardSecurity(s.first,
        GetDefaultMarketDatabase(), GetDefaultCountryDatabase());
      auto region = Region(security);
      region.SetName(s.second);
      model->add(displayTextAny(security).toLower(), region);
      model->add(QString::fromStdString(region.GetName()).toLower(), region);
    }
    for(auto& market_code : markets) {
      auto market = GetDefaultMarketDatabase().FromCode(market_code);
      auto region = Region(market);
      region.SetName(market.m_description);
      model->add(displayText(market.m_code).toLower(), region);
      model->add(QString::fromStdString(region.GetName()).toLower(), region);
    }
    for(auto& country : countries) {
      auto region = Region(country);
      region.SetName(
        GetDefaultCountryDatabase().FromCode(country).m_name);
      model->add(displayText(country).toLower(), region);
      model->add(QString::fromStdString(region.GetName()).toLower(), region);
    }
    auto box = new RegionBox(model);
    box->setFixedWidth(scale_width(112));
    apply_widget_properties(box, profile.get_properties());
    auto current_connection = box->get_current()->connect_update_signal(
      profile.make_event_slot<Region>("Current"));
    auto& current = get<QString>("current", profile.get_properties());
    current.connect_changed_signal([=] (const auto& current) {
      auto value = model->parse(current);
      if(value.has_value()) {
        box->get_current()->set(std::any_cast<Region>(value));
      } else {
        auto current_blocker = shared_connection_block(current_connection);
        box->get_current()->set(Region());
      }
    });
    auto& placeholder = get<QString>("placeholder", profile.get_properties());
    placeholder.connect_changed_signal([=] (const auto& placeholder) {
      box->set_placeholder(placeholder);
    });
    auto& read_only = get<bool>("read_only", profile.get_properties());
    read_only.connect_changed_signal(
      std::bind_front(&RegionBox::set_read_only, box));
    auto submit_slot = profile.make_event_slot<QString>("SubmitSignal");
    box->connect_submit_signal([=] (const Region& region) {
      auto result = QString();
      result += "Region{Country{";
      for(auto& country : region.GetCountries()) {
        result += displayText(country);
        result += " ";
      }
      result += "} Market{";
      for(auto& market : region.GetMarkets()) {
        result += displayText(market);
        result += " ";
      }
      result += "} Security{";
      for(auto& security : region.GetSecurities()) {
        result += displayTextAny(security);
        result += " ";
      }
      result += "}}";
      submit_slot(result);
    });
    return box;
  });
  return profile;
}

UiProfile Spire::make_region_list_item_profile() {
  auto properties = std::vector<std::shared_ptr<UiProperty>>();
  populate_widget_properties(properties);
  auto type_property = define_enum<int>(
    {{"SECURITY", 0}, {"MARKET", 1}, {"COUNTRY", 2}});
  properties.push_back(make_standard_enum_property("type", type_property));
  auto profile = UiProfile("RegionListItem", properties, [] (auto& profile) {
    auto& type = get<int>("type", profile.get_properties());
    auto region = [&] {
      if(type.get() == 0) {
        auto security = ParseWildCardSecurity("MSFT.NSDQ",
          GetDefaultMarketDatabase(), GetDefaultCountryDatabase());
        auto region = Region(*security);
        region.SetName("Microsoft Corporation");
        return region;
      } else if(type.get() == 1) {
        auto market =
          GetDefaultMarketDatabase().FromCode(DefaultMarkets::NSEX());
        auto region = Region(market);
        region.SetName(market.m_description);
        return region;
      } else {
        auto country_code = DefaultCountries::US();
        auto region = Region(country_code);
        region.SetName(
          GetDefaultCountryDatabase().FromCode(country_code).m_name);
        return region;
      }
    }();
    auto item = new RegionListItem(region);
    apply_widget_properties(item, profile.get_properties());
    item->setMinimumSize(0, 0);
    item->setMaximumSize(QWIDGETSIZE_MAX, QWIDGETSIZE_MAX);
    return item;
  });
  return profile;
}

UiProfile Spire::make_responsive_label_profile() {
  auto properties = std::vector<std::shared_ptr<UiProperty>>();
  populate_widget_properties(properties);
  properties.push_back(
    make_standard_property("label1", QString("Hello world")));
  properties.push_back(make_standard_property("label2", QString("Hello w.")));
  properties.push_back(make_standard_property("label3", QString("Hello")));
  properties.push_back(make_standard_property("label4", QString("HW")));
  properties.push_back(make_standard_property("font-size", 12));
  auto profile = UiProfile("ResponsiveLabel", properties, [] (auto& profile) {
    auto labels = std::make_shared<ArrayListModel<QString>>();
    auto& label1 = get<QString>("label1", profile.get_properties());
    labels->push(label1.get());
    auto& label2 = get<QString>("label2", profile.get_properties());
    labels->push(label2.get());
    auto& label3 = get<QString>("label3", profile.get_properties());
    labels->push(label3.get());
    auto& label4 = get<QString>("label4", profile.get_properties());
    labels->push(label4.get());
    auto label = new ResponsiveLabel(labels);
    apply_widget_properties(label, profile.get_properties());
    auto label_map =
      std::make_shared<std::unordered_map<int, int>>();
    auto connect_label_changed_signal =
      [=] (auto& property, auto id, auto label_list) {
        label_map->insert_or_assign(id, id);
        property.connect_changed_signal([=] (const auto& value) {
          if(value.isEmpty()) {
            if(auto index = label_map->find(id); index != label_map->end()) {
              labels->remove(label_map->at(index->first));
              for(auto& label_property : *label_map) {
                if(label_property.second > index->second) {
                  label_property.second -= 1;
                }
              }
            }
            label_map->erase(id);
            return;
          } else if(auto index = label_map->find(id);
              index == label_map->end()) {
            labels->push(value);
            label_map->insert_or_assign(id, labels->get_size() - 1);
            return;
          }
          labels->set(label_map->at(id), value);
        });
      };
    connect_label_changed_signal(label1, 0, labels);
    connect_label_changed_signal(label2, 1, labels);
    connect_label_changed_signal(label3, 2, labels);
    connect_label_changed_signal(label4, 3, labels);
    auto& font_size = get<int>("font-size", profile.get_properties());
    font_size.connect_changed_signal([=] (auto size) {
      update_style(*label, [&] (auto& style) {
        style.get(Any()).set(FontSize(scale_height(size)));
      });
    });
    return label;
  });
  return profile;
}

UiProfile Spire::make_scroll_bar_profile() {
  auto properties = std::vector<std::shared_ptr<UiProperty>>();
  populate_widget_properties(properties);
  properties.push_back(make_standard_property("vertical", true));
  properties.push_back(make_standard_property("start_range", 0));
  properties.push_back(make_standard_property("end_range", 1000));
  properties.push_back(make_standard_property("page_size", 100));
  properties.push_back(make_standard_property("line_size", 10));
  properties.push_back(make_standard_property("position", 0));
  auto profile = UiProfile("ScrollBar", properties, [] (auto& profile) {
    auto& vertical = get<bool>("vertical", profile.get_properties());
    auto orientation = [&] {
      if(vertical.get()) {
        return Qt::Vertical;
      } else {
        return Qt::Horizontal;
      }
    }();
    auto scroll_bar = new ScrollBar(orientation);
    if(orientation == Qt::Vertical) {
      scroll_bar->setFixedSize(scale(13, 200));
    } else {
      scroll_bar->setFixedSize(scale(200, 13));
    }
    apply_widget_properties(scroll_bar, profile.get_properties());
    auto& start_range = get<int>("start_range", profile.get_properties());
    start_range.connect_changed_signal([scroll_bar] (auto value) {
      auto range = scroll_bar->get_range();
      range.m_start = value;
      scroll_bar->set_range(range);
    });
    auto& end_range = get<int>("end_range", profile.get_properties());
    end_range.connect_changed_signal([scroll_bar] (auto value) {
      auto range = scroll_bar->get_range();
      range.m_end = value;
      scroll_bar->set_range(range);
    });
    auto& page_size = get<int>("page_size", profile.get_properties());
    page_size.connect_changed_signal([scroll_bar] (auto value) {
      scroll_bar->set_page_size(value);
    });
    auto& line_size = get<int>("line_size", profile.get_properties());
    line_size.connect_changed_signal([scroll_bar] (auto value) {
      scroll_bar->set_line_size(value);
    });
    auto& position = get<int>("position", profile.get_properties());
    position.connect_changed_signal([scroll_bar] (auto value) {
      scroll_bar->set_position(value);
    });
    scroll_bar->connect_position_signal(
      profile.make_event_slot<int>("Position"));
    return scroll_bar;
  });
  return profile;
}

UiProfile Spire::make_scroll_box_profile() {
  auto properties = std::vector<std::shared_ptr<UiProperty>>();
  populate_widget_properties(properties);
  auto display_policy_property = define_enum<ScrollBox::DisplayPolicy>(
    {{"NEVER", ScrollBox::DisplayPolicy::NEVER},
     {"ALWAYS", ScrollBox::DisplayPolicy::ALWAYS},
     {"ON_OVERFLOW", ScrollBox::DisplayPolicy::ON_OVERFLOW},
     {"ON_ENGAGE", ScrollBox::DisplayPolicy::ON_ENGAGE}});
  properties.push_back(make_standard_enum_property(
    "horizontal_display_policy", display_policy_property));
  properties.push_back(make_standard_enum_property(
    "vertical_display_policy", display_policy_property));
  properties.push_back(make_standard_property("horizontal-padding", 10));
  properties.push_back(make_standard_property("vertical-padding", 10));
  properties.push_back(
    make_standard_property("border-color", QColor(0xC8C8C8)));
  properties.push_back(make_standard_property("rows", 10));
  properties.push_back(make_standard_property("columns", 10));
  auto profile = UiProfile("ScrollBox", properties, [] (auto& profile) {
    auto label = new QLabel();
    auto& columns = get<int>("columns", profile.get_properties());
    auto& rows = get<int>("rows", profile.get_properties());
    label->setPixmap(QPixmap::fromImage(
      make_grid_image(scale(100, 100), columns.get(), rows.get())));
    auto scroll_box = new ScrollBox(label);
    scroll_box->setFixedSize(scale(320, 240));
    apply_widget_properties(scroll_box, profile.get_properties());
    auto& horizontal_display_policy = get<ScrollBox::DisplayPolicy>(
      "horizontal_display_policy", profile.get_properties());
    horizontal_display_policy.connect_changed_signal([=] (auto value) {
      scroll_box->set_horizontal(value);
    });
    auto& vertical_display_policy = get<ScrollBox::DisplayPolicy>(
      "vertical_display_policy", profile.get_properties());
    vertical_display_policy.connect_changed_signal([=] (auto value) {
      scroll_box->set_vertical(value);
    });
    auto& horizontal_padding =
      get<int>("horizontal-padding", profile.get_properties());
    horizontal_padding.connect_changed_signal([=] (auto padding) {
      update_style(*scroll_box, [&] (auto& style) {
        style.get(Any()).set(Styles::horizontal_padding(padding));
      });
    });
    auto& vertical_padding =
      get<int>("vertical-padding", profile.get_properties());
    vertical_padding.connect_changed_signal([=] (auto padding) {
      update_style(*scroll_box, [&] (auto& style) {
        style.get(Any()).set(Styles::vertical_padding(padding));
      });
    });
    auto& border_color =
      get<QColor>("border-color", profile.get_properties());
    border_color.connect_changed_signal([=] (const auto& color) {
      update_style(*scroll_box, [&] (auto& style) {
        style.get(Any()).set(border(scale_width(1), color));
      });
    });
    return scroll_box;
  });
  return profile;
}

UiProfile Spire::make_scrollable_list_box_profile() {
  auto properties = std::vector<std::shared_ptr<UiProperty>>();
  populate_widget_properties(properties);
  properties.push_back(
    make_standard_enum_property("direction", get_orientation_property()));
  auto overflow_property = define_enum<Overflow>(
    {{"NONE", Overflow::NONE}, {"WRAP", Overflow::WRAP}});
  properties.push_back(
    make_standard_enum_property("overflow", overflow_property));
  auto profile = UiProfile("ScrollableListBox", properties, [] (auto& profile) {
    auto list_model = std::make_shared<ArrayListModel<QString>>();
    for(auto i = 0; i < 15; ++i) {
      list_model->push(QString("Item%1").arg(i));
    }
    auto list_view = new ListView(list_model,
      [] (const std::shared_ptr<ListModel<QString>>& model, auto index) {
        return make_label(model->get(index));
      });
    auto scrollable_list_box = new ScrollableListBox(*list_view);
    apply_widget_properties(scrollable_list_box, profile.get_properties());
    auto& direction =
      get<Qt::Orientation>("direction", profile.get_properties());
    direction.connect_changed_signal([=] (auto value) {
      update_style(*list_view, [&] (auto& style) {
        style.get(Any()).set(value);
      });
    });
    auto& overflow = get<Overflow>("overflow", profile.get_properties());
    overflow.connect_changed_signal([=] (auto value) {
      update_style(*list_view, [&] (auto& style) {
        style.get(Any()).set(value);
      });
    });
    return scrollable_list_box;
  });
  return profile;
}

UiProfile Spire::make_search_box_profile() {
  auto properties = std::vector<std::shared_ptr<UiProperty>>();
  populate_widget_properties(properties);
  properties.push_back(make_standard_property<QString>("placeholder"));
  auto profile = UiProfile("SearchBox", properties, [] (auto& profile) {
    auto search_box = new SearchBox();
    search_box->setFixedWidth(scale_width(180));
    apply_widget_properties(search_box, profile.get_properties());
    auto& placeholder = get<QString>("placeholder", profile.get_properties());
    placeholder.connect_changed_signal([=] (const auto& text) {
      search_box->set_placeholder(text);
    });
    search_box->get_current()->connect_update_signal(
      profile.make_event_slot<QString>("Current"));
    search_box->connect_submit_signal(
      profile.make_event_slot<QString>("Submit"));
    return search_box;
  });
  return profile;
}

UiProfile Spire::make_security_box_profile() {
  auto properties = std::vector<std::shared_ptr<UiProperty>>();
  populate_widget_properties(properties);
  properties.push_back(make_standard_property<QString>("current"));
  properties.push_back(make_standard_property<QString>("placeholder"));
  properties.push_back(make_standard_property("read_only", false));
  auto profile = UiProfile("SecurityBox", properties, [] (auto& profile) {
    auto model = populate_security_query_model();
    auto box = new SecurityBox(model);
    box->setFixedWidth(scale_width(112));
    apply_widget_properties(box, profile.get_properties());
    auto current_connection = box->get_current()->connect_update_signal(
      profile.make_event_slot<Security>("Current"));
    auto& current = get<QString>("current", profile.get_properties());
    current.connect_changed_signal([=] (const auto& current) {
      auto value = model->parse(current);
      if(value.has_value()) {
        auto security = std::any_cast<SecurityInfo>(value).m_security;
        box->get_current()->set(security);
      } else {
        auto current_blocker = shared_connection_block(current_connection);
        box->get_current()->set(Security());
      }
    });
    auto& placeholder = get<QString>("placeholder", profile.get_properties());
    placeholder.connect_changed_signal([=] (const auto& placeholder) {
      box->set_placeholder(placeholder);
    });
    auto& read_only = get<bool>("read_only", profile.get_properties());
    read_only.connect_changed_signal(
      std::bind_front(&SecurityBox::set_read_only, box));
    box->connect_submit_signal(profile.make_event_slot<Security>("Submit"));
    return box;
  });
  return profile;
}

UiProfile Spire::make_security_filter_panel_profile() {
  auto properties = std::vector<std::shared_ptr<UiProperty>>();
  auto profile = UiProfile(QString("SecurityFilterPanel"), properties,
    [] (auto& profile) {
      auto model = populate_security_query_model();
      auto button = make_label_button(QString::fromUtf8("Click me"));
      auto panel = make_security_filter_panel(model, *button);
      auto submit_filter_slot =
        profile.make_event_slot<QString>(QString::fromUtf8("SubmitSignal"));
      panel->connect_submit_signal(
        [=] (const std::shared_ptr<AnyListModel>& submission,
            OpenFilterPanel::Mode mode) {
          auto result = QString();
          if(mode == OpenFilterPanel::Mode::INCLUDE) {
            result += "Include: ";
          } else {
            result += "Exclude: ";
          }
          for(auto i = 0; i < submission->get_size(); ++i) {
            result += displayText(submission->get(i)) + " ";
          }
          submit_filter_slot(result);
        });
      button->connect_click_signal([=] { panel->show(); });
      return button;
    });
  return profile;
}

UiProfile Spire::make_security_list_item_profile() {
  auto properties = std::vector<std::shared_ptr<UiProperty>>();
  populate_widget_properties(properties);
  auto profile = UiProfile("SecurityListItem", properties, [] (auto& profile) {
    auto security = ParseWildCardSecurity(
      "AB.NYSE", GetDefaultMarketDatabase(), GetDefaultCountryDatabase());
    auto security_info =
      SecurityInfo(*security, "Alliancebernstein Holding LP", "", 0);
    auto item = new SecurityListItem(security_info);
    apply_widget_properties(item, profile.get_properties());
    return item;
  });
  return profile;
}

UiProfile Spire::make_security_view_profile() {
  auto properties = std::vector<std::shared_ptr<UiProperty>>();
  properties.push_back(make_standard_property<int>("width", 266));
  properties.push_back(make_standard_property<int>("height", 361));
  auto profile = UiProfile("SecurityView", properties, [] (auto& profile) {
    auto model = populate_security_query_model();
    auto label = make_label("");
    label->setSizePolicy(QSizePolicy::Expanding, QSizePolicy::Expanding);
    auto security_view = new SecurityView(model, *label);
    auto box = new Box(security_view);
    update_style(*box, [] (auto& style) {
      style.get(Hover() || Focus()).
        set(border(scale_width(1), QColor(0x4B23A0)));
    });
    security_view->get_current()->connect_update_signal(
      profile.make_event_slot<Security>("Current", [=] (const auto& security) {
        label->get_current()->set(displayText(security));
        return security;
      }));
    auto& width = get<int>("width", profile.get_properties());
    width.connect_changed_signal([=] (auto value) {
      if(value != 0) {
        if(unscale_width(security_view->width()) != value) {
          security_view->setFixedWidth(scale_width(value));
        }
      }
    });
    auto& height = get<int>("height", profile.get_properties());
    height.connect_changed_signal([=] (auto value) {
      if(value != 0) {
        if(unscale_height(security_view->height()) != value) {
          security_view->setFixedHeight(scale_height(value));
        }
      }
    });
    return box;
  });
  return profile;
}

UiProfile Spire::make_side_box_profile() {
  auto properties = std::vector<std::shared_ptr<UiProperty>>();
  populate_widget_properties(properties);
  auto current_property = define_enum<Side>(
    {{"Buy", Side::BID}, {"Sell", Side::ASK}});
  populate_enum_box_properties(properties, current_property);
  auto profile = UiProfile("SideBox", properties, std::bind_front(
    setup_enum_box_profile<SideBox, make_side_box>));
  return profile;
}

UiProfile Spire::make_side_filter_panel_profile() {
  auto properties = std::vector<std::shared_ptr<UiProperty>>();
  properties.push_back(make_standard_property<bool>("Buy"));
  properties.push_back(make_standard_property<bool>("Sell"));
  auto profile = UiProfile("SideFilterPanel", properties, std::bind_front(
    setup_closed_filter_panel_profile<Side, make_side_filter_panel>));
  return profile;
}

UiProfile Spire::make_split_view_profile() {
  auto properties = std::vector<std::shared_ptr<UiProperty>>();
  populate_widget_properties(properties);
  properties.push_back(make_standard_enum_property(
    "orientation", Qt::Orientation::Horizontal, get_orientation_property()));
  properties.push_back(make_standard_property("primary_minimum_width", 222));
  properties.push_back(make_standard_property("primary_maximum_width", 774));
  properties.push_back(make_standard_property("primary_minimum_height", 100));
  properties.push_back(make_standard_property("primary_maximum_height", -1));
  properties.push_back(make_standard_property("secondary_minimum_width", 224));
  properties.push_back(make_standard_property("secondary_maximum_width", -1));
  properties.push_back(make_standard_property("secondary_minimum_height", 100));
  properties.push_back(make_standard_property("secondary_maximum_height", -1));
  auto profile = UiProfile("SplitView", properties, [] (auto& profile) {
    auto primary_box = new Box();
    update_style(*primary_box, [] (auto& style) {
      style.get(Any()).set(BackgroundColor(QColor(0xFFDFBF)));
    });
    auto secondary_box = new Box();
    update_style(*secondary_box, [] (auto& style) {
      style.get(Any()).set(BackgroundColor(QColor(0xFFFFBF)));
    });
    auto view = new SplitView(*primary_box, *secondary_box);
    auto& width = get<int>("width", profile.get_properties());
    width.set(1000);
    apply_widget_properties(view, profile.get_properties());
    auto& orientation =
      get<Qt::Orientation>("orientation", profile.get_properties());
    orientation.connect_changed_signal([=, &profile] (auto orientation) {
      update_style(*view, [&] (auto& style) {
        auto& width = get<int>("width", profile.get_properties());
        auto& height = get<int>("height", profile.get_properties());
        if(orientation == Qt::Orientation::Horizontal) {
          width.set(1000);
          height.set(100);
        } else {
          width.set(100);
          height.set(1000);
        }
        get<int>("primary_minimum_width", profile.get_properties()).set(222);
        get<int>("primary_maximum_width", profile.get_properties()).set(774);
        get<int>("primary_minimum_height", profile.get_properties()).set(100);
        get<int>("primary_maximum_height", profile.get_properties()).set(-1);
        get<int>("secondary_minimum_width", profile.get_properties()).set(224);
        get<int>("secondary_maximum_width", profile.get_properties()).set(-1);
        get<int>("secondary_minimum_height", profile.get_properties()).set(100);
        get<int>("secondary_maximum_height", profile.get_properties()).set(-1);
        style.get(Any()).set(orientation);
      });
    });
    auto& primary_minimum_width =
      get<int>("primary_minimum_width", profile.get_properties());
    primary_minimum_width.connect_changed_signal([=] (auto width) {
      primary_box->setMinimumWidth(scale_width(width));
    });
    auto& primary_maximum_width =
      get<int>("primary_maximum_width", profile.get_properties());
    primary_maximum_width.connect_changed_signal([=] (auto width) {
      if(width < 0) {
        primary_box->setMaximumWidth(QWIDGETSIZE_MAX);
      } else {
        primary_box->setMaximumWidth(scale_width(width));
      }
    });
    auto& primary_minimum_height =
      get<int>("primary_minimum_height", profile.get_properties());
    primary_minimum_height.connect_changed_signal([=] (auto height) {
      primary_box->setMinimumHeight(scale_height(height));
    });
    auto& primary_maximum_height =
      get<int>("primary_maximum_height", profile.get_properties());
    primary_maximum_height.connect_changed_signal([=] (auto height) {
      if(height < 0) {
        primary_box->setMaximumHeight(QWIDGETSIZE_MAX);
      } else {
        primary_box->setMaximumHeight(scale_height(height));
      }
    });
    auto& secondary_minimum_width =
      get<int>("secondary_minimum_width", profile.get_properties());
    secondary_minimum_width.connect_changed_signal([=] (auto width) {
      secondary_box->setMinimumWidth(scale_width(width));
    });
    auto& secondary_maximum_width =
      get<int>("secondary_maximum_width", profile.get_properties());
    secondary_maximum_width.connect_changed_signal([=] (auto width) {
      if(width < 0) {
        secondary_box->setMaximumWidth(QWIDGETSIZE_MAX);
      } else {
        secondary_box->setMaximumWidth(scale_width(width));
      }
    });
    auto& secondary_minimum_height =
      get<int>("secondary_minimum_height", profile.get_properties());
    secondary_minimum_height.connect_changed_signal([=] (auto height) {
      secondary_box->setMinimumHeight(scale_height(height));
    });
    auto& secondary_maximum_height =
      get<int>("secondary_maximum_height", profile.get_properties());
    secondary_maximum_height.connect_changed_signal([=] (auto height) {
      if(height < 0) {
        secondary_box->setMaximumHeight(QWIDGETSIZE_MAX);
      } else {
        secondary_box->setMaximumHeight(scale_height(height));
      }
    });
    return view;
  });
  return profile;
}

UiProfile Spire::make_tab_view_profile() {
  auto properties = std::vector<std::shared_ptr<UiProperty>>();
  populate_widget_properties(properties);
  auto profile = UiProfile("TabView", properties, [] (auto& profile) {
    auto view = new TabView();
    view->add("Positions", *make_label_button("Positions"));
    view->add("Order Log", *make_label_button("Order Log"));
    view->add("Executions", *make_label_button("Executions"));
    view->add("Profit/Loss", *make_label_button("Profit/Loss"));
    apply_widget_properties(view, profile.get_properties());
    return view;
  });
  return profile;
}

UiProfile Spire::make_table_header_profile() {
  auto properties = std::vector<std::shared_ptr<UiProperty>>();
  populate_widget_properties(properties);
  auto profile = UiProfile("TableHeader", properties, [] (auto& profile) {
    auto items = std::make_shared<ArrayListModel<TableHeaderItem::Model>>();
    auto item = TableHeaderItem::Model();
    item.m_name = "Security";
    items->push(item);
    item = TableHeaderItem::Model();
    item.m_name = "Quantity";
    item.m_order = TableHeaderItem::Order::ASCENDING;
    items->push(item);
    item = TableHeaderItem::Model();
    item.m_name = "Side";
    items->push(item);
    item = TableHeaderItem::Model();
    item.m_name = "Date";
    items->push(item);
    auto header = new TableHeader(items);
    apply_widget_properties(header, profile.get_properties());
    header->connect_sort_signal(
      profile.make_event_slot<int, TableHeaderItem::Order>(
        "Sort", to_string_converter(get_order_property())));
    header->connect_filter_signal(profile.make_event_slot<int>("Filter"));
    return header;
  });
  return profile;
}

UiProfile Spire::make_table_header_item_profile() {
  auto properties = std::vector<std::shared_ptr<UiProperty>>();
  populate_widget_properties(properties);
  properties.push_back(
    make_standard_enum_property("order", get_order_property()));
  properties.push_back(
    make_standard_enum_property("filter", get_filter_property()));
  properties.push_back(make_standard_property<bool>("is_resizeable", true));
  auto profile = UiProfile("TableHeaderItem", properties, [=] (auto& profile) {
    auto item_model = TableHeaderItem::Model();
    item_model.m_name = "Security";
    item_model.m_order = TableHeaderItem::Order::ASCENDING;
    auto model =
      std::make_shared<LocalValueModel<TableHeaderItem::Model>>(item_model);
    auto item = new TableHeaderItem(model);
    apply_widget_properties(item, profile.get_properties());
    link(make_field_value_model(model, &TableHeaderItem::Model::m_order),
      get<TableHeaderItem::Order>("order", profile.get_properties()));
    link(make_field_value_model(model, &TableHeaderItem::Model::m_filter),
      get<TableFilter::Filter>("filter", profile.get_properties()));
    link(&TableHeaderItem::is_resizeable, &TableHeaderItem::set_is_resizeable,
      *item, get<bool>("is_resizeable", profile.get_properties()));
    item->connect_sort_signal(profile.make_event_slot<TableHeaderItem::Order>(
      "Sort", to_string_converter(get_order_property())));
    item->connect_filter_signal(profile.make_event_slot("Filter"));
    item->connect_start_resize_signal(profile.make_event_slot("StartResize"));
    item->connect_end_resize_signal(profile.make_event_slot("EndResize"));
    return item;
  });
  return profile;
}

UiProfile Spire::make_table_view_profile() {
  auto properties = std::vector<std::shared_ptr<UiProperty>>();
  populate_widget_properties(properties);
  properties.push_back(make_standard_property("row_count", 50));
  auto profile = UiProfile("TableView", properties, [] (auto& profile) {
    auto model = std::make_shared<ArrayTableModel>();
    auto& row_count = get<int>("row_count", profile.get_properties());
    for(auto row = 0; row != row_count.get(); ++row) {
      auto values = std::vector<std::any>();
      for(auto column = 0; column != 4; ++column) {
        values.push_back(row * 4 + column);
      }
      model->push(values);
    }
    auto header = std::make_shared<ArrayListModel<TableHeaderItem::Model>>();
    auto item = TableHeaderItem::Model();
    item.m_name = "Security";
    header->push(item);
    item = TableHeaderItem::Model();
    item.m_name = "Quantity";
    item.m_order = TableHeaderItem::Order::ASCENDING;
    header->push(item);
    item = TableHeaderItem::Model();
    item.m_name = "Side";
    header->push(item);
    item = TableHeaderItem::Model();
    item.m_name = "Date";
    header->push(item);
    auto view = TableViewBuilder(model).
      set_header(header).
      set_standard_filter().
      make();
    apply_widget_properties(view, profile.get_properties());
    view->get_current()->connect_update_signal(
      profile.make_event_slot<TableView::CurrentModel::Type>(
        "Current", [] (auto index) {
          return to_string(index);
        }));
    view->connect_sort_signal(
      profile.make_event_slot<int, TableHeaderItem::Order>(
        "Sort", to_string_converter(get_order_property())));
    auto& height = get<int>("height", profile.get_properties());
    height.set(300);
    return view;
  });
  return profile;
}

UiProfile Spire::make_tag_profile() {
  auto properties = std::vector<std::shared_ptr<UiProperty>>();
  populate_widget_properties(properties);
  properties.push_back(make_standard_property<QString>("label", "CAN"));
  properties.push_back(make_standard_property("read_only", false));
  auto profile = UiProfile("Tag", properties, [] (auto& profile) {
    auto& label = get<QString>("label", profile.get_properties());
    auto tag = new Tag(label.get());
    apply_widget_properties(tag, profile.get_properties());
    auto& read_only = get<bool>("read_only", profile.get_properties());
    read_only.connect_changed_signal([=] (auto is_read_only) {
      tag->set_read_only(is_read_only);
    });
    tag->connect_delete_signal(profile.make_event_slot("DeleteSignal"));
    tag->setMaximumSize(QWIDGETSIZE_MAX, QWIDGETSIZE_MAX);
    tag->setMinimumSize(0, 0);
    return tag;
  });
  return profile;
}

UiProfile Spire::make_tag_box_profile() {
  auto properties = std::vector<std::shared_ptr<UiProperty>>();
  populate_widget_properties(properties);
  properties.push_back(make_standard_property<QString>("placeholder"));
  properties.push_back(make_standard_property("read_only", false));
  auto overflow_property = define_enum<TagBoxOverflow>(
    {{"WRAP", TagBoxOverflow::WRAP}, {"ELIDE", TagBoxOverflow::ELIDE}});
  properties.push_back(
    make_standard_enum_property("overflow", overflow_property));
  properties.push_back(make_standard_property<QString>("add_tag"));
  auto profile = UiProfile("TagBox", properties, [] (auto& profile) {
    auto list_model = std::make_shared<ArrayListModel<QString>>();
    list_model->push("CAN");
    list_model->push("MSFT.NSDQ");
    list_model->push("XIU.TSX");
    auto current_model = std::make_shared<LocalTextModel>();
    auto tag_box = new TagBox(list_model, current_model);
    apply_widget_properties(tag_box, profile.get_properties());
    auto& placeholder = get<QString>("placeholder", profile.get_properties());
    placeholder.connect_changed_signal([=] (const auto& text) {
      tag_box->set_placeholder(text);
    });
    auto& read_only = get<bool>("read_only", profile.get_properties());
    read_only.connect_changed_signal([=] (auto is_read_only) {
      tag_box->set_read_only(is_read_only);
    });
    auto& overflow = get<TagBoxOverflow>("overflow", profile.get_properties());
    overflow.connect_changed_signal([=] (auto value) {
      update_style(*tag_box, [&] (auto& style) {
        style.get(Any()).set(value);
      });
    });
    auto& add_tag = get<QString>("add_tag", profile.get_properties());
    add_tag.connect_changed_signal([=] (const auto& value) {
      if(!value.isEmpty()) {
        list_model->push(value);
      }
    });
    tag_box->connect_submit_signal(profile.make_event_slot<QString>("Submit"));
    return tag_box;
  });
  return profile;
}

UiProfile Spire::make_tag_combo_box_profile() {
  auto properties = std::vector<std::shared_ptr<UiProperty>>();
  populate_widget_properties(properties);
  properties.push_back(make_standard_property<QString>("current"));
  properties.push_back(make_standard_property<QString>("placeholder"));
  properties.push_back(make_standard_property("read_only", false));
<<<<<<< HEAD
  auto profile = UiProfile("TagComboBox", properties, [] (auto& profile) {
    auto model = std::make_shared<LocalComboBoxQueryModel>();
    model->add(QString("TSX"));
=======
  auto overflow_property = define_enum<TagBoxOverflow>(
    {{"WRAP", TagBoxOverflow::WRAP}, {"ELIDE", TagBoxOverflow::ELIDE}});
  properties.push_back(
    make_standard_enum_property("overflow", overflow_property));
  auto profile = UiProfile("TagComboBox", properties, [] (auto& profile) {
    auto model = std::make_shared<LocalComboBoxQueryModel>();
    model->add(QString("TSX"));
    model->add(QString("TSXV"));
>>>>>>> 25af8bce
    model->add(QString("TSO.ASX"));
    model->add(QString("TSU.TSX"));
    model->add(QString("TSN.TSXV"));
    model->add(QString("TSL.NYSE"));
<<<<<<< HEAD
=======
    model->add(QString("MSFT.NSDQ"));
    model->add(QString("XDRX"));
>>>>>>> 25af8bce
    model->add(QString("XIU.TSX"));
    model->add(QString("AUS"));
    model->add(QString("CAN"));
    model->add(QString("CHN"));
    model->add(QString("JPN"));
    model->add(QString("USA"));
    auto box = new TagComboBox(model);
    box->setFixedWidth(scale_width(112));
    apply_widget_properties(box, profile.get_properties());
    auto current_connection = box->get_current()->connect_update_signal(
      profile.make_event_slot<std::any>("Current"));
    auto& current = get<QString>("current", profile.get_properties());
    current.connect_changed_signal([=] (const auto& current) {
<<<<<<< HEAD
=======
      if(current.isEmpty()) {
        return;
      }
>>>>>>> 25af8bce
      auto value = model->parse(current);
      if(value.has_value()) {
        box->get_current()->set(value);
      } else {
        auto current_blocker = shared_connection_block(current_connection);
        box->get_current()->set(current);
      }
    });
    auto& placeholder = get<QString>("placeholder", profile.get_properties());
    placeholder.connect_changed_signal([=] (const auto& placeholder) {
      box->set_placeholder(placeholder);
    });
    auto& read_only = get<bool>("read_only", profile.get_properties());
    read_only.connect_changed_signal(
      std::bind_front(&TagComboBox::set_read_only, box));
<<<<<<< HEAD
=======
    auto& overflow = get<TagBoxOverflow>("overflow", profile.get_properties());
    overflow.connect_changed_signal([=] (auto value) {
      update_style(*box, [&] (auto& style) {
        style.get(Any() > is_a<TagBox>()).set(value);
      });
    });
>>>>>>> 25af8bce
    auto submit_filter_slot =
      profile.make_event_slot<QString>(QString::fromUtf8("SubmitSignal"));
    box->connect_submit_signal(
      [=] (const std::shared_ptr<AnyListModel>& submission) {
        auto result = QString();
        for(auto i = 0; i < submission->get_size(); ++i) {
<<<<<<< HEAD
          result += displayTextAny(submission->get(i)) + " ";
=======
          result += displayText(submission->get(i)) + " ";
>>>>>>> 25af8bce
        }
        submit_filter_slot(result);
      });
    return box;
  });
  return profile;
}

UiProfile Spire::make_text_area_box_profile() {
  auto properties = std::vector<std::shared_ptr<UiProperty>>();
  populate_widget_properties(properties);
  properties.push_back(make_standard_property<QString>("current"));
  properties.push_back(make_standard_property<bool>("read_only"));
  properties.push_back(make_standard_property<QString>("placeholder"));
  properties.push_back(make_standard_property<int>("line-height", 120));
  auto horizontal_alignment_property = define_enum<Qt::Alignment>(
    {{"LEFT", Qt::AlignLeft},
     {"RIGHT", Qt::AlignRight},
     {"CENTER", Qt::AlignHCenter},
     {"JUSTIFY", Qt::AlignJustify}});
  properties.push_back(make_standard_enum_property(
    "horizontal-align", horizontal_alignment_property));
  auto profile = UiProfile("TextAreaBox", properties, [] (auto& profile) {
    auto text_area_box = new TextAreaBox();
    apply_widget_properties(text_area_box, profile.get_properties());
    auto& current = get<QString>("current", profile.get_properties());
    current.connect_changed_signal([=] (const auto& value) {
      if(text_area_box->get_current()->get() != value) {
        text_area_box->get_current()->set(value);
      }
    });
    text_area_box->get_current()->connect_update_signal(
      [&] (const auto& value) {
        if(current.get() != value) {
          current.set(value);
        }
      });
    auto& read_only = get<bool>("read_only", profile.get_properties());
    read_only.connect_changed_signal([=] (auto is_read_only) {
      text_area_box->set_read_only(is_read_only);
    });
    auto& placeholder = get<QString>("placeholder", profile.get_properties());
    placeholder.connect_changed_signal([=] (const auto& text) {
      text_area_box->set_placeholder(text);
    });
    auto& line_height = get<int>("line-height", profile.get_properties());
    line_height.connect_changed_signal(
      [=] (auto line_height) {
        update_style(*text_area_box, [&] (auto& style) {
          style.get(Any()).set(LineHeight(
            static_cast<double>(line_height) / 100));
        });
      });
    auto& horizontal_alignment = get<Qt::Alignment>("horizontal-align",
      profile.get_properties());
    horizontal_alignment.connect_changed_signal(
      [&, text_area_box] (auto alignment) {
        update_style(*text_area_box, [&] (auto& style) {
          style.get(Any()).
            set(TextAlign(
              Qt::Alignment(alignment) | Qt::AlignTop));
        });
      });
    text_area_box->connect_submit_signal(
      profile.make_event_slot<QString>("Submit"));
    text_area_box->get_current()->connect_update_signal(
      profile.make_event_slot<QString>("Current"));
    return text_area_box;
  });
  return profile;
}

UiProfile Spire::make_text_box_profile() {
  auto properties = std::vector<std::shared_ptr<UiProperty>>();
  populate_widget_properties(properties);
  properties.push_back(make_standard_property<bool>("read_only"));
  properties.push_back(make_standard_property<QString>("current"));
  properties.push_back(make_standard_property<QString>("placeholder"));
  properties.push_back(make_standard_property<QString>("rejected", "deny"));
  properties.push_back(make_standard_property("horizontal_padding", 8));
  properties.push_back(make_standard_property("border_size", 1));
  auto profile = UiProfile("TextBox", properties, [] (auto& profile) {
    auto model = std::make_shared<RejectedTextModel>();
    auto text_box = new TextBox(model);
    text_box->setFixedWidth(scale_width(100));
    apply_widget_properties(text_box, profile.get_properties());
    auto& read_only = get<bool>("read_only", profile.get_properties());
    read_only.connect_changed_signal([=] (auto is_read_only) {
      text_box->set_read_only(is_read_only);
    });
    link(text_box->get_current(),
      get<QString>("current", profile.get_properties()));
    auto& placeholder = get<QString>("placeholder", profile.get_properties());
    placeholder.connect_changed_signal([=] (const auto& text) {
      text_box->set_placeholder(text);
    });
    auto& rejected = get<QString>("rejected", profile.get_properties());
    rejected.connect_changed_signal([=] (const auto& value) {
      model->set_rejected(value);
    });
    auto& padding = get<int>("horizontal_padding", profile.get_properties());
    padding.connect_changed_signal([=] (const auto& value) {
      update_style(*text_box, [&] (auto& style) {
        style.get(Any()).set(horizontal_padding(scale_width(value)));
      });
    });
    auto& border = get<int>("border_size", profile.get_properties());
    border.connect_changed_signal([=] (const auto& value) {
      update_style(*text_box, [&] (auto& style) {
        style.get(Any()).set(border_size(scale_width(value)));
      });
    });
    text_box->get_current()->connect_update_signal(
      profile.make_event_slot<QString>("Current"));
    text_box->connect_submit_signal(profile.make_event_slot<QString>("Submit"));
    text_box->connect_reject_signal(profile.make_event_slot<QString>("Reject"));
    return text_box;
  });
  return profile;
}

UiProfile Spire::make_time_box_profile() {
  auto properties = std::vector<std::shared_ptr<UiProperty>>();
  populate_widget_properties(properties);
  properties.push_back(make_standard_property<QString>("current", ""));
  properties.push_back(make_standard_property<bool>("read_only"));
  auto profile = UiProfile("TimeBox", properties, [] (auto& profile) {
    auto parse_time = [] (auto time) -> boost::optional<time_duration> {
      try {
        return boost::posix_time::duration_from_string(
          time.toStdString().c_str());
      } catch(const std::exception&) {
        return {};
      }
    };
    auto& current = get<QString>("current", profile.get_properties());
    auto time_box = make_time_box();
    apply_widget_properties(time_box, profile.get_properties());
    current.connect_changed_signal([=] (auto value) {
      if(auto current_value = parse_time(value)) {
        if(time_box->get_current()->get() != *current_value) {
          time_box->get_current()->set(*current_value);
        }
      }
    });
    auto& read_only = get<bool>("read_only", profile.get_properties());
    read_only.connect_changed_signal([=] (auto is_read_only) {
      time_box->set_read_only(is_read_only);
    });
    time_box->get_current()->connect_update_signal(
      profile.make_event_slot<optional<time_duration>>("Current"));
    time_box->connect_submit_signal(
      profile.make_event_slot<optional<time_duration>>("Submit"));
    time_box->connect_reject_signal(
      profile.make_event_slot<optional<time_duration>>("Reject"));
    return time_box;
  });
  return profile;
}

UiProfile Spire::make_time_in_force_box_profile() {
  auto properties = std::vector<std::shared_ptr<UiProperty>>();
  populate_widget_properties(properties);
  auto current_property = define_enum<TimeInForce>(
    {{"Day", TimeInForce(TimeInForce::Type::DAY)},
     {"GTC", TimeInForce(TimeInForce::Type::GTC)},
     {"OPG", TimeInForce(TimeInForce::Type::OPG)},
     {"IOC", TimeInForce(TimeInForce::Type::IOC)},
     {"FOK", TimeInForce(TimeInForce::Type::FOK)},
     {"GTX", TimeInForce(TimeInForce::Type::GTX)},
     {"GTD", TimeInForce(TimeInForce::Type::GTD)},
     {"MOC", TimeInForce(TimeInForce::Type::MOC)}});
  populate_enum_box_properties(properties, current_property);
  auto profile = UiProfile("TimeInForceBox", properties, std::bind_front(
    setup_enum_box_profile<TimeInForceBox, make_time_in_force_box>));
  return profile;
}

UiProfile Spire::make_time_in_force_filter_panel_profile() {
  auto properties = std::vector<std::shared_ptr<UiProperty>>();
  properties.push_back(make_standard_property<bool>("DAY"));
  properties.push_back(make_standard_property<bool>("GTC"));
  properties.push_back(make_standard_property<bool>("OPG"));
  properties.push_back(make_standard_property<bool>("IOC"));
  properties.push_back(make_standard_property<bool>("FOK"));
  properties.push_back(make_standard_property<bool>("GTX"));
  properties.push_back(make_standard_property<bool>("GTD"));
  properties.push_back(make_standard_property<bool>("MOC"));
  auto profile = UiProfile("TimeInForceFilterPanel", properties,
    std::bind_front(setup_closed_filter_panel_profile<
      TimeInForce, make_time_in_force_filter_panel>));
  return profile;
}

UiProfile Spire::make_tooltip_profile() {
  auto properties = std::vector<std::shared_ptr<UiProperty>>();
  properties.push_back(
    make_standard_property("tooltip-text", QString("Tooltip Text")));
  auto profile = UiProfile("Tooltip", properties, [] (auto& profile) {
    auto label = make_label("Hover me!");
    auto& tooltip_text =
      get<QString>("tooltip-text", profile.get_properties());
    auto tooltip = new Tooltip(tooltip_text.get(), label);
    tooltip_text.connect_changed_signal([=] (const auto& text) {
      tooltip->set_label(text);
    });
    return label;
  });
  return profile;
}

UiProfile Spire::make_transition_view_profile() {
  auto properties = std::vector<std::shared_ptr<UiProperty>>();
  properties.push_back(make_standard_property<int>("width", 200));
  properties.push_back(make_standard_property<int>("height", 300));
  auto status_property = define_enum<TransitionView::Status>(
    {{"NONE", TransitionView::Status::NONE},
     {"LOADING", TransitionView::Status::LOADING},
     {"READY", TransitionView::Status::READY}});
  properties.push_back(make_standard_enum_property("status", status_property));
  auto profile = UiProfile("TransitionView", properties, [] (auto& profile) {
    auto list_model = std::make_shared<ArrayListModel<QString>>();
    for(auto i = 0; i < 10; ++i) {
      list_model->push(QString("Item%1").arg(i));
    }
    auto list_view = new ListView(list_model,
      [] (const std::shared_ptr<ListModel<QString>>& model, auto index) {
        return make_label(model->get(index));
      });
    update_style(*list_view, [] (auto& style) {
      style.get(Any()).set(Qt::Orientation::Vertical);
    });
    auto transition_view =
      new TransitionView(new ScrollableListBox(*list_view));
    auto box = new Box(transition_view);
    update_style(*box, [] (auto& style) {
      style.get(Any()).set(border(scale_width(1), QColor(0x4B23A0)));
    });
    auto& width = get<int>("width", profile.get_properties());
    width.connect_changed_signal([=] (auto value) {
      if(value != 0) {
        if(unscale_width(transition_view->width()) != value) {
          transition_view->setFixedWidth(scale_width(value));
        }
      }
    });
    auto& height = get<int>("height", profile.get_properties());
    height.connect_changed_signal([=] (auto value) {
      if(value != 0) {
        if(unscale_height(transition_view->height()) != value) {
          transition_view->setFixedHeight(scale_height(value));
        }
      }
    });
    auto& status =
      get<TransitionView::Status>("status", profile.get_properties());
    status.connect_changed_signal([=] (auto s) {
      transition_view->set_status(s);
    });
    return box;
  });
  return profile;
}<|MERGE_RESOLUTION|>--- conflicted
+++ resolved
@@ -2508,21 +2508,22 @@
         GetDefaultMarketDatabase(), GetDefaultCountryDatabase());
       auto region = Region(security);
       region.SetName(s.second);
-      model->add(displayTextAny(security).toLower(), region);
+      model->add(displayText(security).toLower(), region);
       model->add(QString::fromStdString(region.GetName()).toLower(), region);
     }
     for(auto& market_code : markets) {
       auto market = GetDefaultMarketDatabase().FromCode(market_code);
       auto region = Region(market);
       region.SetName(market.m_description);
-      model->add(displayText(market.m_code).toLower(), region);
+      model->add(displayText(MarketToken(market.m_code)).toLower(), region);
       model->add(QString::fromStdString(region.GetName()).toLower(), region);
     }
     for(auto& country : countries) {
       auto region = Region(country);
       region.SetName(
         GetDefaultCountryDatabase().FromCode(country).m_name);
-      model->add(displayText(country).toLower(), region);
+      model->add(QString(GetDefaultCountryDatabase().FromCode(country).
+        m_threeLetterCode.GetData()).toLower(), region);
       model->add(QString::fromStdString(region.GetName()).toLower(), region);
     }
     auto box = new RegionBox(model);
@@ -2552,17 +2553,18 @@
       auto result = QString();
       result += "Region{Country{";
       for(auto& country : region.GetCountries()) {
-        result += displayText(country);
+        result += GetDefaultCountryDatabase().FromCode(country).
+          m_threeLetterCode.GetData();
         result += " ";
       }
       result += "} Market{";
       for(auto& market : region.GetMarkets()) {
-        result += displayText(market);
+        result += displayText(MarketToken(market));
         result += " ";
       }
       result += "} Security{";
       for(auto& security : region.GetSecurities()) {
-        result += displayTextAny(security);
+        result += displayText(security);
         result += " ";
       }
       result += "}}";
@@ -3298,11 +3300,6 @@
   properties.push_back(make_standard_property<QString>("current"));
   properties.push_back(make_standard_property<QString>("placeholder"));
   properties.push_back(make_standard_property("read_only", false));
-<<<<<<< HEAD
-  auto profile = UiProfile("TagComboBox", properties, [] (auto& profile) {
-    auto model = std::make_shared<LocalComboBoxQueryModel>();
-    model->add(QString("TSX"));
-=======
   auto overflow_property = define_enum<TagBoxOverflow>(
     {{"WRAP", TagBoxOverflow::WRAP}, {"ELIDE", TagBoxOverflow::ELIDE}});
   properties.push_back(
@@ -3311,16 +3308,12 @@
     auto model = std::make_shared<LocalComboBoxQueryModel>();
     model->add(QString("TSX"));
     model->add(QString("TSXV"));
->>>>>>> 25af8bce
     model->add(QString("TSO.ASX"));
     model->add(QString("TSU.TSX"));
     model->add(QString("TSN.TSXV"));
     model->add(QString("TSL.NYSE"));
-<<<<<<< HEAD
-=======
     model->add(QString("MSFT.NSDQ"));
     model->add(QString("XDRX"));
->>>>>>> 25af8bce
     model->add(QString("XIU.TSX"));
     model->add(QString("AUS"));
     model->add(QString("CAN"));
@@ -3334,12 +3327,9 @@
       profile.make_event_slot<std::any>("Current"));
     auto& current = get<QString>("current", profile.get_properties());
     current.connect_changed_signal([=] (const auto& current) {
-<<<<<<< HEAD
-=======
       if(current.isEmpty()) {
         return;
       }
->>>>>>> 25af8bce
       auto value = model->parse(current);
       if(value.has_value()) {
         box->get_current()->set(value);
@@ -3355,26 +3345,19 @@
     auto& read_only = get<bool>("read_only", profile.get_properties());
     read_only.connect_changed_signal(
       std::bind_front(&TagComboBox::set_read_only, box));
-<<<<<<< HEAD
-=======
     auto& overflow = get<TagBoxOverflow>("overflow", profile.get_properties());
     overflow.connect_changed_signal([=] (auto value) {
       update_style(*box, [&] (auto& style) {
         style.get(Any() > is_a<TagBox>()).set(value);
       });
     });
->>>>>>> 25af8bce
     auto submit_filter_slot =
       profile.make_event_slot<QString>(QString::fromUtf8("SubmitSignal"));
     box->connect_submit_signal(
       [=] (const std::shared_ptr<AnyListModel>& submission) {
         auto result = QString();
         for(auto i = 0; i < submission->get_size(); ++i) {
-<<<<<<< HEAD
-          result += displayTextAny(submission->get(i)) + " ";
-=======
           result += displayText(submission->get(i)) + " ";
->>>>>>> 25af8bce
         }
         submit_filter_slot(result);
       });
