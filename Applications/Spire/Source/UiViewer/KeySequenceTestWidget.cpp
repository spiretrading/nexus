#include "Spire/UiViewer/KeySequenceTestWidget.hpp"
#include "Spire/KeyBindings/TestKeySequenceValidationModel.hpp"
#include "Spire/Spire/Dimensions.hpp"
#include "Spire/Spire/Utility.hpp"
<<<<<<< HEAD
#include "Spire/Ui/CheckBox.hpp"
#include "Spire/Ui/FlatButton.hpp"
#include "Spire/UiViewer/UiViewer.hpp"
=======
>>>>>>> d006b938

using namespace Spire;

namespace {
  auto INPUT_SIZE() {
    static auto size = scale(100, 26);
    return size;
  }

  auto get_key(const QString& text) {
    auto key_text = text.toLower();
    if(key_text == "ctrl" || key_text == "control") {
      return Qt::Key_Control;
    } else if(key_text == "alt") {
      return Qt::Key_Alt;
    } else if(key_text == "shift") {
      return Qt::Key_Shift;
    }
    auto sequence = QKeySequence(key_text);
    if(sequence.count() != 0) {
      return Qt::Key(sequence[0]);
    }
    return Qt::Key_unknown;
  }

  auto get_key_sequence_text(const QKeySequence sequence) {
    auto text = QString();
    for(auto i = 0; i < sequence.count(); ++i) {
      switch(Qt::Key(sequence[i])) {
        case Qt::Key_Shift:
          text.append(QObject::tr("Shift + "));
          break;
        case Qt::Key_Alt:
          text.append(QObject::tr("Alt + "));
          break;
        case Qt::Key_Control:
          text.append(QObject::tr("Ctrl + "));
          break;
        case Qt::Key_unknown:
          text.append(QObject::tr("Na + "));
          break;
        default:
          text.append(QKeySequence(sequence[i]).toString() +
            QObject::tr(" + "));
          break;
      }
    }
    text.remove(text.length() - 3, 3);
    return text;
  }
}

KeySequenceTestWidget::KeySequenceTestWidget(QWidget* parent)
    : QWidget(parent),
      m_input(nullptr) {
  auto container_widget = new QWidget(this);
  m_layout = new QGridLayout(container_widget);
  m_status_label = new QLabel(this);
  m_layout->addWidget(m_status_label, 0, 1);
<<<<<<< HEAD
  m_layout->addWidget(create_parameters_label(this), 1, 0, 1, 2);
  auto disable_check_box = make_check_box(tr("Disable"), this);
  connect(disable_check_box, &CheckBox::stateChanged, [=] (auto state) {
    m_input->setDisabled(disable_check_box->isChecked());
  });
  m_layout->addWidget(disable_check_box, 2, 1);
  m_set_input = new TextInputWidget(this);
  m_set_input->setFixedSize(INPUT_SIZE());
  m_layout->addWidget(m_set_input, 3, 0);
  auto set_button = make_flat_button(tr("Set Sequence"), this);
  set_button->setFixedSize(INPUT_SIZE());
  set_button->connect_clicked_signal([=] { on_set_button(); });
  m_layout->addWidget(set_button, 3, 1);
  m_reset_input = new TextInputWidget("ctrl,f1", this);
  m_reset_input->setFixedSize(INPUT_SIZE());
  m_layout->addWidget(m_reset_input, 4, 0);
  auto reset_button = make_flat_button(tr("Reset Sequence"), this);
  reset_button->setFixedSize(INPUT_SIZE());
  reset_button->connect_clicked_signal([=] { on_reset_button(); });
  m_layout->addWidget(reset_button, 4, 1);
=======
  m_disable_check_box = make_check_box(tr("Disable"), this);
  connect(m_disable_check_box, &CheckBox::stateChanged, [=] (auto state) {
    m_input->setDisabled(m_disable_check_box->isChecked());
  });
  m_layout->addWidget(m_disable_check_box, 1, 1);
  m_set_input = new TextInputWidget(this);
  m_set_input->setFixedSize(INPUT_SIZE());
  m_layout->addWidget(m_set_input, 2, 0);
  m_set_button = make_flat_button(tr("Set Sequence"), this);
  m_set_button->setFixedSize(INPUT_SIZE());
  m_set_button->connect_clicked_signal([=] { on_set_button(); });
  m_layout->addWidget(m_set_button, 2, 1);
  m_reset_input = new TextInputWidget("ctrl,f1", this);
  m_reset_input->setFixedSize(INPUT_SIZE());
  m_layout->addWidget(m_reset_input, 3, 0);
  m_reset_button = make_flat_button(tr("Reset Sequence"), this);
  m_reset_button->setFixedSize(INPUT_SIZE());
  m_reset_button->connect_clicked_signal([=] { on_reset_button(); });
  m_layout->addWidget(m_reset_button, 3, 1);
>>>>>>> d006b938
  on_reset_button();
}

QKeySequence KeySequenceTestWidget::parse_key_sequence(const QString& text) {
  auto keys = text.split(",", Qt::SkipEmptyParts);
  switch(keys.size()) {
    case 1:
      return QKeySequence(get_key(keys[0]));
    case 2:
      return QKeySequence(get_key(keys[0]), get_key(keys[1]));
    case 3:
      return QKeySequence(get_key(keys[0]), get_key(keys[1]),
        get_key(keys[2]));
    case 4:
      return QKeySequence(get_key(keys[0]), get_key(keys[1]), get_key(keys[2]),
        get_key(keys[3]));
    default:
      return QKeySequence();
  }
}

void KeySequenceTestWidget::on_reset_button() {
  if(auto sequence = parse_key_sequence(m_reset_input->text());
      !sequence.isEmpty()) {
    delete_later(m_input);
    m_input = new KeySequenceInputField(
      std::make_shared<TestKeySequenceValidationModel>(), this);
    m_input->setFixedSize(scale(130, 26));
    m_layout->addWidget(m_input, 0, 0);
    connect(m_input, &KeySequenceInputField::editingFinished, [=] {
      m_status_label->setText(get_key_sequence_text(
        m_input->get_key_sequence()));
    });
    m_input->set_key_sequence(sequence);
    setTabOrder(m_input, m_disable_check_box);
    setTabOrder(m_disable_check_box, m_set_input);
    setTabOrder(m_set_input, m_set_button);
    setTabOrder(m_set_button, m_reset_input);
    setTabOrder(m_reset_input, m_reset_button);
  }
}

void KeySequenceTestWidget::on_set_button() {
  if(auto sequence = parse_key_sequence(m_set_input->text());
      !sequence.isEmpty()) {
    m_input->set_key_sequence(sequence);
  }
}<|MERGE_RESOLUTION|>--- conflicted
+++ resolved
@@ -2,12 +2,7 @@
 #include "Spire/KeyBindings/TestKeySequenceValidationModel.hpp"
 #include "Spire/Spire/Dimensions.hpp"
 #include "Spire/Spire/Utility.hpp"
-<<<<<<< HEAD
-#include "Spire/Ui/CheckBox.hpp"
-#include "Spire/Ui/FlatButton.hpp"
 #include "Spire/UiViewer/UiViewer.hpp"
-=======
->>>>>>> d006b938
 
 using namespace Spire;
 
@@ -67,48 +62,26 @@
   m_layout = new QGridLayout(container_widget);
   m_status_label = new QLabel(this);
   m_layout->addWidget(m_status_label, 0, 1);
-<<<<<<< HEAD
   m_layout->addWidget(create_parameters_label(this), 1, 0, 1, 2);
-  auto disable_check_box = make_check_box(tr("Disable"), this);
-  connect(disable_check_box, &CheckBox::stateChanged, [=] (auto state) {
-    m_input->setDisabled(disable_check_box->isChecked());
-  });
-  m_layout->addWidget(disable_check_box, 2, 1);
-  m_set_input = new TextInputWidget(this);
-  m_set_input->setFixedSize(INPUT_SIZE());
-  m_layout->addWidget(m_set_input, 3, 0);
-  auto set_button = make_flat_button(tr("Set Sequence"), this);
-  set_button->setFixedSize(INPUT_SIZE());
-  set_button->connect_clicked_signal([=] { on_set_button(); });
-  m_layout->addWidget(set_button, 3, 1);
-  m_reset_input = new TextInputWidget("ctrl,f1", this);
-  m_reset_input->setFixedSize(INPUT_SIZE());
-  m_layout->addWidget(m_reset_input, 4, 0);
-  auto reset_button = make_flat_button(tr("Reset Sequence"), this);
-  reset_button->setFixedSize(INPUT_SIZE());
-  reset_button->connect_clicked_signal([=] { on_reset_button(); });
-  m_layout->addWidget(reset_button, 4, 1);
-=======
   m_disable_check_box = make_check_box(tr("Disable"), this);
   connect(m_disable_check_box, &CheckBox::stateChanged, [=] (auto state) {
     m_input->setDisabled(m_disable_check_box->isChecked());
   });
-  m_layout->addWidget(m_disable_check_box, 1, 1);
+  m_layout->addWidget(m_disable_check_box, 2, 1);
   m_set_input = new TextInputWidget(this);
   m_set_input->setFixedSize(INPUT_SIZE());
-  m_layout->addWidget(m_set_input, 2, 0);
+  m_layout->addWidget(m_set_input, 3, 0);
   m_set_button = make_flat_button(tr("Set Sequence"), this);
   m_set_button->setFixedSize(INPUT_SIZE());
   m_set_button->connect_clicked_signal([=] { on_set_button(); });
-  m_layout->addWidget(m_set_button, 2, 1);
+  m_layout->addWidget(m_set_button, 3, 1);
   m_reset_input = new TextInputWidget("ctrl,f1", this);
   m_reset_input->setFixedSize(INPUT_SIZE());
-  m_layout->addWidget(m_reset_input, 3, 0);
+  m_layout->addWidget(m_reset_input, 4, 0);
   m_reset_button = make_flat_button(tr("Reset Sequence"), this);
   m_reset_button->setFixedSize(INPUT_SIZE());
   m_reset_button->connect_clicked_signal([=] { on_reset_button(); });
-  m_layout->addWidget(m_reset_button, 3, 1);
->>>>>>> d006b938
+  m_layout->addWidget(m_reset_button, 4, 1);
   on_reset_button();
 }
 
