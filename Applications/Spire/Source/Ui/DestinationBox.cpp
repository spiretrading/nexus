--- conflicted
+++ resolved
@@ -126,16 +126,9 @@
   if(event->type() == QEvent::KeyPress) {
     auto& key_event = static_cast<QKeyEvent&>(*event);
     if(key_event.key() == Qt::Key_Escape) {
-<<<<<<< HEAD
-      auto input_box =
-        static_cast<AnyInputBox*>(m_combo_box->layout()->itemAt(0)->widget());
-      if(!m_query_model->parse(
-          any_cast<QString>(input_box->get_submission())).has_value()) {
-=======
       if(!m_query_model->parse(
           any_cast<QString>(m_input_box->get_submission())).has_value()) {
         event->ignore();
->>>>>>> 168f8738
         return true;
       }
     }
@@ -146,13 +139,10 @@
 void DestinationBox::showEvent(QShowEvent* event) {
   find_focus_proxy(*m_combo_box)->installEventFilter(this);
   QWidget::showEvent(event);
-<<<<<<< HEAD
-=======
 }
 
 void DestinationBox::on_input_submit(const AnyRef& submission) {
   if(!m_query_model->parse(any_cast<QString>(submission)).has_value()) {
     m_input_box->get_current()->set(QString());
   }
->>>>>>> 168f8738
 }