#include "Spire/Ui/DestinationBox.hpp"
#include "Spire/Spire/TransformValueModel.hpp"
#include "Spire/Ui/CustomQtVariants.hpp"
#include "Spire/Ui/DestinationListItem.hpp"
#include "Spire/Ui/Layouts.hpp"

using namespace Beam;
using namespace boost::signals2;
using namespace Nexus;
using namespace Spire;

struct DestinationBox::DestinationQueryModel : ComboBox::QueryModel {
  std::shared_ptr<ComboBox::QueryModel> m_source;

  explicit DestinationQueryModel(std::shared_ptr<QueryModel> source)
    : m_source(std::move(source)) {}

  std::any parse(const QString& query) override {
    auto value = m_source->parse(query);
    if(value.has_value()) {
      return std::any_cast<DestinationDatabase::Entry&>(value).m_id;
    }
    return value;
  }

  QtPromise<std::vector<std::any>> submit(const QString& query) override {
    return m_source->submit(query).then([=] (auto&& source_result) {
        auto matches = [&] {
          try {
            return source_result.Get();
          } catch(const std::exception&) {
            return std::vector<std::any>();
          }
        }();
        auto result = std::vector<std::any>();
        for(auto& value : matches) {
          result.push_back(
            std::any_cast<DestinationDatabase::Entry&>(value).m_id);
        }
        return result;
    });
  }
};

DestinationBox::DestinationBox(
  std::shared_ptr<ComboBox::QueryModel> query_model, QWidget* parent)
  : DestinationBox(std::move(query_model),
      std::make_shared<LocalValueModel<Destination>>(), parent) {}

DestinationBox::DestinationBox(
    std::shared_ptr<ComboBox::QueryModel> query_model,
    std::shared_ptr<CurrentModel> current, QWidget* parent)
    : QWidget(parent),
      m_query_model(
        std::make_shared<DestinationQueryModel>(std::move(query_model))),
      m_current(std::move(current)) {
  auto combo_box_current = make_transform_value_model(m_current,
    [] (const Destination& current) {
      return std::any(current);
    },
    [] (const std::any& current) {
      return std::any_cast<Destination>(current);
    });
  m_combo_box = new ComboBox(m_query_model, combo_box_current,
    [=] (const auto& list, auto index) {
      return new DestinationListItem(
        std::any_cast<DestinationDatabase::Entry&&>(
          m_query_model->m_source->parse(displayTextAny(list->get(index)))));
    });
  m_combo_box->connect_submit_signal([=] (const auto& submission) {
    m_submit_signal(std::any_cast<const Destination&>(submission));
  });
<<<<<<< HEAD
  auto layout = new QHBoxLayout(this);
  layout->setContentsMargins({});
  layout->setSpacing(0);
  layout->addWidget(m_combo_box);
  setFocusProxy(m_combo_box);
=======
  enclose(*this, *m_combo_box);
>>>>>>> 3af6e15c
}

const std::shared_ptr<ComboBox::QueryModel>&
    DestinationBox::get_query_model() const {
  return m_query_model->m_source;
}

const std::shared_ptr<DestinationBox::CurrentModel>&
    DestinationBox::get_current() const {
  return m_current;
}

const Destination& DestinationBox::get_submission() const {
  auto& submission = m_combo_box->get_submission();
  if(submission.has_value()) {
    return std::any_cast<const Destination&>(submission);
  }
  static auto destination = Destination();
  return destination;
}

void DestinationBox::set_placeholder(const QString& placeholder) {
  m_combo_box->set_placeholder(placeholder);
}

bool DestinationBox::is_read_only() const {
  return m_combo_box->is_read_only();
}

void DestinationBox::set_read_only(bool is_read_only) {
  m_combo_box->set_read_only(is_read_only);
}

connection DestinationBox::connect_submit_signal(
    const SubmitSignal::slot_type& slot) const {
  return m_submit_signal.connect(slot);
}<|MERGE_RESOLUTION|>--- conflicted
+++ resolved
@@ -70,15 +70,8 @@
   m_combo_box->connect_submit_signal([=] (const auto& submission) {
     m_submit_signal(std::any_cast<const Destination&>(submission));
   });
-<<<<<<< HEAD
-  auto layout = new QHBoxLayout(this);
-  layout->setContentsMargins({});
-  layout->setSpacing(0);
-  layout->addWidget(m_combo_box);
+  enclose(*this, *m_combo_box);
   setFocusProxy(m_combo_box);
-=======
-  enclose(*this, *m_combo_box);
->>>>>>> 3af6e15c
 }
 
 const std::shared_ptr<ComboBox::QueryModel>&
