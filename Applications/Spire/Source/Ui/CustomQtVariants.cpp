#include "Spire/Ui/CustomQtVariants.hpp"
#include <Beam/TimeService/ToLocalTime.hpp>
#include <QStyledItemDelegate>
#include "Nexus/Definitions/SecuritySet.hpp"

using namespace Beam;
using namespace Beam::TimeService;
using namespace boost;
using namespace boost::date_time;
using namespace boost::posix_time;
using namespace Nexus;
using namespace Spire;

namespace {
  template<typename T>
  bool compare(const AnyRef& left, const AnyRef& right) {
    return any_cast<T>(left) < any_cast<T>(right);
  }

  template<typename T>
  bool compare_text(const AnyRef& left, const AnyRef& right) {
    return to_text(any_cast<T>(left)) < to_text(any_cast<T>(right));
  }

  template<typename T, typename... U>
  bool is_equal_any(const std::any& left, const std::any& right) {
    if(left.type() == typeid(T)) {
      return std::any_cast<const T&>(left) == std::any_cast<const T&>(right);
    }
    if constexpr(sizeof...(U) == 0) {
      return false;
    } else {
      return is_equal_any<U...>(left, right);
    }
  }

  template<typename T>
  optional<T> from_string_lexical_cast(const QString& string) {
    try {
      return lexical_cast<T>(string.toStdString());
    } catch(const bad_lexical_cast&) {
      return none;
    }
  }
}

MarketToken::MarketToken(MarketCode code)
  : m_code(code) {}

<<<<<<< HEAD
QString Spire::to_three_letter_code(CountryCode code) {
  auto& entry = GetDefaultCountryDatabase().FromCode(code);
  return QString::fromUtf8(entry.m_threeLetterCode.GetData());
=======
bool MarketToken::operator ==(MarketToken token) const {
  return m_code == token.m_code;
}

bool MarketToken::operator !=(MarketToken token) const {
  return !(*this == token);
}

PositionSideToken::PositionSideToken(Side side)
  : m_side(side) {}

QString PositionSideToken::to_string() const {
  if(m_side == Side::BID) {
    return QObject::tr("Long");
  } else if(m_side == Side::ASK) {
    return QObject::tr("Short");
  }
  return QObject::tr("Flat");
}

bool PositionSideToken::operator ==(PositionSideToken token) const {
  return m_side == token.m_side;
}

bool PositionSideToken::operator !=(PositionSideToken token) const {
  return !(*this == token);
}

QTime Spire::to_qtime(posix_time::time_duration time) {
  return QTime(static_cast<int>(time.hours()),
    static_cast<int>(time.minutes()), static_cast<int>(time.seconds()),
    static_cast<int>(time.fractional_seconds() / 1000));
}

posix_time::time_duration Spire::to_time_duration(const QTime& time) {
  return posix_time::time_duration(
    time.hour(), time.minute(), time.second(), time.msec());
}

QDateTime Spire::to_qdate_time(ptime time) {
  return QDateTime(QDate(time.date().year(), time.date().month(),
    time.date().day()), to_qtime(time.time_of_day()));
}

ptime Spire::to_ptime(const QDateTime& time) {
  return ptime(
    gregorian::date(time.date().year(), time.date().month(), time.date().day()),
      posix_time::time_duration(time.time().hour(), time.time().minute(),
        time.time().second(), time.time().msec()));
}

QVariant Spire::to_qvariant(const std::any& value) {
  if(value.type() == typeid(bool)) {
    return QVariant::fromValue(std::any_cast<bool>(value));
  } else if(value.type() == typeid(int)) {
    return QVariant::fromValue(std::any_cast<int>(value));
  } else if(value.type() == typeid(double)) {
    return QVariant::fromValue(std::any_cast<double>(value));
  } else if(value.type() == typeid(gregorian::date)) {
    return QVariant::fromValue(std::any_cast<gregorian::date>(value));
  } else if(value.type() == typeid(ptime)) {
    return QVariant::fromValue(std::any_cast<ptime>(value));
  } else if(value.type() == typeid(posix_time::time_duration)) {
    return QVariant::fromValue(std::any_cast<posix_time::time_duration>(value));
  } else if(value.type() == typeid(std::string)) {
    return QVariant::fromValue(
      QString::fromStdString(std::any_cast<std::string>(value)));
  } else if(value.type() == typeid(CountryCode)) {
    return QVariant::fromValue(std::any_cast<CountryCode>(value));
  } else if(value.type() == typeid(CurrencyId)) {
    return QVariant::fromValue(std::any_cast<CurrencyId>(value));
  } else if(value.type() == typeid(MarketToken)) {
    return QVariant::fromValue(std::any_cast<MarketToken>(value));
  } else if(value.type() == typeid(Money)) {
    return QVariant::fromValue(std::any_cast<Money>(value));
  } else if(value.type() == typeid(Quantity)) {
    return QVariant::fromValue(std::any_cast<Quantity>(value));
  } else if(value.type() == typeid(Region)) {
    return QVariant::fromValue(std::any_cast<Region>(value));
  } else if(value.type() == typeid(OrderStatus)) {
    return QVariant::fromValue(std::any_cast<OrderStatus>(value));
  } else if(value.type() == typeid(OrderType)) {
    return QVariant::fromValue(std::any_cast<OrderType>(value));
  } else if(value.type() == typeid(PositionSideToken)) {
    return QVariant::fromValue(std::any_cast<PositionSideToken>(value));
  } else if(value.type() == typeid(Security)) {
    return QVariant::fromValue(std::any_cast<Security>(value));
  } else if(value.type() == typeid(Side)) {
    return QVariant::fromValue(std::any_cast<Side>(value));
  } else if(value.type() == typeid(TimeAndSale::Condition)) {
    return QVariant::fromValue(std::any_cast<TimeAndSale::Condition>(value));
  } else if(value.type() == typeid(TimeInForce)) {
    return QVariant::fromValue(std::any_cast<TimeInForce>(value));
  } else if(value.type() == typeid(QColor)) {
    return QVariant::fromValue(std::any_cast<QColor>(value));
  } else if(value.type() == typeid(QString)) {
    return QVariant::fromValue(std::any_cast<QString>(value));
  } else if(value.type() == typeid(QKeySequence)) {
    return QVariant::fromValue(std::any_cast<QKeySequence>(value));
  } else if(value.type() == typeid(const char*)) {
    return QVariant::fromValue(
      QString::fromUtf8(std::any_cast<const char*>(value)));
  }
  return QVariant();
>>>>>>> f05a14e1
}

QString Spire::to_text(int value) {
  return to_text(std::any(value));
}

<<<<<<< HEAD
QString Spire::to_text(const std::string& value) {
=======
QString Spire::displayText(const QString& value) {
  return value;
}

QString Spire::displayText(const std::string& value) {
>>>>>>> f05a14e1
  return QString::fromStdString(value);
}

QString Spire::to_text(gregorian::date date) {
  return QString::fromStdString(to_iso_extended_string(date));
}

QString Spire::to_text(ptime time) {
  auto local_time = ToLocalTime(time);
  auto current_time = ToLocalTime(posix_time::second_clock::universal_time());
  if(local_time.date() == current_time.date()) {
    return QString::fromStdString(to_simple_string(local_time).substr(12));
  }
  return QString::fromStdString(to_simple_string(local_time));
}

QString Spire::to_text(posix_time::time_duration time) {
  return QString::fromStdString(to_simple_string(time));
}

QString Spire::to_text(CountryCode code) {
  auto& entry = GetDefaultCountryDatabase().FromCode(code);
  return QString::fromStdString(entry.m_name);
}

QString Spire::to_text(CurrencyId currency) {
  auto& entry = GetDefaultCurrencyDatabase().FromId(currency);
  return QString::fromStdString(entry.m_code.GetData());
}

QString Spire::to_text(MarketToken market) {
  auto& entry = GetDefaultMarketDatabase().FromCode(market.m_code);
  return QString::fromStdString(entry.m_displayName);
}

QString Spire::to_text(Money value) {
  return QString::fromStdString(lexical_cast<std::string>(value));
}

QString Spire::to_text(Quantity value) {
  static auto locale = QLocale();
  return locale.toString(static_cast<double>(value));
}

<<<<<<< HEAD
const QString& Spire::to_text(Nexus::TimeInForce time_in_force) {
=======
QString Spire::displayText(const TimeAndSale::Condition& condition) {
  return QString::fromStdString(condition.m_code);
}

const QString& Spire::displayText(Nexus::TimeInForce time_in_force) {
>>>>>>> f05a14e1
  auto type = time_in_force.GetType();
  if(type == TimeInForce::Type::DAY) {
    static const auto value = QObject::tr("Day");
    return value;
  } else if(type == TimeInForce::Type::FOK) {
    static const auto value = QObject::tr("FOK");
    return value;
  } else if(type == TimeInForce::Type::GTC) {
    static const auto value = QObject::tr("GTC");
    return value;
  } else if(type == TimeInForce::Type::GTD) {
    static const auto value = QObject::tr("GTD");
    return value;
  } else if(type == TimeInForce::Type::GTX) {
    static const auto value = QObject::tr("GTX");
    return value;
  } else if(type == TimeInForce::Type::IOC) {
    static const auto value = QObject::tr("IOC");
    return value;
  } else if(type == TimeInForce::Type::MOC) {
    static const auto value = QObject::tr("MOC");
    return value;
  } else if(type == TimeInForce::Type::OPG) {
    static const auto value = QObject::tr("OPG");
    return value;
  } else {
    static const auto value = QObject::tr("");
    return value;
  }
}

const QString& Spire::to_text(Side side) {
  if(side == Side::ASK) {
    static const auto value = QObject::tr("Sell");
    return value;
  } else if(side == Side::BID) {
    static const auto value = QObject::tr("Buy");
    return value;
  } else {
    static const auto value = QObject::tr("None");
    return value;
  }
}

const QString& Spire::to_text(OrderStatus status) {
  if(status == OrderStatus::PENDING_NEW) {
    static const auto value = QObject::tr("Pending New");
    return value;
  } else if(status == OrderStatus::REJECTED) {
    static const auto value = QObject::tr("Rejected");
    return value;
  } else if(status == OrderStatus::NEW) {
    static const auto value = QObject::tr("New");
    return value;
  } else if(status == OrderStatus::PARTIALLY_FILLED) {
    static const auto value = QObject::tr("Partially Filled");
    return value;
  } else if(status == OrderStatus::EXPIRED) {
    static const auto value = QObject::tr("Expired");
    return value;
  } else if(status == OrderStatus::CANCELED) {
    static const auto value = QObject::tr("Canceled");
    return value;
  } else if(status == OrderStatus::SUSPENDED) {
    static const auto value = QObject::tr("Suspended");
    return value;
  } else if(status == OrderStatus::STOPPED) {
    static const auto value = QObject::tr("Stopped");
    return value;
  } else if(status == OrderStatus::FILLED) {
    static const auto value = QObject::tr("Filled");
    return value;
  } else if(status == OrderStatus::DONE_FOR_DAY) {
    static const auto value = QObject::tr("Done For Day");
    return value;
  } else if(status == OrderStatus::PENDING_CANCEL) {
    static const auto value = QObject::tr("Pending Cancel");
    return value;
  } else if(status == OrderStatus::CANCEL_REJECT) {
    static const auto value = QObject::tr("Cancel Reject");
    return value;
  } else {
    static const auto value = QObject::tr("None");
    return value;
  }
}

const QString& Spire::to_text(OrderType type) {
  if(type == OrderType::MARKET) {
    static const auto value = QObject::tr("Market");
    return value;
  } else if(type == OrderType::LIMIT) {
    static const auto value = QObject::tr("Limit");
    return value;
  } else if(type == OrderType::PEGGED) {
    static const auto value = QObject::tr("Pegged");
    return value;
  } else if(type == OrderType::STOP) {
    static const auto value = QObject::tr("Stop");
    return value;
  } else {
    static const auto value = QObject::tr("");
    return value;
  }
}

QString Spire::to_text(const Region& region) {
  if(region.IsGlobal()) {
    return QObject::tr("Global");
  }
  return QString::fromStdString(region.GetName());
}

QString Spire::to_text(const Security& security) {
  return QString::fromStdString(ToWildCardString(
    security, GetDefaultMarketDatabase(), GetDefaultCountryDatabase()));
}

QString Spire::to_text(const QKeySequence& value) {
  return value.toString();
}

QString Spire::to_text(const AnyRef& value) {
  return to_text(to_any(value));
}

<<<<<<< HEAD
QString Spire::to_text(const std::any& value) {
  if(value.type() == typeid(gregorian::date)) {
    return to_text(std::any_cast<gregorian::date>(value));
  } else if(value.type() == typeid(ptime)) {
    return to_text(std::any_cast<ptime>(value));
  } else if(value.type() == typeid(posix_time::time_duration)) {
    return to_text(std::any_cast<posix_time::time_duration>(value));
  } else if(value.type() == typeid(CurrencyId)) {
    return to_text(std::any_cast<CurrencyId>(value));
  } else if(value.type() == typeid(MarketToken)) {
    return to_text(std::any_cast<MarketToken>(value));
  } else if(value.type() == typeid(Money)) {
    return to_text(std::any_cast<Money>(value));
  } else if(value.type() == typeid(Quantity)) {
    return to_text(std::any_cast<Quantity>(value));
  } else if(value.type() == typeid(OrderStatus)) {
    return to_text(std::any_cast<OrderStatus>(value));
  } else if(value.type() == typeid(OrderType)) {
    return to_text(std::any_cast<OrderType>(value));
  } else if(value.type() == typeid(Region)) {
    return to_text(std::any_cast<Region>(value));
  } else if(value.type() == typeid(Security)) {
    return to_text(std::any_cast<Security>(value));
  } else if(value.type() == typeid(Side)) {
    return to_text(std::any_cast<Side>(value));
  } else if(value.type() == typeid(TimeInForce)) {
    return to_text(std::any_cast<TimeInForce>(value));
  } else if(value.type() == typeid(std::string)) {
    return QString::fromStdString(std::any_cast<std::string>(value));
  } else if(value.type() == typeid(QString)) {
    return std::any_cast<QString>(value);
  } else if(value.type() == typeid(const char*)) {
    return QString::fromUtf8(std::any_cast<const char*>(value));
  } else {
    static auto delegate = QStyledItemDelegate();
    static auto locale = QLocale();
    if(value.type() == typeid(bool)) {
      return delegate.displayText(std::any_cast<bool>(value), locale);
    } else if(value.type() == typeid(unsigned int)) {
      return delegate.displayText(std::any_cast<unsigned int>(value), locale);
    } else if(value.type() == typeid(int)) {
      return delegate.displayText(std::any_cast<int>(value), locale);
    } else if(value.type() == typeid(std::uint64_t)) {
      return delegate.displayText(std::any_cast<std::uint64_t>(value), locale);
    } else if(value.type() == typeid(std::int64_t)) {
      return delegate.displayText(std::any_cast<std::int64_t>(value), locale);
    } else if(value.type() == typeid(double)) {
      return delegate.displayText(std::any_cast<double>(value), locale);
=======
bool Spire::is_equal(const std::any& left, const std::any& right) {
  if(left.type() != right.type()) {
    return false;
  }
  return is_equal_any<bool, int, Quantity, double, gregorian::date, ptime,
    posix_time::time_duration, std::string, CountryCode, CurrencyId,
    MarketToken, Money, Region, OrderStatus, OrderType, PositionSideToken,
    Security, Side, TimeInForce, QColor, QString>(left, right);
}

CustomVariantItemDelegate::CustomVariantItemDelegate(QObject* parent)
  : QStyledItemDelegate(parent) {}

QString CustomVariantItemDelegate::displayText(const QVariant& value,
    const QLocale& locale) const {
  if(value.type() == QVariant::Type::UserType) {
    if(value.canConvert<gregorian::date>()) {
      return Spire::displayText(value.value<gregorian::date>());
    } else if(value.canConvert<ptime>()) {
      return Spire::displayText(value.value<ptime>());
    } else if(value.canConvert<posix_time::time_duration>()) {
      return Spire::displayText(value.value<posix_time::time_duration>());
    } else if(value.canConvert<CountryCode>()) {
      return Spire::displayText(value.value<CountryCode>());
    } else if(value.canConvert<CurrencyId>()) {
      return Spire::displayText(value.value<CurrencyId>());
    } else if(value.canConvert<MarketToken>()) {
      return Spire::displayText(value.value<MarketToken>());
    } else if(value.canConvert<Money>()) {
      return Spire::displayText(value.value<Money>());
    } else if(value.canConvert<Quantity>()) {
      return Spire::displayText(value.value<Quantity>());
    } else if(value.canConvert<OrderStatus>()) {
      return Spire::displayText(value.value<OrderStatus>());
    } else if(value.canConvert<OrderType>()) {
      return Spire::displayText(value.value<OrderType>());
    } else if(value.canConvert<PositionSideToken>()) {
      return Spire::displayText(value.value<PositionSideToken>());
    } else if(value.canConvert<Region>()) {
      return Spire::displayText(value.value<Region>());
    } else if(value.canConvert<Security>()) {
      return Spire::displayText(value.value<Security>());
    } else if(value.canConvert<Side>()) {
      return Spire::displayText(value.value<Side>());
    } else if(value.canConvert<TimeAndSale::Condition>()) {
      return Spire::displayText(value.value<TimeAndSale::Condition>());
    } else if(value.canConvert<TimeInForce>()) {
      return Spire::displayText(value.value<TimeInForce>());
    } else if(value.canConvert<std::any>()) {
      auto translated_value = to_qvariant(value.value<std::any>());
      return displayText(translated_value, locale);
>>>>>>> f05a14e1
    }
  }
  return QString();
}

bool Spire::compare(const AnyRef& left, const AnyRef& right) {
  if(left.get_type() != right.get_type()) {
    return false;
  }
<<<<<<< HEAD
  if(left.get_type() == typeid(gregorian::date)) {
    return ::compare<gregorian::date>(left, right);
  } else if(left.get_type() == typeid(ptime)) {
    return ::compare<ptime>(left, right);
  } else if(left.get_type() == typeid(posix_time::time_duration)) {
    return ::compare<posix_time::time_duration>(left, right);
  } else if(left.get_type() == typeid(Money)) {
    return ::compare<Money>(left, right);
  } else if(left.get_type() == typeid(Quantity)) {
    return ::compare<Quantity>(left, right);
  } else if(left.get_type() == typeid(OrderStatus)) {
    return ::compare<OrderStatus>(left, right);
  } else if(left.get_type() == typeid(OrderType)) {
    return ::compare<OrderType>(left, right);
  } else if(left.get_type() == typeid(Security)) {
    return compare_text<Security>(left, right);
  } else if(left.get_type() == typeid(Side)) {
    return compare_text<Side>(left, right);
  } else if(left.get_type() == typeid(TimeInForce)) {
    return compare_text<TimeInForce>(left, right);
  } else if(left.get_type() == typeid(CurrencyId)) {
    return compare_text<CurrencyId>(left, right);
  } else if(left.get_type() == typeid(MarketToken)) {
    return compare_text<MarketToken>(left, right);
  } else if(left.get_type() == typeid(QMetaType::QKeySequence)) {
    return compare_text<QKeySequence>(left, right);
  } else if(left.get_type() == typeid(bool)) {
    return ::compare<bool>(left, right);
  } else if(left.get_type() == typeid(unsigned int)) {
    return ::compare<unsigned int>(left, right);
  } else if(left.get_type() == typeid(int)) {
    return ::compare<int>(left, right);
  } else if(left.get_type() == typeid(std::uint64_t)) {
    return ::compare<std::uint64_t>(left, right);
  } else if(left.get_type() == typeid(std::int64_t)) {
    return ::compare<std::int64_t>(left, right);
  } else if(left.get_type() == typeid(double)) {
    return ::compare<double>(left, right);
=======
  if(left_variant.canConvert<gregorian::date>()) {
    return compare(left_variant.value<gregorian::date>(),
      right_variant.value<gregorian::date>(), left, right);
  } else if(left_variant.canConvert<ptime>()) {
    return compare(left_variant.value<ptime>(), right_variant.value<ptime>(),
      left, right);
  } else if(left_variant.canConvert<posix_time::time_duration>()) {
    return compare(left_variant.value<posix_time::time_duration>(),
      right_variant.value<posix_time::time_duration>(), left, right);
  } else if(left_variant.canConvert<Money>()) {
    return compare(left_variant.value<Money>(), right_variant.value<Money>(),
      left, right);
  } else if(left_variant.canConvert<Quantity>()) {
    return compare(left_variant.value<Quantity>(),
      right_variant.value<Quantity>(), left, right);
  } else if(left_variant.canConvert<OrderStatus>()) {
    return compare(displayText(left_variant.value<OrderStatus>()),
      displayText(right_variant.value<OrderStatus>()), left, right);
  } else if(left_variant.canConvert<OrderType>()) {
    return compare(displayText(left_variant.value<OrderType>()),
      displayText(right_variant.value<OrderType>()), left, right);
  } else if(left_variant.canConvert<Security>()) {
    return compare(ToString(left_variant.value<Security>(),
      GetDefaultMarketDatabase()), ToString(right_variant.value<Security>(),
      GetDefaultMarketDatabase()), left, right);
  } else if(left_variant.canConvert<Side>()) {
    return compare(displayText(left_variant.value<Side>()),
      displayText(right_variant.value<Side>()), left, right);
  } else if(left_variant.canConvert<TimeAndSale::Condition>()) {
    return compare(displayText(left_variant.value<TimeAndSale::Condition>()),
      displayText(right_variant.value<TimeAndSale::Condition>()), left, right);
  } else if(left_variant.canConvert<TimeInForce>()) {
    return compare(displayText(left_variant.value<TimeInForce>()),
      displayText(right_variant.value<TimeInForce>()), left, right);
  } else if(left_variant.canConvert<CountryCode>()) {
    auto& leftEntry = GetDefaultCountryDatabase().FromCode(
      left_variant.value<CountryCode>());
    auto& rightEntry = GetDefaultCountryDatabase().FromCode(
      right_variant.value<CountryCode>());
    return leftEntry.m_code < rightEntry.m_code;
  } else if(left_variant.canConvert<CurrencyId>()) {
    auto& leftEntry = GetDefaultCurrencyDatabase().FromId(
      left_variant.value<CurrencyId>());
    auto& rightEntry = GetDefaultCurrencyDatabase().FromId(
      right_variant.value<CurrencyId>());
    return leftEntry.m_code < rightEntry.m_code;
  } else if(left_variant.canConvert<PositionSideToken>()) {
    return compare(left_variant.value<PositionSideToken>().to_string(),
      right_variant.value<PositionSideToken>().to_string(), left, right);
  } else if(left_variant.canConvert<MarketToken>()) {
    auto& leftEntry = GetDefaultMarketDatabase().FromCode(
      left_variant.value<MarketToken>().m_code);
    auto& rightEntry = GetDefaultMarketDatabase().FromCode(
      right_variant.value<MarketToken>().m_code);
    return leftEntry.m_displayName < rightEntry.m_displayName;
  } else if(left_variant.type() == QMetaType::QKeySequence) {
    auto left = left_variant.value<QKeySequence>().toString();
    auto right = right_variant.value<QKeySequence>().toString();
    return left < right;
>>>>>>> f05a14e1
  }
  return false;
}

bool Spire::is_equal(const std::any& left, const std::any& right) {
  if(left.type() != right.type()) {
    return false;
  }
  return is_equal_any<bool, int, std::int64_t, std::uint64_t, Quantity, double,
    gregorian::date, ptime, posix_time::time_duration, std::string, CurrencyId,
    MarketToken, Money, Region, OrderStatus, OrderType, Security, Side,
    TimeInForce, QColor, QString>(left, right);
}

template<>
optional<int> Spire::from_string(const QString& string) {
  return from_string_lexical_cast<int>(string);
}

template<>
optional<double> Spire::from_string(const QString& string) {
  return from_string_lexical_cast<double>(string);
}

template<>
optional<gregorian::date> Spire::from_string(const QString& string) {
  return from_string_lexical_cast<gregorian::date>(string);
}

template<>
optional<ptime> Spire::from_string(const QString& string) {
  return from_string_lexical_cast<ptime>(string);
}

template<>
optional<posix_time::time_duration> Spire::from_string(const QString& string) {
  return from_string_lexical_cast<posix_time::time_duration>(string);
}

template<>
optional<std::string> Spire::from_string(const QString& string) {
  return string.toStdString();
}

template<>
optional<CurrencyId> Spire::from_string(const QString& string) {
  if(auto id = ParseCurrency(string.toStdString());
      id != CurrencyId::NONE) {
    return id;
  }
  return none;
}

template<>
optional<Money> Spire::from_string(const QString& string) {
  return Money::FromValue(string.toStdString());
}

template<>
optional<Quantity> Spire::from_string(const QString& string) {
  return Quantity::FromValue(string.toStdString());
}

template<>
optional<Region> Spire::from_string(const QString& string) {
  return Region(string.toStdString());
}

template<>
optional<OrderStatus> Spire::from_string(const QString& string) {
  if(string == QObject::tr("Pending New")) {
    return optional<OrderStatus>(OrderStatus::PENDING_NEW);
  } else if(string == QObject::tr("Rejected")) {
    return optional<OrderStatus>(OrderStatus::REJECTED);
  } else if(string == QObject::tr("New")) {
    return optional<OrderStatus>(OrderStatus::NEW);
  } else if(string == QObject::tr("Partially Filled")) {
    return optional<OrderStatus>(OrderStatus::PARTIALLY_FILLED);
  } else if(string == QObject::tr("Expired")) {
    return optional<OrderStatus>(OrderStatus::EXPIRED);
  } else if(string == QObject::tr("Canceled")) {
    return optional<OrderStatus>(OrderStatus::CANCELED);
  } else if(string == QObject::tr("Suspended")) {
    return optional<OrderStatus>(OrderStatus::SUSPENDED);
  } else if(string == QObject::tr("Stopped")) {
    return optional<OrderStatus>(OrderStatus::STOPPED);
  } else if(string == QObject::tr("Filled")) {
    return optional<OrderStatus>(OrderStatus::FILLED);
  } else if(string == QObject::tr("Done For Day")) {
    return optional<OrderStatus>(OrderStatus::DONE_FOR_DAY);
  } else if(string == QObject::tr("Pending Cancel")) {
    return optional<OrderStatus>(OrderStatus::PENDING_CANCEL);
  } else if(string == QObject::tr("Cancel Reject")) {
    return optional<OrderStatus>(OrderStatus::CANCEL_REJECT);
  } else if(string == QObject::tr("None")) {
    return optional<OrderStatus>(OrderStatus::NONE);
  }
  return none;
}

template<>
optional<OrderType> Spire::from_string(const QString& string) {
  if(string == QObject::tr("Market")) {
    return optional<OrderType>(OrderType::MARKET);
  } else if(string == QObject::tr("Limit")) {
    return optional<OrderType>(OrderType::LIMIT);
  } else if(string == QObject::tr("Pegged")) {
    return optional<OrderType>(OrderType::PEGGED);
  } else if(string == QObject::tr("Stop")) {
    return optional<OrderType>(OrderType::STOP);
  } else if(string == QObject::tr("None")) {
    return optional<OrderType>(OrderType::NONE);
  }
  return none;
}

template<>
optional<Security> Spire::from_string(const QString& string) {
  if(auto security = ParseSecurity(string.toStdString());
      security != Security()) {
    return security;
  }
  return none;
}

template<>
optional<Side> Spire::from_string(const QString& string) {
  if(string == QObject::tr("Sell")) {
    return optional<Side>(Side::ASK);
  } else if(string == QObject::tr("Buy")) {
    return optional<Side>(Side::BID);
  } else if(string == QObject::tr("None")) {
    return optional<Side>(Side::NONE);
  }
  return none;
}

template<>
optional<TimeInForce> Spire::from_string(const QString& string) {
  if(string == QObject::tr("DAY")) {
    return optional<TimeInForce>(TimeInForce::Type::DAY);
  } else if(string == QObject::tr("FOK")) {
    return optional<TimeInForce>(TimeInForce::Type::FOK);
  } else if(string == QObject::tr("GTC")) {
    return optional<TimeInForce>(TimeInForce::Type::GTC);
  } else if(string == QObject::tr("GTD")) {
    return optional<TimeInForce>(TimeInForce::Type::GTD);
  } else if(string == QObject::tr("GTX")) {
    return optional<TimeInForce>(TimeInForce::Type::GTX);
  } else if(string == QObject::tr("IOC")) {
    return optional<TimeInForce>(TimeInForce::Type::IOC);
  } else if(string == QObject::tr("MOC")) {
    return optional<TimeInForce>(TimeInForce::Type::MOC);
  } else if(string == QObject::tr("OPG")) {
    return optional<TimeInForce>(TimeInForce::Type::OPG);
  } else if(string == QObject::tr("NONE")) {
    return optional<TimeInForce>(TimeInForce::Type::NONE);
  }
  return none;
}

template<>
optional<QColor> Spire::from_string(const QString& string) {
  if(auto color = QColor(string); color.isValid()) {
    return color;
  }
  return none;
}

template<>
optional<QKeySequence> Spire::from_string(const QString& string) {
  if(auto sequence = QKeySequence(string); !sequence.isEmpty()) {
    return sequence;
  }
  return none;
}<|MERGE_RESOLUTION|>--- conflicted
+++ resolved
@@ -47,19 +47,6 @@
 MarketToken::MarketToken(MarketCode code)
   : m_code(code) {}
 
-<<<<<<< HEAD
-QString Spire::to_three_letter_code(CountryCode code) {
-  auto& entry = GetDefaultCountryDatabase().FromCode(code);
-  return QString::fromUtf8(entry.m_threeLetterCode.GetData());
-=======
-bool MarketToken::operator ==(MarketToken token) const {
-  return m_code == token.m_code;
-}
-
-bool MarketToken::operator !=(MarketToken token) const {
-  return !(*this == token);
-}
-
 PositionSideToken::PositionSideToken(Side side)
   : m_side(side) {}
 
@@ -70,14 +57,6 @@
     return QObject::tr("Short");
   }
   return QObject::tr("Flat");
-}
-
-bool PositionSideToken::operator ==(PositionSideToken token) const {
-  return m_side == token.m_side;
-}
-
-bool PositionSideToken::operator !=(PositionSideToken token) const {
-  return !(*this == token);
 }
 
 QTime Spire::to_qtime(posix_time::time_duration time) {
@@ -156,30 +135,27 @@
       QString::fromUtf8(std::any_cast<const char*>(value)));
   }
   return QVariant();
->>>>>>> f05a14e1
-}
-
-QString Spire::to_text(int value) {
-  return to_text(std::any(value));
-}
-
-<<<<<<< HEAD
-QString Spire::to_text(const std::string& value) {
-=======
-QString Spire::displayText(const QString& value) {
+}
+
+void Spire::register_custom_qt_variants() {}
+
+QString Spire::to_text(int value, const QLocale& locale) {
+  return to_text(std::any(value), locale);
+}
+
+QString Spire::to_text(const std::string& value, const QLocale& locale) {
+  return QString::fromStdString(value);
+}
+
+QString Spire::to_text(const QString& value, const QLocale& locale) {
   return value;
 }
 
-QString Spire::displayText(const std::string& value) {
->>>>>>> f05a14e1
-  return QString::fromStdString(value);
-}
-
-QString Spire::to_text(gregorian::date date) {
+QString Spire::to_text(gregorian::date date, const QLocale& locale) {
   return QString::fromStdString(to_iso_extended_string(date));
 }
 
-QString Spire::to_text(ptime time) {
+QString Spire::to_text(ptime time, const QLocale& locale) {
   auto local_time = ToLocalTime(time);
   auto current_time = ToLocalTime(posix_time::second_clock::universal_time());
   if(local_time.date() == current_time.date()) {
@@ -188,43 +164,40 @@
   return QString::fromStdString(to_simple_string(local_time));
 }
 
-QString Spire::to_text(posix_time::time_duration time) {
+QString Spire::to_text(posix_time::time_duration time, const QLocale& locale) {
   return QString::fromStdString(to_simple_string(time));
 }
 
-QString Spire::to_text(CountryCode code) {
+QString Spire::to_text(CountryCode code, const QLocale& locale) {
   auto& entry = GetDefaultCountryDatabase().FromCode(code);
-  return QString::fromStdString(entry.m_name);
-}
-
-QString Spire::to_text(CurrencyId currency) {
+  return QString::fromStdString(entry.m_threeLetterCode.GetData());
+}
+
+QString Spire::to_text(CurrencyId currency, const QLocale& locale) {
   auto& entry = GetDefaultCurrencyDatabase().FromId(currency);
   return QString::fromStdString(entry.m_code.GetData());
 }
 
-QString Spire::to_text(MarketToken market) {
+QString Spire::to_text(MarketToken market, const QLocale& locale) {
   auto& entry = GetDefaultMarketDatabase().FromCode(market.m_code);
   return QString::fromStdString(entry.m_displayName);
 }
 
-QString Spire::to_text(Money value) {
+QString Spire::to_text(Money value, const QLocale& locale) {
   return QString::fromStdString(lexical_cast<std::string>(value));
 }
 
-QString Spire::to_text(Quantity value) {
-  static auto locale = QLocale();
+QString Spire::to_text(Quantity value, const QLocale& locale) {
   return locale.toString(static_cast<double>(value));
 }
 
-<<<<<<< HEAD
-const QString& Spire::to_text(Nexus::TimeInForce time_in_force) {
-=======
-QString Spire::displayText(const TimeAndSale::Condition& condition) {
+QString Spire::to_text(
+    const TimeAndSale::Condition& condition, const QLocale& locale) {
   return QString::fromStdString(condition.m_code);
 }
 
-const QString& Spire::displayText(Nexus::TimeInForce time_in_force) {
->>>>>>> f05a14e1
+const QString& Spire::to_text(
+    Nexus::TimeInForce time_in_force, const QLocale& locale) {
   auto type = time_in_force.GetType();
   if(type == TimeInForce::Type::DAY) {
     static const auto value = QObject::tr("Day");
@@ -256,7 +229,7 @@
   }
 }
 
-const QString& Spire::to_text(Side side) {
+const QString& Spire::to_text(Side side, const QLocale& locale) {
   if(side == Side::ASK) {
     static const auto value = QObject::tr("Sell");
     return value;
@@ -269,7 +242,7 @@
   }
 }
 
-const QString& Spire::to_text(OrderStatus status) {
+const QString& Spire::to_text(OrderStatus status, const QLocale& locale) {
   if(status == OrderStatus::PENDING_NEW) {
     static const auto value = QObject::tr("Pending New");
     return value;
@@ -312,7 +285,7 @@
   }
 }
 
-const QString& Spire::to_text(OrderType type) {
+const QString& Spire::to_text(OrderType type, const QLocale& locale) {
   if(type == OrderType::MARKET) {
     static const auto value = QObject::tr("Market");
     return value;
@@ -331,54 +304,73 @@
   }
 }
 
-QString Spire::to_text(const Region& region) {
+QString Spire::to_text(PositionSideToken token, const QLocale& locale) {
+  return token.to_string();
+}
+
+QString Spire::to_text(const Region& region, const QLocale& locale) {
   if(region.IsGlobal()) {
     return QObject::tr("Global");
   }
+  if(region.GetSecurities().size() == 1 && region.GetMarkets().empty() &&
+      region.GetCountries().empty()) {
+    return to_text(*region.GetSecurities().begin(), locale);
+  } else if(region.GetMarkets().size() == 1 && region.GetSecurities().empty() &&
+      region.GetCountries().empty()) {
+    return to_text(MarketToken(*region.GetMarkets().begin()), locale);
+  } else if(region.GetCountries().size() == 1 &&
+      region.GetSecurities().empty() && region.GetMarkets().empty()) {
+    return to_text(*region.GetCountries().begin(), locale);
+  }
   return QString::fromStdString(region.GetName());
 }
 
-QString Spire::to_text(const Security& security) {
+QString Spire::to_text(const Security& security, const QLocale& locale) {
   return QString::fromStdString(ToWildCardString(
     security, GetDefaultMarketDatabase(), GetDefaultCountryDatabase()));
 }
 
-QString Spire::to_text(const QKeySequence& value) {
+QString Spire::to_text(const QKeySequence& value, const QLocale& locale) {
   return value.toString();
 }
 
-QString Spire::to_text(const AnyRef& value) {
-  return to_text(to_any(value));
-}
-
-<<<<<<< HEAD
-QString Spire::to_text(const std::any& value) {
+QString Spire::to_text(const AnyRef& value, const QLocale& locale) {
+  return to_text(to_any(value), locale);
+}
+
+QString Spire::to_text(const std::any& value, const QLocale& locale) {
   if(value.type() == typeid(gregorian::date)) {
-    return to_text(std::any_cast<gregorian::date>(value));
+    return to_text(std::any_cast<gregorian::date>(value), locale);
   } else if(value.type() == typeid(ptime)) {
-    return to_text(std::any_cast<ptime>(value));
+    return to_text(std::any_cast<ptime>(value), locale);
   } else if(value.type() == typeid(posix_time::time_duration)) {
-    return to_text(std::any_cast<posix_time::time_duration>(value));
+    return to_text(std::any_cast<posix_time::time_duration>(value), locale);
+  } else if(value.type() == typeid(CountryCode)) {
+    return to_text(std::any_cast<CountryCode>(value), locale);
   } else if(value.type() == typeid(CurrencyId)) {
-    return to_text(std::any_cast<CurrencyId>(value));
+    return to_text(std::any_cast<CurrencyId>(value), locale);
   } else if(value.type() == typeid(MarketToken)) {
-    return to_text(std::any_cast<MarketToken>(value));
+    return to_text(std::any_cast<MarketToken>(value), locale);
   } else if(value.type() == typeid(Money)) {
-    return to_text(std::any_cast<Money>(value));
+    return to_text(std::any_cast<Money>(value), locale);
   } else if(value.type() == typeid(Quantity)) {
-    return to_text(std::any_cast<Quantity>(value));
+    return to_text(std::any_cast<Quantity>(value), locale);
   } else if(value.type() == typeid(OrderStatus)) {
-    return to_text(std::any_cast<OrderStatus>(value));
+    return to_text(std::any_cast<OrderStatus>(value), locale);
   } else if(value.type() == typeid(OrderType)) {
-    return to_text(std::any_cast<OrderType>(value));
+    return to_text(std::any_cast<OrderType>(value), locale);
+  } else if(value.type() == typeid(PositionSideToken)) {
+    return to_text(std::any_cast<PositionSideToken>(value), locale);
   } else if(value.type() == typeid(Region)) {
-    return to_text(std::any_cast<Region>(value));
+    return to_text(std::any_cast<Region>(value), locale);
   } else if(value.type() == typeid(Security)) {
-    return to_text(std::any_cast<Security>(value));
+    return to_text(std::any_cast<Security>(value), locale);
   } else if(value.type() == typeid(Side)) {
-    return to_text(std::any_cast<Side>(value));
+    return to_text(std::any_cast<Side>(value), locale);
+  } else if(value.type() == typeid(TimeAndSale::Condition)) {
+    return to_text(std::any_cast<TimeAndSale::Condition>(value), locale);
   } else if(value.type() == typeid(TimeInForce)) {
-    return to_text(std::any_cast<TimeInForce>(value));
+    return to_text(std::any_cast<TimeInForce>(value), locale);
   } else if(value.type() == typeid(std::string)) {
     return QString::fromStdString(std::any_cast<std::string>(value));
   } else if(value.type() == typeid(QString)) {
@@ -387,7 +379,6 @@
     return QString::fromUtf8(std::any_cast<const char*>(value));
   } else {
     static auto delegate = QStyledItemDelegate();
-    static auto locale = QLocale();
     if(value.type() == typeid(bool)) {
       return delegate.displayText(std::any_cast<bool>(value), locale);
     } else if(value.type() == typeid(unsigned int)) {
@@ -400,59 +391,6 @@
       return delegate.displayText(std::any_cast<std::int64_t>(value), locale);
     } else if(value.type() == typeid(double)) {
       return delegate.displayText(std::any_cast<double>(value), locale);
-=======
-bool Spire::is_equal(const std::any& left, const std::any& right) {
-  if(left.type() != right.type()) {
-    return false;
-  }
-  return is_equal_any<bool, int, Quantity, double, gregorian::date, ptime,
-    posix_time::time_duration, std::string, CountryCode, CurrencyId,
-    MarketToken, Money, Region, OrderStatus, OrderType, PositionSideToken,
-    Security, Side, TimeInForce, QColor, QString>(left, right);
-}
-
-CustomVariantItemDelegate::CustomVariantItemDelegate(QObject* parent)
-  : QStyledItemDelegate(parent) {}
-
-QString CustomVariantItemDelegate::displayText(const QVariant& value,
-    const QLocale& locale) const {
-  if(value.type() == QVariant::Type::UserType) {
-    if(value.canConvert<gregorian::date>()) {
-      return Spire::displayText(value.value<gregorian::date>());
-    } else if(value.canConvert<ptime>()) {
-      return Spire::displayText(value.value<ptime>());
-    } else if(value.canConvert<posix_time::time_duration>()) {
-      return Spire::displayText(value.value<posix_time::time_duration>());
-    } else if(value.canConvert<CountryCode>()) {
-      return Spire::displayText(value.value<CountryCode>());
-    } else if(value.canConvert<CurrencyId>()) {
-      return Spire::displayText(value.value<CurrencyId>());
-    } else if(value.canConvert<MarketToken>()) {
-      return Spire::displayText(value.value<MarketToken>());
-    } else if(value.canConvert<Money>()) {
-      return Spire::displayText(value.value<Money>());
-    } else if(value.canConvert<Quantity>()) {
-      return Spire::displayText(value.value<Quantity>());
-    } else if(value.canConvert<OrderStatus>()) {
-      return Spire::displayText(value.value<OrderStatus>());
-    } else if(value.canConvert<OrderType>()) {
-      return Spire::displayText(value.value<OrderType>());
-    } else if(value.canConvert<PositionSideToken>()) {
-      return Spire::displayText(value.value<PositionSideToken>());
-    } else if(value.canConvert<Region>()) {
-      return Spire::displayText(value.value<Region>());
-    } else if(value.canConvert<Security>()) {
-      return Spire::displayText(value.value<Security>());
-    } else if(value.canConvert<Side>()) {
-      return Spire::displayText(value.value<Side>());
-    } else if(value.canConvert<TimeAndSale::Condition>()) {
-      return Spire::displayText(value.value<TimeAndSale::Condition>());
-    } else if(value.canConvert<TimeInForce>()) {
-      return Spire::displayText(value.value<TimeInForce>());
-    } else if(value.canConvert<std::any>()) {
-      auto translated_value = to_qvariant(value.value<std::any>());
-      return displayText(translated_value, locale);
->>>>>>> f05a14e1
     }
   }
   return QString();
@@ -462,7 +400,6 @@
   if(left.get_type() != right.get_type()) {
     return false;
   }
-<<<<<<< HEAD
   if(left.get_type() == typeid(gregorian::date)) {
     return ::compare<gregorian::date>(left, right);
   } else if(left.get_type() == typeid(ptime)) {
@@ -501,67 +438,6 @@
     return ::compare<std::int64_t>(left, right);
   } else if(left.get_type() == typeid(double)) {
     return ::compare<double>(left, right);
-=======
-  if(left_variant.canConvert<gregorian::date>()) {
-    return compare(left_variant.value<gregorian::date>(),
-      right_variant.value<gregorian::date>(), left, right);
-  } else if(left_variant.canConvert<ptime>()) {
-    return compare(left_variant.value<ptime>(), right_variant.value<ptime>(),
-      left, right);
-  } else if(left_variant.canConvert<posix_time::time_duration>()) {
-    return compare(left_variant.value<posix_time::time_duration>(),
-      right_variant.value<posix_time::time_duration>(), left, right);
-  } else if(left_variant.canConvert<Money>()) {
-    return compare(left_variant.value<Money>(), right_variant.value<Money>(),
-      left, right);
-  } else if(left_variant.canConvert<Quantity>()) {
-    return compare(left_variant.value<Quantity>(),
-      right_variant.value<Quantity>(), left, right);
-  } else if(left_variant.canConvert<OrderStatus>()) {
-    return compare(displayText(left_variant.value<OrderStatus>()),
-      displayText(right_variant.value<OrderStatus>()), left, right);
-  } else if(left_variant.canConvert<OrderType>()) {
-    return compare(displayText(left_variant.value<OrderType>()),
-      displayText(right_variant.value<OrderType>()), left, right);
-  } else if(left_variant.canConvert<Security>()) {
-    return compare(ToString(left_variant.value<Security>(),
-      GetDefaultMarketDatabase()), ToString(right_variant.value<Security>(),
-      GetDefaultMarketDatabase()), left, right);
-  } else if(left_variant.canConvert<Side>()) {
-    return compare(displayText(left_variant.value<Side>()),
-      displayText(right_variant.value<Side>()), left, right);
-  } else if(left_variant.canConvert<TimeAndSale::Condition>()) {
-    return compare(displayText(left_variant.value<TimeAndSale::Condition>()),
-      displayText(right_variant.value<TimeAndSale::Condition>()), left, right);
-  } else if(left_variant.canConvert<TimeInForce>()) {
-    return compare(displayText(left_variant.value<TimeInForce>()),
-      displayText(right_variant.value<TimeInForce>()), left, right);
-  } else if(left_variant.canConvert<CountryCode>()) {
-    auto& leftEntry = GetDefaultCountryDatabase().FromCode(
-      left_variant.value<CountryCode>());
-    auto& rightEntry = GetDefaultCountryDatabase().FromCode(
-      right_variant.value<CountryCode>());
-    return leftEntry.m_code < rightEntry.m_code;
-  } else if(left_variant.canConvert<CurrencyId>()) {
-    auto& leftEntry = GetDefaultCurrencyDatabase().FromId(
-      left_variant.value<CurrencyId>());
-    auto& rightEntry = GetDefaultCurrencyDatabase().FromId(
-      right_variant.value<CurrencyId>());
-    return leftEntry.m_code < rightEntry.m_code;
-  } else if(left_variant.canConvert<PositionSideToken>()) {
-    return compare(left_variant.value<PositionSideToken>().to_string(),
-      right_variant.value<PositionSideToken>().to_string(), left, right);
-  } else if(left_variant.canConvert<MarketToken>()) {
-    auto& leftEntry = GetDefaultMarketDatabase().FromCode(
-      left_variant.value<MarketToken>().m_code);
-    auto& rightEntry = GetDefaultMarketDatabase().FromCode(
-      right_variant.value<MarketToken>().m_code);
-    return leftEntry.m_displayName < rightEntry.m_displayName;
-  } else if(left_variant.type() == QMetaType::QKeySequence) {
-    auto left = left_variant.value<QKeySequence>().toString();
-    auto right = right_variant.value<QKeySequence>().toString();
-    return left < right;
->>>>>>> f05a14e1
   }
   return false;
 }
@@ -571,9 +447,10 @@
     return false;
   }
   return is_equal_any<bool, int, std::int64_t, std::uint64_t, Quantity, double,
-    gregorian::date, ptime, posix_time::time_duration, std::string, CurrencyId,
-    MarketToken, Money, Region, OrderStatus, OrderType, Security, Side,
-    TimeInForce, QColor, QString>(left, right);
+    gregorian::date, ptime, posix_time::time_duration, std::string, CountryCode,
+    CurrencyId, CurrencyId, MarketToken, Money, Region, OrderStatus, OrderType,
+    PositionSideToken, Security, Side, TimeInForce, QColor, QString>(
+      left, right);
 }
 
 template<>
