--- conflicted
+++ resolved
@@ -265,12 +265,7 @@
 }
 
 QString Spire::to_text(Quantity value, const QLocale& locale) {
-<<<<<<< HEAD
-  auto text = locale.toString(static_cast<double>(value), 'f', 6);
-  return text.remove(QRegExp("\\.?0+$"));
-=======
   return to_text_helper(static_cast<double>(value), locale);
->>>>>>> ab517381
 }
 
 QString Spire::to_text(
