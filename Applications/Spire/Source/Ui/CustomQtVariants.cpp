#include "Spire/Ui/CustomQtVariants.hpp"
#include <Beam/TimeService/ToLocalTime.hpp>
#include <QStyledItemDelegate>
#include "Nexus/Definitions/SecuritySet.hpp"

using namespace Beam;
using namespace Beam::TimeService;
using namespace boost;
using namespace boost::date_time;
using namespace boost::posix_time;
using namespace Nexus;
using namespace Spire;

namespace {
  template<typename T>
  bool compare(const AnyRef& left, const AnyRef& right) {
    return any_cast<T>(left) < any_cast<T>(right);
  }

  template<typename T>
  bool compare_text(const AnyRef& left, const AnyRef& right) {
    return to_text(any_cast<T>(left)) < to_text(any_cast<T>(right));
  }

  template<typename T, typename... U>
  bool is_equal_any(const std::any& left, const std::any& right) {
    if(left.type() == typeid(T)) {
      return std::any_cast<const T&>(left) == std::any_cast<const T&>(right);
    }
    if constexpr(sizeof...(U) == 0) {
      return false;
    } else {
      return is_equal_any<U...>(left, right);
    }
  }

  template<typename T>
  optional<T> from_string_lexical_cast(const QString& string) {
    try {
      return lexical_cast<T>(string.toStdString());
    } catch(const bad_lexical_cast&) {
      return none;
    }
  }
}

MarketToken::MarketToken(MarketCode code)
  : m_code(code) {}

PositionSideToken::PositionSideToken(Side side)
  : m_side(side) {}

QString PositionSideToken::to_string() const {
  if(m_side == Side::BID) {
    return QObject::tr("Long");
  } else if(m_side == Side::ASK) {
    return QObject::tr("Short");
  }
  return QObject::tr("Flat");
}

QTime Spire::to_qtime(posix_time::time_duration time) {
  return QTime(static_cast<int>(time.hours()),
    static_cast<int>(time.minutes()), static_cast<int>(time.seconds()),
    static_cast<int>(time.fractional_seconds() / 1000));
}

posix_time::time_duration Spire::to_time_duration(const QTime& time) {
  return posix_time::time_duration(
    time.hour(), time.minute(), time.second(), time.msec());
}

QDateTime Spire::to_qdate_time(ptime time) {
  return QDateTime(QDate(time.date().year(), time.date().month(),
    time.date().day()), to_qtime(time.time_of_day()));
}

ptime Spire::to_ptime(const QDateTime& time) {
  return ptime(
    gregorian::date(time.date().year(), time.date().month(), time.date().day()),
      posix_time::time_duration(time.time().hour(), time.time().minute(),
        time.time().second(), time.time().msec()));
}

QVariant Spire::to_qvariant(const std::any& value) {
  if(value.type() == typeid(bool)) {
    return QVariant::fromValue(std::any_cast<bool>(value));
  } else if(value.type() == typeid(int)) {
    return QVariant::fromValue(std::any_cast<int>(value));
  } else if(value.type() == typeid(double)) {
    return QVariant::fromValue(std::any_cast<double>(value));
  } else if(value.type() == typeid(gregorian::date)) {
    return QVariant::fromValue(std::any_cast<gregorian::date>(value));
  } else if(value.type() == typeid(ptime)) {
    return QVariant::fromValue(std::any_cast<ptime>(value));
  } else if(value.type() == typeid(posix_time::time_duration)) {
    return QVariant::fromValue(std::any_cast<posix_time::time_duration>(value));
  } else if(value.type() == typeid(std::string)) {
    return QVariant::fromValue(
      QString::fromStdString(std::any_cast<std::string>(value)));
  } else if(value.type() == typeid(CountryCode)) {
    return QVariant::fromValue(std::any_cast<CountryCode>(value));
  } else if(value.type() == typeid(CurrencyId)) {
    return QVariant::fromValue(std::any_cast<CurrencyId>(value));
  } else if(value.type() == typeid(MarketToken)) {
    return QVariant::fromValue(std::any_cast<MarketToken>(value));
  } else if(value.type() == typeid(Money)) {
    return QVariant::fromValue(std::any_cast<Money>(value));
  } else if(value.type() == typeid(Quantity)) {
    return QVariant::fromValue(std::any_cast<Quantity>(value));
  } else if(value.type() == typeid(Region)) {
    return QVariant::fromValue(std::any_cast<Region>(value));
  } else if(value.type() == typeid(OrderStatus)) {
    return QVariant::fromValue(std::any_cast<OrderStatus>(value));
  } else if(value.type() == typeid(OrderType)) {
    return QVariant::fromValue(std::any_cast<OrderType>(value));
  } else if(value.type() == typeid(PositionSideToken)) {
    return QVariant::fromValue(std::any_cast<PositionSideToken>(value));
  } else if(value.type() == typeid(Security)) {
    return QVariant::fromValue(std::any_cast<Security>(value));
  } else if(value.type() == typeid(Side)) {
    return QVariant::fromValue(std::any_cast<Side>(value));
  } else if(value.type() == typeid(TimeAndSale::Condition)) {
    return QVariant::fromValue(std::any_cast<TimeAndSale::Condition>(value));
  } else if(value.type() == typeid(TimeInForce)) {
    return QVariant::fromValue(std::any_cast<TimeInForce>(value));
  } else if(value.type() == typeid(QColor)) {
    return QVariant::fromValue(std::any_cast<QColor>(value));
  } else if(value.type() == typeid(QString)) {
    return QVariant::fromValue(std::any_cast<QString>(value));
  } else if(value.type() == typeid(QKeySequence)) {
    return QVariant::fromValue(std::any_cast<QKeySequence>(value));
  } else if(value.type() == typeid(const char*)) {
    return QVariant::fromValue(
      QString::fromUtf8(std::any_cast<const char*>(value)));
  }
  return QVariant();
}

void Spire::register_custom_qt_variants() {}

QString Spire::to_text(int value, const QLocale& locale) {
  return to_text(std::any(value), locale);
}

QString Spire::to_text(const std::string& value, const QLocale& locale) {
  return QString::fromStdString(value);
}

QString Spire::to_text(const QString& value, const QLocale& locale) {
  return value;
}

QString Spire::to_text(gregorian::date date, const QLocale& locale) {
  return QString::fromStdString(to_iso_extended_string(date));
}

QString Spire::to_text(ptime time, const QLocale& locale) {
  auto local_time = ToLocalTime(time);
  auto current_time = ToLocalTime(posix_time::second_clock::universal_time());
  if(local_time.date() == current_time.date()) {
    return QString::fromStdString(to_simple_string(local_time).substr(12));
  }
  return QString::fromStdString(to_simple_string(local_time));
}

QString Spire::to_text(posix_time::time_duration time, const QLocale& locale) {
  return QString::fromStdString(to_simple_string(time));
}

QString Spire::to_text(CountryCode code, const QLocale& locale) {
  auto& entry = GetDefaultCountryDatabase().FromCode(code);
  return QString::fromStdString(entry.m_threeLetterCode.GetData());
}

QString Spire::to_text(CurrencyId currency, const QLocale& locale) {
  auto& entry = GetDefaultCurrencyDatabase().FromId(currency);
  return QString::fromStdString(entry.m_code.GetData());
}

QString Spire::to_text(MarketToken market, const QLocale& locale) {
  auto& entry = GetDefaultMarketDatabase().FromCode(market.m_code);
  return QString::fromStdString(entry.m_displayName);
}

QString Spire::to_text(Money value, const QLocale& locale) {
  return QString::fromStdString(lexical_cast<std::string>(value));
}

QString Spire::to_text(Quantity value, const QLocale& locale) {
  return locale.toString(static_cast<double>(value));
}

QString Spire::to_text(
    const TimeAndSale::Condition& condition, const QLocale& locale) {
  return QString::fromStdString(condition.m_code);
}

const QString& Spire::to_text(
    Nexus::TimeInForce time_in_force, const QLocale& locale) {
  auto type = time_in_force.GetType();
  if(type == TimeInForce::Type::DAY) {
    static const auto value = QObject::tr("Day");
    return value;
  } else if(type == TimeInForce::Type::FOK) {
    static const auto value = QObject::tr("FOK");
    return value;
  } else if(type == TimeInForce::Type::GTC) {
    static const auto value = QObject::tr("GTC");
    return value;
  } else if(type == TimeInForce::Type::GTD) {
    static const auto value = QObject::tr("GTD");
    return value;
  } else if(type == TimeInForce::Type::GTX) {
    static const auto value = QObject::tr("GTX");
    return value;
  } else if(type == TimeInForce::Type::IOC) {
    static const auto value = QObject::tr("IOC");
    return value;
  } else if(type == TimeInForce::Type::MOC) {
    static const auto value = QObject::tr("MOC");
    return value;
  } else if(type == TimeInForce::Type::OPG) {
    static const auto value = QObject::tr("OPG");
    return value;
  } else {
    static const auto value = QObject::tr("");
    return value;
  }
}

const QString& Spire::to_text(Side side, const QLocale& locale) {
  if(side == Side::ASK) {
    static const auto value = QObject::tr("Sell");
    return value;
  } else if(side == Side::BID) {
    static const auto value = QObject::tr("Buy");
    return value;
  } else {
    static const auto value = QObject::tr("None");
    return value;
  }
}

const QString& Spire::to_text(OrderStatus status, const QLocale& locale) {
  if(status == OrderStatus::PENDING_NEW) {
    static const auto value = QObject::tr("Pending New");
    return value;
  } else if(status == OrderStatus::REJECTED) {
    static const auto value = QObject::tr("Rejected");
    return value;
  } else if(status == OrderStatus::NEW) {
    static const auto value = QObject::tr("New");
    return value;
  } else if(status == OrderStatus::PARTIALLY_FILLED) {
    static const auto value = QObject::tr("Partially Filled");
    return value;
  } else if(status == OrderStatus::EXPIRED) {
    static const auto value = QObject::tr("Expired");
    return value;
  } else if(status == OrderStatus::CANCELED) {
    static const auto value = QObject::tr("Canceled");
    return value;
  } else if(status == OrderStatus::SUSPENDED) {
    static const auto value = QObject::tr("Suspended");
    return value;
  } else if(status == OrderStatus::STOPPED) {
    static const auto value = QObject::tr("Stopped");
    return value;
  } else if(status == OrderStatus::FILLED) {
    static const auto value = QObject::tr("Filled");
    return value;
  } else if(status == OrderStatus::DONE_FOR_DAY) {
    static const auto value = QObject::tr("Done For Day");
    return value;
  } else if(status == OrderStatus::PENDING_CANCEL) {
    static const auto value = QObject::tr("Pending Cancel");
    return value;
  } else if(status == OrderStatus::CANCEL_REJECT) {
    static const auto value = QObject::tr("Cancel Reject");
    return value;
  } else {
    static const auto value = QObject::tr("None");
    return value;
  }
}

const QString& Spire::to_text(OrderType type, const QLocale& locale) {
  if(type == OrderType::MARKET) {
    static const auto value = QObject::tr("Market");
    return value;
  } else if(type == OrderType::LIMIT) {
    static const auto value = QObject::tr("Limit");
    return value;
  } else if(type == OrderType::PEGGED) {
    static const auto value = QObject::tr("Pegged");
    return value;
  } else if(type == OrderType::STOP) {
    static const auto value = QObject::tr("Stop");
    return value;
  } else {
    static const auto value = QObject::tr("");
    return value;
  }
}

QString Spire::to_text(PositionSideToken token, const QLocale& locale) {
  return token.to_string();
}

QString Spire::to_text(const Region& region, const QLocale& locale) {
  if(region.IsGlobal()) {
    return QObject::tr("Global");
  }
  if(region.GetSecurities().size() == 1 && region.GetMarkets().empty() &&
      region.GetCountries().empty()) {
    return to_text(*region.GetSecurities().begin(), locale);
  } else if(region.GetMarkets().size() == 1 && region.GetSecurities().empty() &&
      region.GetCountries().empty()) {
    return to_text(MarketToken(*region.GetMarkets().begin()), locale);
  } else if(region.GetCountries().size() == 1 &&
      region.GetSecurities().empty() && region.GetMarkets().empty()) {
    return to_text(*region.GetCountries().begin(), locale);
  }
  return QString::fromStdString(region.GetName());
}

QString Spire::to_text(const Security& security, const QLocale& locale) {
  return QString::fromStdString(ToWildCardString(
    security, GetDefaultMarketDatabase(), GetDefaultCountryDatabase()));
}

QString Spire::to_text(const QKeySequence& value, const QLocale& locale) {
  return value.toString();
}

QString Spire::to_text(const AnyRef& value, const QLocale& locale) {
  return to_text(to_any(value), locale);
}

QString Spire::to_text(const std::any& value, const QLocale& locale) {
  if(value.type() == typeid(gregorian::date)) {
    return to_text(std::any_cast<gregorian::date>(value), locale);
  } else if(value.type() == typeid(ptime)) {
    return to_text(std::any_cast<ptime>(value), locale);
  } else if(value.type() == typeid(posix_time::time_duration)) {
    return to_text(std::any_cast<posix_time::time_duration>(value), locale);
  } else if(value.type() == typeid(CountryCode)) {
    return to_text(std::any_cast<CountryCode>(value), locale);
  } else if(value.type() == typeid(CurrencyId)) {
    return to_text(std::any_cast<CurrencyId>(value), locale);
  } else if(value.type() == typeid(MarketToken)) {
    return to_text(std::any_cast<MarketToken>(value), locale);
  } else if(value.type() == typeid(Money)) {
    return to_text(std::any_cast<Money>(value), locale);
  } else if(value.type() == typeid(Quantity)) {
    return to_text(std::any_cast<Quantity>(value), locale);
  } else if(value.type() == typeid(OrderStatus)) {
    return to_text(std::any_cast<OrderStatus>(value), locale);
  } else if(value.type() == typeid(OrderType)) {
    return to_text(std::any_cast<OrderType>(value), locale);
  } else if(value.type() == typeid(PositionSideToken)) {
    return to_text(std::any_cast<PositionSideToken>(value), locale);
  } else if(value.type() == typeid(Region)) {
    return to_text(std::any_cast<Region>(value), locale);
  } else if(value.type() == typeid(Security)) {
    return to_text(std::any_cast<Security>(value), locale);
  } else if(value.type() == typeid(Side)) {
    return to_text(std::any_cast<Side>(value), locale);
  } else if(value.type() == typeid(TimeAndSale::Condition)) {
    return to_text(std::any_cast<TimeAndSale::Condition>(value), locale);
  } else if(value.type() == typeid(TimeInForce)) {
    return to_text(std::any_cast<TimeInForce>(value), locale);
  } else if(value.type() == typeid(std::string)) {
    return QString::fromStdString(std::any_cast<std::string>(value));
<<<<<<< HEAD
=======
  } else if(value.type() == typeid(QColor)) {
    return std::any_cast<QColor>(value).name();
>>>>>>> 12554774
  } else if(value.type() == typeid(QString)) {
    return std::any_cast<QString>(value);
  } else if(value.type() == typeid(const char*)) {
    return QString::fromUtf8(std::any_cast<const char*>(value));
  } else {
    static auto delegate = QStyledItemDelegate();
    if(value.type() == typeid(bool)) {
      return delegate.displayText(std::any_cast<bool>(value), locale);
    } else if(value.type() == typeid(unsigned int)) {
      return delegate.displayText(std::any_cast<unsigned int>(value), locale);
    } else if(value.type() == typeid(int)) {
      return delegate.displayText(std::any_cast<int>(value), locale);
    } else if(value.type() == typeid(std::uint64_t)) {
      return delegate.displayText(std::any_cast<std::uint64_t>(value), locale);
    } else if(value.type() == typeid(std::int64_t)) {
      return delegate.displayText(std::any_cast<std::int64_t>(value), locale);
    } else if(value.type() == typeid(double)) {
      return delegate.displayText(std::any_cast<double>(value), locale);
    }
  }
  return QString();
}

bool Spire::compare(const AnyRef& left, const AnyRef& right) {
  if(left.get_type() != right.get_type()) {
    return false;
  }
  if(left.get_type() == typeid(gregorian::date)) {
    return ::compare<gregorian::date>(left, right);
  } else if(left.get_type() == typeid(ptime)) {
    return ::compare<ptime>(left, right);
  } else if(left.get_type() == typeid(posix_time::time_duration)) {
    return ::compare<posix_time::time_duration>(left, right);
  } else if(left.get_type() == typeid(Money)) {
    return ::compare<Money>(left, right);
  } else if(left.get_type() == typeid(Quantity)) {
    return ::compare<Quantity>(left, right);
  } else if(left.get_type() == typeid(OrderStatus)) {
    return ::compare<OrderStatus>(left, right);
  } else if(left.get_type() == typeid(OrderType)) {
    return ::compare<OrderType>(left, right);
  } else if(left.get_type() == typeid(Security)) {
    return compare_text<Security>(left, right);
  } else if(left.get_type() == typeid(Side)) {
    return compare_text<Side>(left, right);
  } else if(left.get_type() == typeid(TimeInForce)) {
    return compare_text<TimeInForce>(left, right);
  } else if(left.get_type() == typeid(CurrencyId)) {
    return compare_text<CurrencyId>(left, right);
  } else if(left.get_type() == typeid(MarketToken)) {
    return compare_text<MarketToken>(left, right);
  } else if(left.get_type() == typeid(QMetaType::QKeySequence)) {
    return compare_text<QKeySequence>(left, right);
  } else if(left.get_type() == typeid(bool)) {
    return ::compare<bool>(left, right);
  } else if(left.get_type() == typeid(unsigned int)) {
    return ::compare<unsigned int>(left, right);
  } else if(left.get_type() == typeid(int)) {
    return ::compare<int>(left, right);
  } else if(left.get_type() == typeid(std::uint64_t)) {
    return ::compare<std::uint64_t>(left, right);
  } else if(left.get_type() == typeid(std::int64_t)) {
    return ::compare<std::int64_t>(left, right);
  } else if(left.get_type() == typeid(double)) {
    return ::compare<double>(left, right);
  }
  return false;
}

bool Spire::is_equal(const std::any& left, const std::any& right) {
  if(left.type() != right.type()) {
    return false;
  }
  return is_equal_any<bool, int, std::int64_t, std::uint64_t, Quantity, double,
    gregorian::date, ptime, posix_time::time_duration, std::string, CountryCode,
    CurrencyId, CurrencyId, MarketToken, Money, Region, OrderStatus, OrderType,
    PositionSideToken, Security, Side, TimeInForce, QColor, QString>(
      left, right);
}

template<>
optional<int> Spire::from_string(const QString& string) {
  return from_string_lexical_cast<int>(string);
}

template<>
optional<double> Spire::from_string(const QString& string) {
  return from_string_lexical_cast<double>(string);
}

template<>
optional<gregorian::date> Spire::from_string(const QString& string) {
  return from_string_lexical_cast<gregorian::date>(string);
}

template<>
optional<ptime> Spire::from_string(const QString& string) {
  return from_string_lexical_cast<ptime>(string);
}

template<>
optional<posix_time::time_duration> Spire::from_string(const QString& string) {
  return from_string_lexical_cast<posix_time::time_duration>(string);
}

template<>
optional<std::string> Spire::from_string(const QString& string) {
  return string.toStdString();
}

template<>
optional<CurrencyId> Spire::from_string(const QString& string) {
  if(auto id = ParseCurrency(string.toStdString());
      id != CurrencyId::NONE) {
    return id;
  }
  return none;
}

template<>
optional<Money> Spire::from_string(const QString& string) {
  return Money::FromValue(string.toStdString());
}

template<>
optional<Quantity> Spire::from_string(const QString& string) {
  return Quantity::FromValue(string.toStdString());
}

template<>
optional<Region> Spire::from_string(const QString& string) {
  return Region(string.toStdString());
}

template<>
optional<OrderStatus> Spire::from_string(const QString& string) {
  if(string == QObject::tr("Pending New")) {
    return optional<OrderStatus>(OrderStatus::PENDING_NEW);
  } else if(string == QObject::tr("Rejected")) {
    return optional<OrderStatus>(OrderStatus::REJECTED);
  } else if(string == QObject::tr("New")) {
    return optional<OrderStatus>(OrderStatus::NEW);
  } else if(string == QObject::tr("Partially Filled")) {
    return optional<OrderStatus>(OrderStatus::PARTIALLY_FILLED);
  } else if(string == QObject::tr("Expired")) {
    return optional<OrderStatus>(OrderStatus::EXPIRED);
  } else if(string == QObject::tr("Canceled")) {
    return optional<OrderStatus>(OrderStatus::CANCELED);
  } else if(string == QObject::tr("Suspended")) {
    return optional<OrderStatus>(OrderStatus::SUSPENDED);
  } else if(string == QObject::tr("Stopped")) {
    return optional<OrderStatus>(OrderStatus::STOPPED);
  } else if(string == QObject::tr("Filled")) {
    return optional<OrderStatus>(OrderStatus::FILLED);
  } else if(string == QObject::tr("Done For Day")) {
    return optional<OrderStatus>(OrderStatus::DONE_FOR_DAY);
  } else if(string == QObject::tr("Pending Cancel")) {
    return optional<OrderStatus>(OrderStatus::PENDING_CANCEL);
  } else if(string == QObject::tr("Cancel Reject")) {
    return optional<OrderStatus>(OrderStatus::CANCEL_REJECT);
  } else if(string == QObject::tr("None")) {
    return optional<OrderStatus>(OrderStatus::NONE);
  }
  return none;
}

template<>
optional<OrderType> Spire::from_string(const QString& string) {
  if(string == QObject::tr("Market")) {
    return optional<OrderType>(OrderType::MARKET);
  } else if(string == QObject::tr("Limit")) {
    return optional<OrderType>(OrderType::LIMIT);
  } else if(string == QObject::tr("Pegged")) {
    return optional<OrderType>(OrderType::PEGGED);
  } else if(string == QObject::tr("Stop")) {
    return optional<OrderType>(OrderType::STOP);
  } else if(string == QObject::tr("None")) {
    return optional<OrderType>(OrderType::NONE);
  }
  return none;
}

template<>
optional<Security> Spire::from_string(const QString& string) {
  if(auto security = ParseSecurity(string.toStdString());
      security != Security()) {
    return security;
  }
  return none;
}

template<>
optional<Side> Spire::from_string(const QString& string) {
  if(string == QObject::tr("Sell")) {
    return optional<Side>(Side::ASK);
  } else if(string == QObject::tr("Buy")) {
    return optional<Side>(Side::BID);
  } else if(string == QObject::tr("None")) {
    return optional<Side>(Side::NONE);
  }
  return none;
}

template<>
optional<TimeInForce> Spire::from_string(const QString& string) {
  if(string == QObject::tr("DAY")) {
    return optional<TimeInForce>(TimeInForce::Type::DAY);
  } else if(string == QObject::tr("FOK")) {
    return optional<TimeInForce>(TimeInForce::Type::FOK);
  } else if(string == QObject::tr("GTC")) {
    return optional<TimeInForce>(TimeInForce::Type::GTC);
  } else if(string == QObject::tr("GTD")) {
    return optional<TimeInForce>(TimeInForce::Type::GTD);
  } else if(string == QObject::tr("GTX")) {
    return optional<TimeInForce>(TimeInForce::Type::GTX);
  } else if(string == QObject::tr("IOC")) {
    return optional<TimeInForce>(TimeInForce::Type::IOC);
  } else if(string == QObject::tr("MOC")) {
    return optional<TimeInForce>(TimeInForce::Type::MOC);
  } else if(string == QObject::tr("OPG")) {
    return optional<TimeInForce>(TimeInForce::Type::OPG);
  } else if(string == QObject::tr("NONE")) {
    return optional<TimeInForce>(TimeInForce::Type::NONE);
  }
  return none;
}

template<>
optional<QColor> Spire::from_string(const QString& string) {
  if(auto color = QColor(string); color.isValid()) {
    return color;
  }
  return none;
}

template<>
optional<QKeySequence> Spire::from_string(const QString& string) {
  if(auto sequence = QKeySequence(string); !sequence.isEmpty()) {
    return sequence;
  }
  return none;
}<|MERGE_RESOLUTION|>--- conflicted
+++ resolved
@@ -373,11 +373,8 @@
     return to_text(std::any_cast<TimeInForce>(value), locale);
   } else if(value.type() == typeid(std::string)) {
     return QString::fromStdString(std::any_cast<std::string>(value));
-<<<<<<< HEAD
-=======
   } else if(value.type() == typeid(QColor)) {
     return std::any_cast<QColor>(value).name();
->>>>>>> 12554774
   } else if(value.type() == typeid(QString)) {
     return std::any_cast<QString>(value);
   } else if(value.type() == typeid(const char*)) {
