#include "Spire/Ui/QuantityBox.hpp"
#include <QKeyEvent>
#include "Spire/Spire/UnsignedQuantityModel.hpp"
#include "Spire/Styles/Selectors.hpp"

using namespace boost;
using namespace Nexus;
using namespace Spire;
using namespace Spire::Styles;

namespace {
  struct QuantityToDecimalModel : ToDecimalModel<Quantity> {
    using ToDecimalModel<Quantity>::ToDecimalModel;

<<<<<<< HEAD
    optional<Decimal> get_increment() const override {
=======
    optional<Decimal> get_minimum() const override {
      return Decimal(0);
    }

    Decimal get_increment() const override {
>>>>>>> f05a14e1
      return Decimal("0.000001");
    }
  };
}

QuantityBox::QuantityBox(QWidget* parent)
  : QuantityBox(QHash<Qt::KeyboardModifier, Type>(
      {{Qt::NoModifier, 1}, {Qt::AltModifier, 5}, {Qt::ControlModifier, 10},
      {Qt::ShiftModifier, 20}}), parent) {}

QuantityBox::QuantityBox(
    QHash<Qt::KeyboardModifier, Quantity> modifiers, QWidget* parent)
  : QuantityBox(std::make_shared<UnsignedQuantityModel>(
      std::make_shared<LocalOptionalQuantityModel>()), std::move(modifiers),
      parent) {}

QuantityBox::QuantityBox(std::shared_ptr<OptionalQuantityModel> model,
    QHash<Qt::KeyboardModifier, Quantity> modifiers, QWidget* parent)
    : DecimalBoxAdaptor(model, std::make_shared<QuantityToDecimalModel>(model),
        std::move(modifiers), parent) {
  update_style(get_decimal_box(), [&] (auto& style) {
    style.get(Any()).set(TrailingZeros(0));
  });
  get_decimal_box().installEventFilter(this);
}

bool QuantityBox::eventFilter(QObject* watched, QEvent* event) {
  if(watched == &get_decimal_box() && event->type() == QEvent::Show) {
    if(auto proxy = find_focus_proxy(get_decimal_box())) {
      proxy->installEventFilter(this);
    }
  } else if(event->type() == QEvent::KeyPress && !is_read_only()) {
    auto& key_event = *static_cast<QKeyEvent*>(event);
    if(auto current = get_current()->get()) {
      auto value = [&] {
        if(key_event.key() == Qt::Key_K) {
          return *current * 1000;
        } else if(key_event.key() == Qt::Key_H) {
          return *current * 100;
        } else if(key_event.key() == Qt::Key_D) {
          if(key_event.modifiers().testFlag(Qt::AltModifier)) {
            return *current * 10;
          } else {
            return *current / 10;
          }
        } else if(key_event.key() == Qt::Key_C) {
          return *current / 100;
        } else if(key_event.key() == Qt::Key_M) {
          return *current / 1000;
        }
        return *current;
      }();
      auto decimal_min = get_decimal_box().get_current()->get_minimum();
      auto decimal_max = get_decimal_box().get_current()->get_maximum();
      auto decimal_value = to_decimal(value);
      if(decimal_min && decimal_value <= *decimal_min) {
        value = from_decimal<Quantity>(*decimal_min);
      } else if(decimal_max && decimal_value >= *decimal_max) {
        value = from_decimal<Quantity>(*decimal_max);
      }
      if(value != *current) {
        get_current()->set(value);
      }
    }
  }
  return DecimalBoxAdaptor<Nexus::Quantity>::eventFilter(watched, event);
}<|MERGE_RESOLUTION|>--- conflicted
+++ resolved
@@ -12,15 +12,11 @@
   struct QuantityToDecimalModel : ToDecimalModel<Quantity> {
     using ToDecimalModel<Quantity>::ToDecimalModel;
 
-<<<<<<< HEAD
-    optional<Decimal> get_increment() const override {
-=======
     optional<Decimal> get_minimum() const override {
       return Decimal(0);
     }
 
-    Decimal get_increment() const override {
->>>>>>> f05a14e1
+    optional<Decimal> get_increment() const override {
       return Decimal("0.000001");
     }
   };
