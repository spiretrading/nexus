--- conflicted
+++ resolved
@@ -33,8 +33,7 @@
 }
 
 ScrollBar::ScrollBar(Qt::Orientation orientation, QWidget* parent)
-<<<<<<< HEAD
-    : StyledWidget(parent),
+    : QWidget(parent),
       m_orientation(orientation),
       m_range{0, 100},
       m_line_size(1),
@@ -44,23 +43,19 @@
       m_thumb_position(0) {
   m_thumb = new Box(nullptr, nullptr);
   auto thumb_style = StyleSheet();
-  thumb_style.get(Any()).set_override(Rule::Override::NONE).
-    set(BackgroundColor(QColor("#C8C8C8")));
-  m_thumb->set_style(std::move(thumb_style));
+  thumb_style.get(Any()).set(BackgroundColor(QColor("#C8C8C8")));
+  set_style(*m_thumb, std::move(thumb_style));
   m_track = new Box(m_thumb, this);
-  auto track_style = m_track->get_style();
-  track_style.get(Any()).set(border(0, QColor(0, 0, 0)));
+  auto track_style = get_style(*m_track);
+  track_style.get(Any()).
+    set(border(0, QColor(0, 0, 0))).
+    set(BackgroundColor(QColor("#FFFFFF")));
   if(m_orientation == Qt::Orientation::Vertical) {
     m_thumb->setSizePolicy(
       QSizePolicy::Policy::Expanding, QSizePolicy::Policy::Fixed);
     setSizePolicy(QSizePolicy::Fixed, QSizePolicy::Expanding);
     track_style.get(Any()).set(PaddingTop(m_thumb_position));
     track_style.get(Any()).set(PaddingLeft(0));
-=======
-    : QWidget(parent) {
-  if(orientation == Qt::Vertical) {
-    m_thumb_min_size = scale_height(50);
->>>>>>> f5f1dcf9
   } else {
     m_thumb->setSizePolicy(QSizePolicy::Policy::Fixed,
       QSizePolicy::Policy::Expanding);
@@ -70,22 +65,11 @@
   }
   track_style.get(Any()).set(PaddingRight(0));
   track_style.get(Any()).set(PaddingBottom(0));
-  m_track->set_style(std::move(track_style));
+  set_style(*m_track, std::move(track_style));
   auto layout = new QHBoxLayout(this);
   layout->setContentsMargins({});
-<<<<<<< HEAD
   layout->addWidget(m_track);
   update_thumb();
-=======
-  m_scroll_bar = new QScrollBar(orientation, this);
-  m_scroll_bar->setContextMenuPolicy(Qt::NoContextMenu);
-  m_scroll_bar->setSizePolicy(QSizePolicy::Expanding, QSizePolicy::Expanding);
-  layout->addWidget(m_scroll_bar);
-//  set_style(DEFAULT_STYLE());
-  connect(m_scroll_bar, &QScrollBar::valueChanged, [=] (auto value) {
-    m_position_signal(value);
-  });
->>>>>>> f5f1dcf9
 }
 
 Qt::Orientation ScrollBar::get_orientation() {
@@ -133,7 +117,6 @@
 }
 
 void ScrollBar::set_position(int position) {
-<<<<<<< HEAD
   position = std::clamp(position, m_range.m_start, m_range.m_end);
   if(position == m_position) {
     return;
@@ -141,23 +124,11 @@
   m_position = position;
   update_thumb();
   m_position_signal(m_position);
-=======
-  m_scroll_bar->setValue(position);
-}
-
-int ScrollBar::get_thumb_min_size() const {
-  return m_thumb_min_size;
-}
-
-void ScrollBar::set_thumb_min_size(int size) {
-  m_thumb_min_size = size;
->>>>>>> f5f1dcf9
 }
 
 connection ScrollBar::connect_position_signal(
     const PositionSignal::slot_type& slot) const {
   return m_position_signal.connect(slot);
-<<<<<<< HEAD
 }
 
 QSize ScrollBar::sizeHint() const {
@@ -184,7 +155,7 @@
       m_drag_position += delta;
     }
   }
-  StyledWidget::mouseMoveEvent(event);
+  QWidget::mouseMoveEvent(event);
 }
 
 void ScrollBar::mousePressEvent(QMouseEvent* event) {
@@ -192,12 +163,12 @@
     m_drag_position = ::get_position(m_orientation, event->windowPos());
     m_is_dragging = true;
   }
-  StyledWidget::mousePressEvent(event);
+  QWidget::mousePressEvent(event);
 }
 
 void ScrollBar::mouseReleaseEvent(QMouseEvent* event) {
   m_is_dragging = false;
-  StyledWidget::mouseReleaseEvent(event);
+  QWidget::mouseReleaseEvent(event);
 }
 
 void ScrollBar::resizeEvent(QResizeEvent* event) {
@@ -230,13 +201,13 @@
     m_thumb_position = (track_size - thumb_size) *
       (m_position - m_range.m_start) / (m_range.m_end - m_range.m_start);
   }
-  auto track_style = m_track->get_style();
+  auto track_style = get_style(*m_track);
   if(m_orientation == Qt::Orientation::Vertical) {
     track_style.get(Any()).set(PaddingTop(m_thumb_position));
   } else {
     track_style.get(Any()).set(PaddingLeft(m_thumb_position));
   }
-  m_track->set_style(std::move(track_style));
+  set_style(*m_track, std::move(track_style));
 }
 
 void Spire::scroll_line_up(ScrollBar& scroll_bar, int lines) {
@@ -265,6 +236,4 @@
 
 void Spire::scroll_to_end(ScrollBar& scroll_bar) {
   scroll_bar.set_position(scroll_bar.get_range().m_end);
-=======
->>>>>>> f5f1dcf9
 }