#include "Spire/Ui/DateBox.hpp"
#include <QCoreApplication>
#include <QMouseEvent>
#include "Spire/Spire/Dimensions.hpp"
#include "Spire/Spire/ScalarValueModelDecorator.hpp"
#include "Spire/Spire/TransformValueModel.hpp"
#include "Spire/Ui/Box.hpp"
#include "Spire/Ui/Button.hpp"
#include "Spire/Ui/Icon.hpp"
#include "Spire/Ui/Layouts.hpp"
#include "Spire/Ui/OverlayPanel.hpp"

using namespace boost;
using namespace boost::gregorian;
using namespace boost::signals2;
using namespace Spire;
using namespace Spire::Styles;

namespace {
  using Separator = StateSelector<void, struct SeparatorTag>;
  using InvalidCurrent = StateSelector<void, struct InvalidCurrentTag>;

  void apply_integer_box_style(StyleSheet& style) {
    style.get(Any()).
      set(BackgroundColor(Qt::transparent)).
      set(border_size(0)).
      set(horizontal_padding(0));
    style.get(Any() > (DownButton() || UpButton())).set(Visibility::NONE);
    style.get(Any() > is_a<TextBox>()).set(TextAlign(Qt::AlignCenter));
  }

  void apply_date_box_style(StyleSheet& style) {
    style.get(Any()).
      set(PaddingRight(0)).
      set(vertical_padding(0));
    style.get(ReadOnly() > is_a<Button>()).set(Visibility::NONE);
    style.get((InvalidCurrent() || Disabled()) > Separator()).
      set(TextColor(0xC8C8C8));
  }

  auto make_year_box(const std::shared_ptr<OptionalIntegerModel>& current) {
    auto modifiers = QHash<Qt::KeyboardModifier, int>(
      {{Qt::NoModifier, 1}, {Qt::AltModifier, 5}, {Qt::ControlModifier, 10}});
    auto box = new IntegerBox(current, std::move(modifiers));
    box->setSizePolicy(QSizePolicy::Fixed, QSizePolicy::Fixed);
    box->set_placeholder("YYYY");
    box->setFixedWidth(scale_width(32));
    update_style(*box, [] (auto& style) {
      apply_integer_box_style(style);
      style.get(Any()).set(LeadingZeros(4));
    });
    return box;
  }

  auto make_month_box(const std::shared_ptr<OptionalIntegerModel>& current) {
    auto modifiers = QHash<Qt::KeyboardModifier, int>(
      {{Qt::NoModifier, 1}, {Qt::AltModifier, 3}, {Qt::ControlModifier, 6}});
    auto box = new IntegerBox(current, std::move(modifiers));
    box->setSizePolicy(QSizePolicy::Fixed, QSizePolicy::Fixed);
    box->set_placeholder("MM");
    box->setFixedWidth(scale_width(22));
    update_style(*box, [] (auto& style) {
      apply_integer_box_style(style);
      style.get(Any()).set(LeadingZeros(2));
    });
    return box;
  }

  auto make_day_box(const std::shared_ptr<OptionalIntegerModel>& current) {
    auto modifiers = QHash<Qt::KeyboardModifier, int>(
      {{Qt::NoModifier, 1}, {Qt::AltModifier, 7}, {Qt::ControlModifier, 14}});
    auto box = new IntegerBox(current, std::move(modifiers));
    box->setSizePolicy(QSizePolicy::Fixed, QSizePolicy::Fixed);
    box->set_placeholder("DD");
    box->setFixedWidth(scale_width(20));
    update_style(*box, [] (auto& style) {
      apply_integer_box_style(style);
      style.get(Any()).set(LeadingZeros(2));
    });
    return box;
  }

  auto make_dash() {
    auto label = make_label("-");
    label->setSizePolicy(QSizePolicy::Fixed, QSizePolicy::Preferred);
    update_style(*label, [] (auto& style) {
      style.get(Any()).set(TextAlign(Qt::AlignCenter));
    });
    return label;
  }

<<<<<<< HEAD
  auto make_body(const std::shared_ptr<OptionalIntegerModel>& year,
      const std::shared_ptr<OptionalIntegerModel>& month,
      const std::shared_ptr<OptionalIntegerModel>& day) {
    auto body = new QWidget();
    auto layout = make_hbox_layout(body);
    layout->addSpacerItem(
      new QSpacerItem(1, 1, QSizePolicy::Expanding, QSizePolicy::Fixed));
    auto year_box = make_year_box(year);
    layout->addWidget(year_box);
    auto year_dash = make_dash();
    layout->addWidget(year_dash);
    auto month_box = make_month_box(month);
    layout->addWidget(month_box);
    layout->addWidget(make_dash());
    auto day_box = make_day_box(day);
    layout->addWidget(day_box);
    layout->addSpacerItem(
      new QSpacerItem(1, 1, QSizePolicy::Expanding, QSizePolicy::Fixed));
    return std::tuple(year_box, year_dash, month_box, day_box, body);
  }

  auto make_date_picker(
      const std::shared_ptr<OptionalDateModel>& current, QWidget* parent) {
    auto date_picker = new CalendarDatePicker(current);
    auto panel = new OverlayPanel(*date_picker, *parent);
    update_style(*panel, [] (auto& style) {
      style.get(Any()).
        set(horizontal_padding(scale_width(4))).
        set(PaddingBottom(scale_height(4))).
        set(PaddingTop(scale_height(8)));
    });
    return panel;
=======
  auto make_calendar_button() {
    auto button = make_icon_button(imageFromSvg(":/Icons/calendar.svg",
      scale(20, 20)));
    button->setFixedSize(scale(20, 20));
    update_style(*button, [] (auto& style) {
      style.get(Any() > is_a<Icon>()).set(Fill(QColor(0x333333)));
      style.get(FocusVisible() > Body()).
        set(BackgroundColor(QColor(0xE0E0E0))).
        set(border_color(QColor(Qt::transparent)));
      style.get(FocusVisible() > is_a<Icon>()).set(Fill(QColor(0x4B23A0)));
    });
    return button;
>>>>>>> bd5278e4
  }
}

struct DateBox::DateComposerModel : ValueModel<optional<date>> {
  std::shared_ptr<OptionalDateModel> m_source;
  std::shared_ptr<LocalOptionalIntegerModel> m_year;
  std::shared_ptr<LocalOptionalIntegerModel> m_month;
  std::shared_ptr<LocalOptionalIntegerModel> m_day;
  QValidator::State m_state;
  LocalValueModel<optional<date>> m_current;
  scoped_connection m_source_connection;
  scoped_connection m_year_connection;
  scoped_connection m_month_connection;
  scoped_connection m_day_connection;

  DateComposerModel(std::shared_ptr<OptionalDateModel> source)
      : m_source(std::move(source)),
        m_year(std::make_shared<LocalOptionalIntegerModel>()),
        m_month(std::make_shared<LocalOptionalIntegerModel>()),
        m_day(std::make_shared<LocalOptionalIntegerModel>()),
        m_state(m_source->get_state()),
        m_current(m_source->get()),
        m_source_connection(m_source->connect_update_signal(
          std::bind_front(&DateComposerModel::on_current, this))),
        m_year_connection(m_year->connect_update_signal(
          std::bind_front(&DateComposerModel::on_update, this))),
        m_month_connection(m_month->connect_update_signal(
          std::bind_front(&DateComposerModel::on_update, this))),
        m_day_connection(m_day->connect_update_signal(
          std::bind_front(&DateComposerModel::on_update, this))) {
    if(m_source->get_minimum()) {
      m_year->set_minimum(static_cast<int>(m_source->get_minimum()->year()));
    } else {
      m_year->set_minimum(0);
    }
    if(m_source->get_maximum()) {
      m_year->set_maximum(static_cast<int>(m_source->get_maximum()->year()));
    } else {
      m_year->set_maximum(9999);
    }
    if(m_source->get_minimum() && m_source->get_maximum() &&
        m_source->get_minimum()->year() == m_source->get_maximum()->year()) {
      m_month->set_minimum(
        static_cast<int>(m_source->get_minimum()->month()));
      m_month->set_maximum(
        static_cast<int>(m_source->get_maximum()->month()));
    } else {
      m_month->set_minimum(1);
      m_month->set_maximum(12);
    }
    if(m_source->get_minimum() && m_source->get_maximum() &&
        m_source->get_minimum()->year() == m_source->get_maximum()->year() &&
        m_source->get_minimum()->month() ==
          m_source->get_maximum()->month()) {
      m_day->set_minimum(static_cast<int>(m_source->get_minimum()->day()));
      m_day->set_maximum(static_cast<int>(m_source->get_maximum()->day()));
    } else {
      m_day->set_minimum(1);
      m_day->set_maximum(31);
    }
    on_current(m_source->get());
  }

  QValidator::State get_state() const override {
    return m_state;
  }

  const Type& get() const override {
    return m_current.get();
  }

  QValidator::State test(const Type& value) const {
    return QValidator::State::Acceptable;
  }

  QValidator::State set(const Type& value) {
    m_state = QValidator::State::Acceptable;
    m_current.set(value);
    return m_state;
  }

  connection connect_update_signal(
      const UpdateSignal::slot_type& slot) const override {
    return m_current.connect_update_signal(slot);
  }

  void update() {
    if(m_year->get() &&
        m_month->get() && m_day->get()) {
      try {
        auto current = date(static_cast<unsigned short>(*m_year->get()),
          static_cast<unsigned short>(*m_month->get()),
          static_cast<unsigned short>(*m_day->get()));
        m_current.set(current);
        m_state = m_source->set(current);
      } catch(const std::out_of_range&) {
        m_state = QValidator::State::Intermediate;
      }
    } else if(!m_year->get() && !m_month->get() &&
        !m_day->get()) {
      m_current.set(none);
      m_state = m_source->set(none);
    } else {
      m_state = QValidator::State::Intermediate;
    }
  }

  void on_current(const optional<date>& current) {
    m_state = QValidator::State::Acceptable;
    if(current) {
      {
        auto blocker = shared_connection_block(m_year_connection);
        m_year->set(static_cast<int>(current->year()));
      }
      {
        auto blocker = shared_connection_block(m_month_connection);
        m_month->set(static_cast<int>(current->month()));
      }
      {
        auto blocker = shared_connection_block(m_day_connection);
        m_day->set(static_cast<int>(current->day()));
      }
    } else {
      {
        auto blocker = shared_connection_block(m_year_connection);
        m_year->set(none);
      }
      {
        auto blocker = shared_connection_block(m_month_connection);
        m_month->set(none);
      }
      {
        auto blocker = shared_connection_block(m_day_connection);
        m_day->set(none);
      }
    }
    m_current.set(current);
  }

  void on_update(const optional<int>& current) {
    update();
  }
};

DateBox::DateBox(QWidget* parent)
  : DateBox(day_clock::local_day()) {}

DateBox::DateBox(const optional<date>& current, QWidget* parent)
  : DateBox(std::make_shared<LocalOptionalDateModel>(current), parent) {}

DateBox::DateBox(std::shared_ptr<OptionalDateModel> current, QWidget* parent)
    : QWidget(parent),
      m_model(std::make_shared<DateComposerModel>(std::move(current))),
      m_submission(m_model->get()),
      m_is_read_only(false),
      m_is_rejected(false),
      m_focus_observer(*this),
      m_date_picker_panel(nullptr),
      m_date_picker_showing(false) {
  m_model->connect_update_signal(std::bind_front(&DateBox::on_current, this));
  m_date_components = new QWidget();
  m_date_components->setSizePolicy(QSizePolicy::Expanding,
    QSizePolicy::Expanding);
  m_date_components->setCursor(Qt::IBeamCursor);
  auto layout = make_hbox_layout(m_date_components);
  m_fields.m_year.m_box = make_year_box(m_model->m_year);
  layout->addWidget(m_fields.m_year.m_box);
  m_year_dash = make_dash();
  match(*m_year_dash, Separator());
  layout->addWidget(m_year_dash);
  m_fields.m_month.m_box = make_month_box(m_model->m_month);
  layout->addWidget(m_fields.m_month.m_box);
  auto month_dash = make_dash();
  match(*month_dash, Separator());
  layout->addWidget(month_dash);
  m_fields.m_day.m_box = make_day_box(m_model->m_day);
  layout->addWidget(m_fields.m_day.m_box);
  auto setup_field = [&] (Field& field, auto slot) {
    field.m_box->connect_submit_signal([=, box = field.m_box] (auto) {
      if(box->hasFocus()) {
        on_submit();
      }
    });
    field.m_box->connect_reject_signal(
      std::bind_front(&DateBox::on_field_reject, this));
    field.m_editor = field.m_box->findChild<QLineEdit*>();
    field.m_editor->installEventFilter(this);
    connect(field.m_editor, &QLineEdit::textEdited,
      std::bind_front(slot, this));
  };
  setup_field(m_fields.m_year, &DateBox::on_year_edited);
  setup_field(m_fields.m_month, &DateBox::on_month_edited);
  setup_field(m_fields.m_day, &DateBox::on_day_edited);
  auto body = new QWidget();
  body->setSizePolicy(QSizePolicy::Expanding, QSizePolicy::Expanding);
  auto body_layout = make_hbox_layout(body);
  body_layout->addWidget(m_date_components);
  m_calendar_button = make_calendar_button();
  m_calendar_button->connect_click_signal(
    std::bind_front(&DateBox::on_button_click, this));
  body_layout->addSpacing(scale_width(2));
  body_layout->addWidget(m_calendar_button);
  body_layout->addSpacing(scale_width(2));
  m_input_box = make_input_box(body);
  enclose(*this, *m_input_box);
  proxy_style(*this, *m_input_box);
  link(*this, *m_calendar_button);
  link(*this, *m_year_dash);
  link(*this, *month_dash);
  update_style(*this, apply_date_box_style);
  m_style_connection = connect_style_signal(*this,
    std::bind_front(&DateBox::on_style, this));
  m_focus_observer.connect_state_signal(
    std::bind_front(&DateBox::on_focus, this));
}

const std::shared_ptr<OptionalDateModel>& DateBox::get_current() const {
  return m_model->m_source;
}

const optional<date>& DateBox::get_submission() const {
  return m_submission;
}

bool DateBox::is_read_only() const {
  return m_is_read_only;
}

void DateBox::set_read_only(bool read_only) {
  if(m_is_read_only == read_only) {
    return;
  }
  m_is_read_only = read_only;
  m_fields.m_year.m_box->set_read_only(m_is_read_only);
  m_fields.m_month.m_box->set_read_only(m_is_read_only);
  m_fields.m_day.m_box->set_read_only(m_is_read_only);
  if(m_is_read_only) {
    m_date_components->setCursor(Qt::ArrowCursor);
    match(*m_input_box, ReadOnly());
    match(*this, ReadOnly());
  } else {
    m_date_components->setCursor(Qt::IBeamCursor);
    unmatch(*m_input_box, ReadOnly());
    unmatch(*this, ReadOnly());
  }
}

connection DateBox::connect_submit_signal(
    const SubmitSignal::slot_type& slot) const {
  return m_submit_signal.connect(slot);
}

connection DateBox::connect_reject_signal(
    const RejectSignal::slot_type& slot) const {
  return m_reject_signal.connect(slot);
}

bool DateBox::eventFilter(QObject* watched, QEvent* event) {
  if(event->type() == QEvent::KeyPress) {
    if(m_is_read_only) {
      return QWidget::eventFilter(watched, event);
    }
    auto& key_event = *static_cast<QKeyEvent*>(event);
    if(watched == m_date_picker_panel && key_event.key() == Qt::Key_Escape) {
      QCoreApplication::sendEvent(this, event);
    } else if(key_event.key() == Qt::Key_Space) {
      show_date_picker();
      return true;
    } else if(watched == m_fields.m_year.m_editor) {
      if(key_event.key() == Qt::Key_Right &&
          m_fields.m_year.m_editor->cursorPosition() == 4) {
        focus_and_select_all(m_fields.m_month);
        return true;
      }
    } else if(watched == m_fields.m_month.m_editor) {
      if(key_event.key() == Qt::Key_Right &&
          m_fields.m_month.m_editor->cursorPosition() == 2) {
        focus_and_select_all(m_fields.m_day);
        return true;
      } else if(key_event.key() == Qt::Key_Left &&
          m_fields.m_month.m_editor->cursorPosition() == 0 &&
          m_fields.m_year.m_box->isVisible()) {
        focus_and_select_all(m_fields.m_year);
        return true;
      } else if(key_event.key() == Qt::Key_Backspace &&
          m_fields.m_month.m_editor->selectionLength() == 0 &&
          m_fields.m_month.m_editor->cursorPosition() == 0 &&
          m_fields.m_year.m_box->isVisible()) {
        focus_and_select_all(m_fields.m_year);
        QCoreApplication::sendEvent(m_fields.m_year.m_editor, event);
        return true;
      }
    } else if(watched == m_fields.m_day.m_editor) {
      if(key_event.key() == Qt::Key_Left &&
          m_fields.m_day.m_editor->cursorPosition() == 0) {
        focus_and_select_all(m_fields.m_month);
        return true;
      } else if(key_event.key() == Qt::Key_Backspace &&
          m_fields.m_day.m_editor->selectionLength() == 0 &&
          m_fields.m_day.m_editor->cursorPosition() == 0) {
        focus_and_select_all(m_fields.m_month);
        QCoreApplication::sendEvent(m_fields.m_month.m_editor, event);
        return true;
      }
    }
  }
  return QWidget::eventFilter(watched, event);
}

void DateBox::keyPressEvent(QKeyEvent* event) {
  if(event->key() == Qt::Key_Escape) {
    if(m_model->get() != m_submission) {
      m_model->m_source->set(m_submission);
    }
  }
  QWidget::keyPressEvent(event);
}

void DateBox::mousePressEvent(QMouseEvent* event) {
  auto focus_field = [] (const Field& field, bool to_home) {
    field.m_box->setFocus();
    if(to_home) {
      field.m_editor->home(false);
    } else {
      field.m_editor->end(false);
    }
  };
  if(event->button() == Qt::MouseButton::LeftButton) {
    auto global_pos = event->globalPos();
    auto dash_width = m_year_dash->width();
    auto half_dash_width = dash_width / 2;
    auto box_height = height();
    if(m_fields.m_year.m_box->isVisible()) {
      auto year_left_padding = QRect(mapToGlobal(QPoint(0, 0)),
        QSize(m_date_components->mapTo(this, m_fields.m_year.m_box->pos()).x(),
          box_height));
      if(year_left_padding.contains(global_pos)) {
        focus_field(m_fields.m_year, true);
        return;
      }
      auto year_right_padding =
        QRect(m_date_components->mapToGlobal(QPoint(m_year_dash->x(), 0)),
          QSize(half_dash_width, box_height));
      if(year_right_padding.contains(global_pos)) {
        focus_field(m_fields.m_year, false);
        return;
      }
    }
    auto month_left_padding = [&] {
      if(m_fields.m_year.m_box->isVisible()) {
        return QRect(m_date_components->mapToGlobal(
            QPoint(m_year_dash->x() + half_dash_width, 0)),
          QSize(dash_width - half_dash_width, box_height));
      }
      return QRect(mapToGlobal(QPoint(0, 0)),
        QSize(m_date_components->mapTo(this, m_fields.m_month.m_box->pos()).x(),
          box_height));
    }();
    if(month_left_padding.contains(global_pos)) {
      focus_field(m_fields.m_month, true);
      return;
    }
    auto month_right =
      m_fields.m_month.m_box->x() + m_fields.m_month.m_box->width();
    auto month_right_padding = QRect(
      m_date_components->mapToGlobal(QPoint(month_right, 0)),
      QSize(half_dash_width, box_height));
    if(month_right_padding.contains(global_pos)) {
      focus_field(m_fields.m_month, false);
      return;
    }
    auto day_left_padding = QRect(
      m_date_components->mapToGlobal(QPoint(month_right + half_dash_width, 0)),
      QSize(dash_width - half_dash_width, height()));
    if(day_left_padding.contains(global_pos)) {
      focus_field(m_fields.m_day, true);
      return;
    }
    auto day_right = m_fields.m_day.m_box->x() + m_fields.m_day.m_box->width();
    auto day_right_padding = QRect(
      m_date_components->mapToGlobal(QPoint(day_right, 0)),
      QSize(m_date_components->width() - day_right, height()));
    if(day_right_padding.contains(global_pos)) {
      focus_field(m_fields.m_day, false);
    }
  }
}

void DateBox::set_rejected(bool rejected) {
  if(m_is_rejected == rejected) {
    return;
  }
  m_is_rejected = rejected;
  auto apply = [&] (auto& f) {
    f(*this, Rejected());
    f(*m_input_box, Rejected());
  };
  if(rejected) {
    apply(match);
  } else {
    apply(unmatch);
  }
}

void DateBox::focus_and_select_all(const Field& field) {
  field.m_box->setFocus();
  field.m_editor->selectAll();
}

void DateBox::show_date_picker() {
  if(!m_date_picker_panel) {
    auto date_picker = new CalendarDatePicker(m_model->m_source);
    date_picker->connect_submit_signal([=] (auto date) {
      on_submit();
    });
    m_date_picker_panel = new OverlayPanel(*date_picker, *this);
    m_date_picker_panel->setWindowFlags(
      Qt::Popup | (m_date_picker_panel->windowFlags() & ~Qt::Tool));
    m_date_picker_panel->installEventFilter(this);
  }
  m_date_picker_showing = true;
  m_date_picker_panel->show();
  m_date_picker_showing = false;
  m_date_picker_panel->setFocus();
}

void DateBox::on_year_edited(const QString& text) {
  set_rejected(false);
  if(text.size() >= 4) {
    focus_and_select_all(m_fields.m_month);
  }
}

void DateBox::on_month_edited(const QString& text) {
  set_rejected(false);
  if((text.size() == 1 && text[0] >= '2' && text[0] <= '9' &&
      m_fields.m_month.m_editor->cursorPosition() == 1) || text.size() >= 2) {
    focus_and_select_all(m_fields.m_day);
  }
}

void DateBox::on_day_edited(const QString& text) {
  set_rejected(false);
}

void DateBox::on_button_click() {
  if(!m_is_read_only) {
    show_date_picker();
  }
}

void DateBox::on_field_reject(optional<int> value) {
  set_rejected(true);
}

void DateBox::on_current(const optional<date>& current) {
  if(current) {
    unmatch(*this, InvalidCurrent());
  } else {
    match(*this, InvalidCurrent());
  }
}

void DateBox::on_submit() {
  if(m_model->get_state() != QValidator::State::Acceptable) {
    m_reject_signal(m_model->get());
    m_model->m_source->set(m_submission);
    set_rejected(true);
  } else if(!m_date_picker_showing) {
    if(m_date_picker_panel) {
      m_date_picker_panel->hide();
    }
    m_submission = m_model->get();
    m_submit_signal(m_submission);
  }
}

void DateBox::on_focus(FocusObserver::State state) {
  if(is_read_only()) {
    return;
  }
  if(state == FocusObserver::State::NONE) {
    unmatch(*m_input_box, FocusIn());
    if(m_date_picker_panel && m_date_picker_panel->isVisible()) {
      m_date_picker_panel->hide();
    } else if(m_submission != m_model->m_source->get()) {
      on_submit();
    }
  } else {
    match(*m_input_box, FocusIn());
  }
}

void DateBox::on_style() {
  auto& stylist = find_stylist(*this);
  auto& block = stylist.get_computed_block();
  for(auto& property : block) {
    property.visit(
      [&] (const TextAlign& alignment) {
        stylist.evaluate(alignment, [=] (auto alignment) {
          m_date_components->layout()->setAlignment(alignment);
          m_date_components->layout()->update();
        });
      },
      [&] (const YearField& year_field) {
        stylist.evaluate(year_field, [=] (auto is_year_visible) {
          m_fields.m_year.m_box->setVisible(is_year_visible);
          m_year_dash->setVisible(is_year_visible);
        });
      });
  }
}<|MERGE_RESOLUTION|>--- conflicted
+++ resolved
@@ -89,40 +89,6 @@
     return label;
   }
 
-<<<<<<< HEAD
-  auto make_body(const std::shared_ptr<OptionalIntegerModel>& year,
-      const std::shared_ptr<OptionalIntegerModel>& month,
-      const std::shared_ptr<OptionalIntegerModel>& day) {
-    auto body = new QWidget();
-    auto layout = make_hbox_layout(body);
-    layout->addSpacerItem(
-      new QSpacerItem(1, 1, QSizePolicy::Expanding, QSizePolicy::Fixed));
-    auto year_box = make_year_box(year);
-    layout->addWidget(year_box);
-    auto year_dash = make_dash();
-    layout->addWidget(year_dash);
-    auto month_box = make_month_box(month);
-    layout->addWidget(month_box);
-    layout->addWidget(make_dash());
-    auto day_box = make_day_box(day);
-    layout->addWidget(day_box);
-    layout->addSpacerItem(
-      new QSpacerItem(1, 1, QSizePolicy::Expanding, QSizePolicy::Fixed));
-    return std::tuple(year_box, year_dash, month_box, day_box, body);
-  }
-
-  auto make_date_picker(
-      const std::shared_ptr<OptionalDateModel>& current, QWidget* parent) {
-    auto date_picker = new CalendarDatePicker(current);
-    auto panel = new OverlayPanel(*date_picker, *parent);
-    update_style(*panel, [] (auto& style) {
-      style.get(Any()).
-        set(horizontal_padding(scale_width(4))).
-        set(PaddingBottom(scale_height(4))).
-        set(PaddingTop(scale_height(8)));
-    });
-    return panel;
-=======
   auto make_calendar_button() {
     auto button = make_icon_button(imageFromSvg(":/Icons/calendar.svg",
       scale(20, 20)));
@@ -135,7 +101,6 @@
       style.get(FocusVisible() > is_a<Icon>()).set(Fill(QColor(0x4B23A0)));
     });
     return button;
->>>>>>> bd5278e4
   }
 }
 
@@ -555,6 +520,12 @@
     m_date_picker_panel->setWindowFlags(
       Qt::Popup | (m_date_picker_panel->windowFlags() & ~Qt::Tool));
     m_date_picker_panel->installEventFilter(this);
+    update_style(*m_date_picker_panel, [] (auto& style) {
+      style.get(Any()).
+        set(horizontal_padding(scale_width(4))).
+        set(PaddingBottom(scale_height(4))).
+        set(PaddingTop(scale_height(8)));
+    });
   }
   m_date_picker_showing = true;
   m_date_picker_panel->show();
