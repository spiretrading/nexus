--- conflicted
+++ resolved
@@ -1,9 +1,6 @@
 #include "Spire/Ui/DateBox.hpp"
-<<<<<<< HEAD
 #include <Beam/Utilities/BeamWorkaround.hpp>
-=======
 #include <QCoreApplication>
->>>>>>> 73976117
 #include <QMouseEvent>
 #include "Spire/Spire/Dimensions.hpp"
 #include "Spire/Spire/ScalarValueModelDecorator.hpp"
@@ -266,14 +263,10 @@
       m_is_rejected(false),
 BEAM_SUPPRESS_THIS_INITIALIZER()
       m_focus_observer(*this),
-<<<<<<< HEAD
 BEAM_UNSUPPRESS_THIS_INITIALIZER()
-      m_format(DateFormat::YYYYMMDD) {
-  setCursor(Qt::IBeamCursor);
-=======
       m_date_picker_panel(nullptr),
       m_date_picker_showing(false) {
->>>>>>> 73976117
+  setCursor(Qt::IBeamCursor);
   m_model->connect_update_signal(std::bind_front(&DateBox::on_current, this));
   m_date_components = new QWidget();
   m_date_components->setSizePolicy(QSizePolicy::Expanding,
