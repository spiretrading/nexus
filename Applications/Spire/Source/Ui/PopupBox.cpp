#include "Spire/Ui/PopupBox.hpp"
#include <boost/signals2/shared_connection_block.hpp>
#include <QEvent>
#include "Spire/Styles/Stylist.hpp"
#include "Spire/Ui/Layouts.hpp"

using namespace boost::signals2;
using namespace Spire;
using namespace Spire::Styles;

PopupBox::PopupBox(QWidget& body, QWidget* parent)
    : QWidget(parent),
      m_body(&body),
      m_window(nullptr),
      m_body_focus_observer(*m_body),
      m_focus_observer(*this),
      m_position_observer(*this),
      m_alignment(Alignment::NONE),
      m_max_height(QWIDGETSIZE_MAX),
      m_above_space(0),
      m_below_space(0),
      m_right_space(0) {
  m_body->installEventFilter(this);
  enclose(*this, *m_body);
  proxy_style(*this, *m_body);
  setFocusProxy(m_body);
  m_body_focus_observer.connect_state_signal(
    std::bind_front(&PopupBox::on_body_focus, this));
  m_focus_connection = m_focus_observer.connect_state_signal(
    std::bind_front(&PopupBox::on_focus, this));
  m_position_observer.connect_position_signal(
    std::bind_front(&PopupBox::on_position, this));
<<<<<<< HEAD
  m_min_height = m_body->sizeHint().height();
  setFocusProxy(m_body);
=======
  m_min_height = [&] {
    if(m_body->minimumSizeHint().height() <= 0) {
      return m_body->sizeHint().height();
    }
    return m_body->minimumSizeHint().height();
  }();
>>>>>>> 95f3c5ab
}

const QWidget& PopupBox::get_body() const {
  return *m_body;
}

QWidget& PopupBox::get_body() {
  return *m_body;
}

QSize PopupBox::sizeHint() const {
  if(has_popped_up()) {
    return m_last_size;
  }
  return QWidget::sizeHint();
}

bool PopupBox::eventFilter(QObject* watched, QEvent* event) {
  if(watched == m_window) {
    if(event->type() == QEvent::Resize || event->type() == QEvent::Move) {
      update_space();
      if(has_popped_up()) {
        m_alignment = Alignment::NONE;
        align();
        adjust_size();
      }
    } else if(event->type() == QEvent::LayoutRequest && has_popped_up()) {
<<<<<<< HEAD
      adjust_size();
    }
  } else if(watched == m_body) {
    if(event->type() == QEvent::Show) {
      update_window();
    } else if(event->type() == QEvent::LayoutRequest && has_popped_up()) {
=======
      update_space();
>>>>>>> 95f3c5ab
      adjust_size();
    }
  } else if(watched == m_body && event->type() == QEvent::Show) {
    update_window();
  }
  return QObject::eventFilter(watched, event);
}

void PopupBox::resizeEvent(QResizeEvent* event) {
  if(has_popped_up()) {
    align();
    adjust_size();
  }
  QWidget::resizeEvent(event);
}

bool PopupBox::has_popped_up() const {
  return layout()->count() == 0;
}

void PopupBox::align() {
  auto position = mapToGlobal(QPoint(0, 0));
  if(m_alignment == Alignment::ABOVE) {
    set_position(
      {position.x(), position.y() + m_min_height - m_body->height()});
    return;
  }
  if(m_body->sizeHint().height() >= m_below_space &&
      m_above_space > m_below_space) {
    m_alignment = Alignment::ABOVE;
    m_max_height = m_above_space;
    set_position(
      {position.x(), position.y() + m_min_height - m_body->height()});
  } else {
    m_alignment = Alignment::BELOW;
    m_max_height = m_below_space;
    set_position(position);
  }
}

void PopupBox::adjust_size() {
  auto size_policy = sizePolicy();
  if(size_policy.horizontalPolicy() == QSizePolicy::Preferred ||
      size_policy.horizontalPolicy() == QSizePolicy::Ignored) {
    if(m_body->sizeHint().width() > m_right_space) {
      m_body->setMinimumWidth(width());
      m_body->setMaximumWidth(m_right_space);
    } else if(m_body->sizeHint().width() < width() && width() > m_right_space) {
      m_body->setFixedWidth(m_right_space);
    } else {
      m_body->setMinimumWidth(width());
      m_body->setMaximumWidth(std::min(m_right_space, maximumWidth()));
    }
  } else if(size_policy.horizontalPolicy() == QSizePolicy::Expanding) {
    m_body->setFixedWidth(width());
  } else if(size_policy.horizontalPolicy() == QSizePolicy::Fixed) {
    m_body->setFixedWidth(m_last_size.width());
  }
  if(size_policy.verticalPolicy() == QSizePolicy::Preferred ||
      size_policy.verticalPolicy() == QSizePolicy::Ignored) {
    m_body->setMinimumHeight(m_min_height);
    m_body->setMaximumHeight(std::min(m_max_height, maximumHeight()));
  } else if(size_policy.verticalPolicy() == QSizePolicy::Expanding) {
    m_body->setFixedHeight(height());
  } else if(size_policy.verticalPolicy() == QSizePolicy::Fixed) {
    m_body->setFixedHeight(m_last_size.height());
  }
  m_body->adjustSize();
}

void PopupBox::set_position(const QPoint& pos) {
  m_body->move(m_window->mapFromGlobal(pos));
}

void PopupBox::update_window() {
  if(!m_window) {
    m_window = window();
    m_window->installEventFilter(this);
    update_space();
    m_body->setFixedHeight(m_min_height);
    adjustSize();
  }
}

void PopupBox::update_space() {
  if(!m_window) {
    return;
  }
  auto& window_rect = m_window->geometry();
  auto position = mapToGlobal(QPoint(0, 0));
  m_above_space = std::max(position.y() + m_min_height - window_rect.y(), 0);
  m_below_space = window_rect.bottom() - position.y();
  m_right_space = window_rect.right() - position.x();
}

void PopupBox::on_body_focus(FocusObserver::State state) {
  if(state == FocusObserver::State::NONE && has_popped_up()) {
    m_body->setFixedHeight(m_min_height);
    m_body->setMinimumWidth(0);
    m_body->setMaximumWidth(QWIDGETSIZE_MAX);
    layout()->addWidget(m_body);
  }
}

void PopupBox::on_focus(FocusObserver::State state) {
  if(state != FocusObserver::State::NONE && !has_popped_up()) {
    update_window();
    m_last_size = size();
    {
      auto blocker = shared_connection_block(m_focus_connection);
      m_body->setParent(m_window);
    }
    layout()->removeWidget(m_body);
    m_body->setMinimumSize(0, 0);
    m_body->setMaximumSize(QWIDGETSIZE_MAX, QWIDGETSIZE_MAX);
    m_body->show();
    m_body->setFocus();
    m_alignment = Alignment::NONE;
    align();
  }
}

void PopupBox::on_position(const QPoint& position) {
  if(has_popped_up()) {
    align();
  }
}<|MERGE_RESOLUTION|>--- conflicted
+++ resolved
@@ -30,17 +30,12 @@
     std::bind_front(&PopupBox::on_focus, this));
   m_position_observer.connect_position_signal(
     std::bind_front(&PopupBox::on_position, this));
-<<<<<<< HEAD
-  m_min_height = m_body->sizeHint().height();
-  setFocusProxy(m_body);
-=======
   m_min_height = [&] {
     if(m_body->minimumSizeHint().height() <= 0) {
       return m_body->sizeHint().height();
     }
     return m_body->minimumSizeHint().height();
   }();
->>>>>>> 95f3c5ab
 }
 
 const QWidget& PopupBox::get_body() const {
@@ -68,16 +63,7 @@
         adjust_size();
       }
     } else if(event->type() == QEvent::LayoutRequest && has_popped_up()) {
-<<<<<<< HEAD
-      adjust_size();
-    }
-  } else if(watched == m_body) {
-    if(event->type() == QEvent::Show) {
-      update_window();
-    } else if(event->type() == QEvent::LayoutRequest && has_popped_up()) {
-=======
       update_space();
->>>>>>> 95f3c5ab
       adjust_size();
     }
   } else if(watched == m_body && event->type() == QEvent::Show) {
