--- conflicted
+++ resolved
@@ -55,49 +55,6 @@
     return QFont::Normal;
   }
 
-  int get_font_weight(const QString& style) {
-    auto s = style.toLower();
-    if(s == "normal" || s == "regular") {
-      return QFont::Normal;
-    } else if(s == "bold") {
-      return QFont::Bold;
-    } else if(s == "medium") {
-      return QFont::Medium;
-    } else if(s == "black") {
-      return QFont::Black;
-    } else if(s == "light") {
-      return QFont::Light;
-    } else if(s == "thin") {
-      return QFont::Thin;
-    }
-    auto s2 = s.midRef(2);
-    if(s.startsWith("se") || s.startsWith("de")) {
-      if(s2.contains("milight") || s2.contains("mi light")) {
-        return 35;
-      } else if(s2.contains("mibold") || s2.contains("mi bold")) {
-        return QFont::DemiBold;
-      }
-    } else if(s.startsWith("ex") || s.startsWith("ul")) {
-      if(s2.contains("tralight") || s2.contains("tra light")) {
-        return QFont::ExtraLight;
-      } else if(s2.contains("trabold") || s2.contains("tra bold")) {
-        return QFont::ExtraBold;
-      }
-    }
-    if(s.contains("bold")) {
-      return QFont::Bold;
-    } else if(s.contains("medium")) {
-      return QFont::Medium;
-    } else if(s.contains("black")) {
-      return QFont::Black;
-    } else if(s.contains("light")) {
-      return QFont::Light;
-    } else if(s.contains("thin")) {
-      return QFont::Thin;
-    }
-    return QFont::Normal;
-  }
-
   auto get_font_styles(const QString& font_family) {
     auto font_database = QFontDatabase();
     auto styles = font_database.styles(font_family);
@@ -110,15 +67,10 @@
         auto weight1 = get<0>(style1);
         auto weight2 = get<0>(style2);
         if(weight1 == weight2) {
-<<<<<<< HEAD
-          auto is_italic1 = get<1>(style1).contains("italic", Qt::CaseInsensitive);
-          auto is_italic2 = get<1>(style2).contains("italic", Qt::CaseInsensitive);
-=======
           auto is_italic1 =
             get<1>(style1).contains("italic", Qt::CaseInsensitive);
           auto is_italic2 =
             get<1>(style2).contains("italic", Qt::CaseInsensitive);
->>>>>>> 5f4056ff
           if(!is_italic1 && is_italic2) {
             return true;
           } else if(is_italic1 && !is_italic2) {
@@ -133,10 +85,6 @@
       result.push_back(get<1>(style));
     }
     return result;
-<<<<<<< HEAD
-    //return std::vector<QString>(styles.begin(), styles.end());
-=======
->>>>>>> 5f4056ff
   }
 
   auto get_initial_style(const QString& font_family) {
@@ -177,11 +125,7 @@
     }();
     auto font = font_database.font(family, font_style, -1);
     font.setPixelSize(scale_width(12));
-<<<<<<< HEAD
-    auto italic = font.italic();
-=======
     auto label = make_label(font_style);
->>>>>>> 5f4056ff
     update_style(*label, [&] (auto& style) {
       style.get(Any()).set(Font(font));
     });
