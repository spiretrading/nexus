--- conflicted
+++ resolved
@@ -76,17 +76,6 @@
         if(entry->m_is_removed) {
           return true;
         }
-<<<<<<< HEAD
-    } else if(is_ancestor(m_widget, now)) {
-      m_state = State::FOCUS_IN;
-    } else if(m_widget == old || m_widget->isAncestorOf(old)) {
-      m_state = State::NONE;
-    }
-    if(state != m_state) {
-      m_old_state = state;
-      m_state_signal(m_state);
-    }
-=======
         auto state = entry->m_filter->m_state;
         if(entry->m_filter->m_widget == now) {
           entry->m_filter->m_state = State::FOCUS;
@@ -117,7 +106,8 @@
             }
         } else if(is_ancestor(entry->m_filter->m_widget, now)) {
           entry->m_filter->m_state = State::FOCUS_IN;
-        } else {
+        } else if(entry->m_filter->m_widget == old ||
+            entry->m_filter->m_widget->isAncestorOf(old)) {
           entry->m_filter->m_state = State::NONE;
         }
         if(state != entry->m_filter->m_state) {
@@ -148,7 +138,6 @@
 
   ~FocusEventFilter() {
     m_application_focus_filter->remove(*this);
->>>>>>> 499115f8
   }
 
   connection connect_state_signal(const StateSignal::slot_type& slot) const {
