#include "Spire/Ui/RealSpinBox.hpp"
#include <QApplication>
#include <QKeyEvent>
#include <QLineEdit>
#include <QStyleOption>
#include "Spire/Spire/Dimensions.hpp"

using namespace boost::signals2;
using namespace Spire;

namespace {
  const auto SHIFT_STEPS = 10;
  const auto MOUSE_REPEAT_DELAY_MS = 20;
  const auto DOWN_ARROW_ICON = ":/Icons/arrow-down.svg";
  const auto DOWN_ARROW_HOVER_ICON = ":/Icons/arrow-down-hover.svg";
  const auto DOWN_ARROW_DISABLED_ICON = ":/Icons/arrow-down-disabled.svg";
  const auto UP_ARROW_ICON = ":/Icons/arrow-up.svg";
  const auto UP_ARROW_HOVER_ICON = ":/Icons/arrow-up-hover.svg";
  const auto UP_ARROW_DISABLED_ICON = ":/Icons/arrow-up-disabled.svg";

  auto ARROW_WIDTH() {
    static auto width = scale_width(8);
    return width;
  }

  auto clamp(RealSpinBox::Real value, RealSpinBox::Real min,
      RealSpinBox::Real max) {
    return std::clamp(value, min, max, [] (const RealSpinBox::Real& a,
        const RealSpinBox::Real& b) {
      return a.compare(b) == -1;
    });
  }
}

RealSpinBox::RealSpinBox(Real value, QWidget* parent)
    : QAbstractSpinBox(parent),
<<<<<<< HEAD
      m_minimum(std::numeric_limits<long double>::lowest()),
      m_maximum(std::numeric_limits<long double>::max()),
      m_minimum_decimals(0),
=======
      m_minimum(std::numeric_limits<Real>::lowest()),
      m_maximum(std::numeric_limits<Real>::max()),
>>>>>>> 4ba4241e
      m_step(1),
      m_last_valid_value(value),
      m_has_first_click(false),
      m_up_arrow_timer_id(-1),
      m_down_arrow_timer_id(-1) {
  connect(lineEdit(), &QLineEdit::textChanged, this,
    &RealSpinBox::on_text_changed);
  setContextMenuPolicy(Qt::NoContextMenu);
  lineEdit()->setText(display_string(m_last_valid_value));
  set_decimal_places(MAXIMUM_DECIMAL_PLACES);
  lineEdit()->installEventFilter(this);
}

void RealSpinBox::changeEvent(QEvent* event) {
  if(event->type() == QEvent::EnabledChange) {
    update_stylesheet();
  }
  QAbstractSpinBox::changeEvent(event);
}

bool RealSpinBox::eventFilter(QObject* watched, QEvent* event) {
  if(watched == lineEdit() && event->type() == QEvent::MouseButtonPress &&
      !m_has_first_click && isEnabled()) {
    auto e = static_cast<QMouseEvent*>(event);
    if(e->button() == Qt::LeftButton) {
      m_has_first_click = true;
      selectAll();
      return true;
    }
  }
  return QAbstractSpinBox::eventFilter(watched, event);
}

void RealSpinBox::focusInEvent(QFocusEvent* event) {
  if(event->reason() != Qt::MouseFocusReason) {
    m_has_first_click = true;
  }
  QAbstractSpinBox::focusInEvent(event);
}

void RealSpinBox::focusOutEvent(QFocusEvent* event) {
  m_has_first_click = false;
  blockSignals(true);
  QAbstractSpinBox::focusOutEvent(event);
  blockSignals(false);
  on_editing_finished();
}

void RealSpinBox::keyPressEvent(QKeyEvent* event) {
  if(event->modifiers().testFlag(Qt::ControlModifier)) {
    QAbstractSpinBox::keyPressEvent(event);
    return;
  }
  switch(event->key()) {
    case Qt::Key_Backspace:
      lineEdit()->backspace();
      return;
    case Qt::Key_Delete:
      lineEdit()->clear();
      return;
    case Qt::Key_Escape:
      lineEdit()->setText(display_string(m_last_valid_value));
      Q_EMIT editingFinished();
      return;
    case Qt::Key_Enter:
    case Qt::Key_Return:
      on_editing_finished();
      return;
    case Qt::Key_Up:
      add_step(1, event->modifiers());
      return;
    case Qt::Key_Down:
      add_step(-1, event->modifiers());
      return;
    case Qt::Key_Left:
    case Qt::Key_Right:
      QAbstractSpinBox::keyPressEvent(event);
      return;
  }
  if(!event->text().isEmpty()) {
    auto input = event->text().at(0);
    if(input.isNumber() || input == m_locale.negativeSign() ||
        input == m_locale.decimalPoint()) {
      auto current_text = lineEdit()->text().remove(
        lineEdit()->selectedText());
      current_text.insert(lineEdit()->cursorPosition(), input);
      if(is_valid(current_text.trimmed())) {
        QAbstractSpinBox::keyPressEvent(event);
      }
    }
  }
}

void RealSpinBox::mouseMoveEvent(QMouseEvent* event) {
  auto control = get_current_control(event->pos());
  if(m_up_arrow_timer_id != -1 &&
      control != QStyle::SubControl::SC_ScrollBarAddLine) {
    stop_timer(m_up_arrow_timer_id);
  } else if(m_down_arrow_timer_id != -1 &&
      control != QStyle::SubControl::SC_ScrollBarSubLine) {
    stop_timer(m_down_arrow_timer_id);
  }
  QAbstractSpinBox::mouseMoveEvent(event);
}

void RealSpinBox::mousePressEvent(QMouseEvent* event) {
  if(event->button() == Qt::LeftButton && !m_has_first_click) {
    selectAll();
    m_has_first_click = true;
  }
  auto control = get_current_control(event->pos());
  if(control == QStyle::SubControl::SC_ScrollBarAddLine) {
    m_up_arrow_timer_id = startTimer(qApp->keyboardInputInterval());
  } else if(control == QStyle::SubControl::SC_ScrollBarSubLine) {
    m_down_arrow_timer_id = startTimer(qApp->keyboardInputInterval());
  }
  QAbstractSpinBox::mousePressEvent(event);
}

void RealSpinBox::mouseReleaseEvent(QMouseEvent* event) {
  stop_timer(m_up_arrow_timer_id);
  stop_timer(m_down_arrow_timer_id);
  QAbstractSpinBox::mouseReleaseEvent(event);
}

void RealSpinBox::timerEvent(QTimerEvent* event) {
  if(event->timerId() == m_up_arrow_timer_id) {
    stop_timer(m_up_arrow_timer_id);
    m_up_arrow_timer_id = startTimer(MOUSE_REPEAT_DELAY_MS);
    add_step(1, qApp->keyboardModifiers());
  } else if(event->timerId() == m_down_arrow_timer_id) {
    stop_timer(m_down_arrow_timer_id);
    m_down_arrow_timer_id = startTimer(MOUSE_REPEAT_DELAY_MS);
    add_step(-1, qApp->keyboardModifiers());
  }
}

QAbstractSpinBox::StepEnabled RealSpinBox::stepEnabled() const {
  return QAbstractSpinBox::StepUpEnabled | QAbstractSpinBox::StepDownEnabled;
}

void RealSpinBox::set_decimal_places(int decimals) {
  m_decimals = std::min(decimals, MAXIMUM_DECIMAL_PLACES);
  auto point_count = [&] {
    if(m_decimals > 0) {
      return 1;
    }
    return 0;
  }();
  m_real_regex = QRegularExpression(QString(
    "^[%1]?([0-9]*[%2]{0,%3}[0-9]{0,%4})$").arg(m_locale.negativeSign())
    .arg(m_locale.decimalPoint()).arg(point_count).arg(m_decimals));
}

void RealSpinBox::set_minimum_decimal_places(int decimals) {
  m_minimum_decimals = decimals;
  lineEdit()->setText(display_string(m_last_valid_value));
}

void RealSpinBox::set_minimum(Real minimum) {
  m_minimum = minimum;
  if(auto value = get_value(text()); value && value->compare(m_minimum) < 0) {
    m_last_valid_value = m_minimum;
    lineEdit()->setText(display_string(m_minimum));
  }
  update_stylesheet();
}

void RealSpinBox::set_maximum(Real maximum) {
  m_maximum = maximum;
  if(auto value = get_value(text()); value && value->compare(m_maximum) > 0) {
    m_last_valid_value = m_maximum;
    lineEdit()->setText(display_string(m_maximum));
  }
  update_stylesheet();
}

void RealSpinBox::set_step(Real step) {
  m_step = step;
}

RealSpinBox::Real RealSpinBox::get_value() const {
  return m_last_valid_value;
}

void RealSpinBox::set_value(Real value) {
  blockSignals(true);
  value = clamp(value, m_minimum, m_maximum);
  lineEdit()->setText(display_string(value));
  blockSignals(false);
}

void RealSpinBox::stepBy(int step) {
  add_step(step);
}

connection RealSpinBox::connect_change_signal(
    const ChangeSignal::slot_type& slot) const {
  return m_change_signal.connect(slot);
}

void RealSpinBox::add_step(int step) {
  add_step(step, Qt::NoModifier);
}

void RealSpinBox::add_step(int step, Qt::KeyboardModifiers modifiers) {
  if(modifiers == Qt::ShiftModifier) {
    step *= SHIFT_STEPS;
  }
  auto value = get_value(text());
  if(text().isEmpty() || !value) {
    value = 0;
  }
  auto stepped_value = m_step;
  stepped_value *= step;
  *value += stepped_value;
  value = clamp(*value, m_minimum, m_maximum);
  lineEdit()->setText(display_string(*value));
  lineEdit()->setCursorPosition(text().length());
}

QString RealSpinBox::display_string(Real value) {
  auto current_text = text();
  current_text.remove(QRegularExpression("0+$"));
  current_text.remove(QRegularExpression(
    QString("\\%1$").arg(m_locale.decimalPoint())));
<<<<<<< HEAD
  auto point_index = str.indexOf(m_locale.decimalPoint());
  if(point_index != -1 || m_minimum_decimals > 0) {
    auto decimal_places = [&] {
      if(point_index != -1) {
        return std::max(m_minimum_decimals, str.length() - point_index - 1);
      }
      return m_minimum_decimals;
    }();
    return QString::fromStdString(value.str(decimal_places,
=======
  if(current_text.contains(m_locale.decimalPoint())) {
    auto displayed_text = QString::fromStdString(value.str(
      current_text.length() -
      current_text.indexOf(m_locale.decimalPoint()) - 1,
>>>>>>> 4ba4241e
      std::ios_base::fixed));
  }
  return QString::fromStdString(value.str(text().length(),
    std::ios_base::dec));
}

QStyle::SubControl RealSpinBox::get_current_control(const QPoint& mouse_pos) {
  auto opt = QStyleOptionSpinBox();
  initStyleOption(&opt);
  opt.subControls = QStyle::SC_All;
  return style()->hitTestComplexControl(QStyle::CC_SpinBox, &opt, mouse_pos,
    this);
}

boost::optional<RealSpinBox::Real> RealSpinBox::get_value(
    const QString& text) const {
  try {
    return Real(text.toStdString().c_str());
  } catch (const std::runtime_error&) {
    return boost::none;
  }
}

bool RealSpinBox::is_valid(const QString& text) {
  if(!text.contains(m_real_regex)) {
    return false;
  }
  if(!text.contains(QRegularExpression("[0-9]"))) {
    return true;
  }
  if(auto value = get_value(text)) {
    return value->compare(m_minimum) >= 0 && value->compare(m_maximum) <= 0;
  }
  return true;
}

void RealSpinBox::set_stylesheet(bool is_up_disabled, bool is_down_disabled) {
  if(isEnabled()) {
    setButtonSymbols(UpDownArrows);
  } else {
    setButtonSymbols(NoButtons);
  }
  auto [up_icon, up_icon_hover] = [&] {
    if(is_up_disabled) {
      return std::tuple(UP_ARROW_DISABLED_ICON, UP_ARROW_DISABLED_ICON);
    }
    return std::tuple(UP_ARROW_ICON, UP_ARROW_HOVER_ICON);
  }();
  auto [down_icon, down_icon_hover] = [&] {
    if(is_down_disabled) {
      return std::tuple(DOWN_ARROW_DISABLED_ICON, DOWN_ARROW_DISABLED_ICON);
    }
    return std::tuple(DOWN_ARROW_ICON, DOWN_ARROW_HOVER_ICON);
  }();
  setStyleSheet(QString(R"(
    QAbstractSpinBox {
      background-color: #FFFFFF;
      border: %1px solid #C8C8C8;
      color: #000000;
      font-family: Roboto;
      font-size: %5px;
      padding-left: %4px;
    }

    QAbstractSpinBox:focus {
      border: %1px solid #4B23A0;
    }

    QAbstractSpinBox::up-button {
      border: none;
    }

    QAbstractSpinBox::down-button {
      border: none;
    }

    QAbstractSpinBox::up-arrow {
      height: %2px;
      image: url(%7);
      padding-top: %6px;
      width: %3px;
    }

    QAbstractSpinBox::up-arrow:disabled {
      height: %2px;
      image: url(%11);
      padding-top: %6px;
      width: %3px;
    }

    QAbstractSpinBox::up-arrow:hover {
      height: %2px;
      image: url(%8);
      padding-top: %6px;
      width: %3px;
    }

    QAbstractSpinBox::down-arrow {
      height: %2px;
      image: url(%9);
      width: %3px;
    }

    QAbstractSpinBox::down-arrow:disabled {
      height: %2px;
      image: url(%12);
      width: %3px;
    }

    QAbstractSpinBox::down-arrow:hover {
      height: %2px;
      image: url(%10);
      width: %3px;
    })").arg(scale_width(1)).arg(scale_height(8)).arg(ARROW_WIDTH())
        .arg(scale_width(10)).arg(scale_height(12)).arg(scale_height(2))
        .arg(up_icon).arg(up_icon_hover).arg(down_icon).arg(down_icon_hover)
        .arg(UP_ARROW_DISABLED_ICON).arg(DOWN_ARROW_DISABLED_ICON));
}

void RealSpinBox::stop_timer(int& timer_id) {
  if(timer_id != -1) {
    killTimer(timer_id);
    timer_id = -1;
  }
}

void RealSpinBox::update_stylesheet() {
  if(auto value = get_value(text()); !value) {
    set_stylesheet(false, false);
  } else if(value->compare(m_minimum) == 0) {
    set_stylesheet(false, true);
  } else if(value->compare(m_maximum) == 0) {
    set_stylesheet(true, false);
  } else {
    set_stylesheet(false, false);
  }
}

void RealSpinBox::on_editing_finished() {
  if(auto value = get_value(text()); text().isEmpty() || !value) {
    lineEdit()->setText(display_string(m_last_valid_value));
  } else {
    m_last_valid_value = *value;
    lineEdit()->setText(display_string(m_last_valid_value));
  }
  Q_EMIT editingFinished();
}

void RealSpinBox::on_text_changed(const QString& text) {
  if(!is_valid(text)) {
    lineEdit()->blockSignals(true);
    lineEdit()->setText(m_last_valid_text);
    lineEdit()->blockSignals(false);
    return;
  }
  m_last_valid_text = text;
  update_stylesheet();
  if(auto value = get_value(m_last_valid_text)) {
    m_change_signal(*value);
  }
}<|MERGE_RESOLUTION|>--- conflicted
+++ resolved
@@ -34,14 +34,9 @@
 
 RealSpinBox::RealSpinBox(Real value, QWidget* parent)
     : QAbstractSpinBox(parent),
-<<<<<<< HEAD
-      m_minimum(std::numeric_limits<long double>::lowest()),
-      m_maximum(std::numeric_limits<long double>::max()),
       m_minimum_decimals(0),
-=======
       m_minimum(std::numeric_limits<Real>::lowest()),
       m_maximum(std::numeric_limits<Real>::max()),
->>>>>>> 4ba4241e
       m_step(1),
       m_last_valid_value(value),
       m_has_first_click(false),
@@ -268,22 +263,16 @@
   current_text.remove(QRegularExpression("0+$"));
   current_text.remove(QRegularExpression(
     QString("\\%1$").arg(m_locale.decimalPoint())));
-<<<<<<< HEAD
-  auto point_index = str.indexOf(m_locale.decimalPoint());
+  auto point_index = current_text.indexOf(m_locale.decimalPoint());
   if(point_index != -1 || m_minimum_decimals > 0) {
     auto decimal_places = [&] {
       if(point_index != -1) {
-        return std::max(m_minimum_decimals, str.length() - point_index - 1);
+        return std::max(m_minimum_decimals,
+          current_text.length() - point_index - 1);
       }
       return m_minimum_decimals;
     }();
     return QString::fromStdString(value.str(decimal_places,
-=======
-  if(current_text.contains(m_locale.decimalPoint())) {
-    auto displayed_text = QString::fromStdString(value.str(
-      current_text.length() -
-      current_text.indexOf(m_locale.decimalPoint()) - 1,
->>>>>>> 4ba4241e
       std::ios_base::fixed));
   }
   return QString::fromStdString(value.str(text().length(),
