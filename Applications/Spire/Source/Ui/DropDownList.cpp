#include "Spire/Ui/DropDownList.hpp"
#include <QFocusEvent>
#include <QKeyEvent>
#include <QScrollBar>
#include <QVBoxLayout>
#include "Spire/Spire/Dimensions.hpp"
#include "Spire/Ui/ScrollArea.hpp"

using namespace boost;
using namespace boost::signals2;
using namespace Spire;

namespace {
  const auto BORDER_PADDING = 2;
}

DropDownList::DropDownList(std::vector<DropDownItem*> items,
    bool is_click_activated, QWidget* parent)
    : DropDownWindow(is_click_activated, parent),
      m_max_displayed_items(5) {
  m_scroll_area = new ScrollArea(this);
  m_scroll_area->setFocusProxy(parent);
  m_scroll_area->setWidgetResizable(true);
  auto main_widget = new QWidget(this);
  m_layout = new QVBoxLayout(main_widget);
  m_layout->setContentsMargins({});
  m_layout->setSpacing(0);
  m_scroll_area->setWidget(main_widget);
  initialize_widget(m_scroll_area);
  set_items(items);
  parent->installEventFilter(this);
}

bool DropDownList::eventFilter(QObject* watched, QEvent* event) {
  if(watched == parent()) {
    if(event->type() == QEvent::KeyPress) {
      auto e = static_cast<QKeyEvent*>(event);
      switch(e->key()) {
        case Qt::Key_Down:
          if(isVisible()) {
            activate_next();
            return true;
          }
          break;
        case Qt::Key_Up:
          if(isVisible()) {
            activate_previous();
            return true;
          }
          break;
        case Qt::Key_Enter:
        case Qt::Key_Return:
          if(isVisible() && m_highlight_index) {
            on_item_selected(get_item(*m_highlight_index)->get_value(),
              *m_highlight_index);
            return true;
          }
          break;
      }
    }
  }
  return DropDownWindow::eventFilter(watched, event);
}

void DropDownList::keyPressEvent(QKeyEvent* event) {
  switch(event->key()) {
    case Qt::Key_Down:
      if(isVisible()) {
        activate_next();
      }
      break;
    case Qt::Key_Enter:
    case Qt::Key_Return:
      if(m_highlight_index) {
        on_item_selected(get_item(*m_highlight_index)->get_value(),
          *m_highlight_index);
      }
      break;
    case Qt::Key_Escape:
      hide();
      break;
    case Qt::Key_Up:
      if(isVisible()) {
        activate_previous();
      }
      break;
  }
  DropDownWindow::keyPressEvent(event);
}

connection DropDownList::connect_activated_signal(
    const ActivatedSignal::slot_type& slot) const {
  return m_activated_signal.connect(slot);
}

connection DropDownList::connect_highlighted_signal(
    const HighlightedSignal::slot_type& slot) const {
  return m_highlighted_signal.connect(slot);
}

connection DropDownList::connect_index_selected_signal(
    const IndexSelectedSignal::slot_type& slot) const {
  return m_index_selected_signal.connect(slot);
}

connection DropDownList::connect_value_selected_signal(
    const ValueSelectedSignal::slot_type& slot) const {
  return m_value_selected_signal.connect(slot);
}

const QVariant& DropDownList::get_value(int index) {
  if(m_layout->count() - 1 < index) {
    static auto SENTINEL = QVariant();
    return SENTINEL;
  }
  return get_item(index)->get_value();
}

void DropDownList::insert_item(DropDownItem* item) {
  m_item_selected_connections.AddConnection(item->connect_selected_signal(
    [=] (const auto& value) {
      on_item_selected(value, item);
    }));
  m_layout->insertWidget(m_layout->count(), item);
  update_height();
}

int DropDownList::item_count() const {
  return m_layout->count();
}

void DropDownList::remove_item(int index) {
  if(index > m_layout->count() - 1) {
    return;
  }
  auto layout_item = m_layout->takeAt(index);
  m_item_selected_connections.Disconnect(layout_item->widget());
  delete layout_item->widget();
  delete layout_item;
  if(index == m_highlight_index) {
    m_highlight_index = none;
  }
  update_height();
}

bool DropDownList::set_highlight(const QString& text) {
  for(auto i = 0; i < item_count(); ++i) {
    if(m_item_delegate.displayText(get_value(i)).startsWith(text,
        Qt::CaseInsensitive)) {
      set_highlight(i);
      return true;
    }
  }
  return false;
}

void DropDownList::set_items(const std::vector<DropDownItem*>& items) {
  while(auto item = m_layout->takeAt(0)) {
    delete item->widget();
    delete item;
  }
  m_item_selected_connections.DisconnectAll();
  for(auto& item : items) {
    m_layout->addWidget(item);
    m_item_selected_connections.AddConnection(item->connect_selected_signal(
      [=] (const auto& value) {
        on_item_selected(value, item);
      }));
  }
  if(m_layout->count() > 0) {
    update_height();
    static_cast<DropDownItem*>(m_layout->itemAt(0)->widget())->set_highlight();
    m_highlight_index = 0;
  } else {
<<<<<<< HEAD
    m_highlight_index = boost::none;
=======
    m_highlight_index = none;
>>>>>>> 6563c133
    hide();
  }
}

DropDownItem* DropDownList::get_item(int index) {
  return static_cast<DropDownItem*>(m_layout->itemAt(index)->widget());
}

void DropDownList::activate_next() {
  if(m_layout->count() == 0) {
    return;
  }
  if(!m_highlight_index) {
    set_highlight(0);
    return;
  }
  auto next_index = [&] {
    auto index = *m_highlight_index + 1;
    if(index > m_layout->count() - 1) {
      return 0;
    }
    return index;
  }();
  set_highlight(next_index);
}

void DropDownList::activate_previous() {
  if(m_layout->count() == 0) {
    return;
  }
  if(!m_highlight_index) {
    set_highlight(m_layout->count() - 1);
    return;
  }
  auto previous_index = [&] {
    auto index = *m_highlight_index - 1;
    if(index < 0) {
      return m_layout->count() - 1;
    }
    return index;
  }();
  set_highlight(previous_index);
}

<<<<<<< HEAD
void DropDownList::clear_activated_item() {
  if(m_highlight_index) {
    get_item(*m_highlight_index)->reset_highlight();
    m_highlight_index = boost::none;
=======
void DropDownList::clear_active_item() {
  if(m_highlight_index) {
    get_item(*m_highlight_index)->reset_highlight();
    m_highlight_index = none;
>>>>>>> 6563c133
  }
}

void DropDownList::set_highlight(int index) {
  if(m_highlight_index) {
    get_item(*m_highlight_index)->reset_highlight();
  }
  m_highlight_index = index;
  auto highlighted_widget = get_item(*m_highlight_index);
  highlighted_widget->set_highlight();
  scroll_to_highlight();
  m_activated_signal(highlighted_widget->get_value());
}

void DropDownList::scroll_to_highlight() {
  if(m_highlight_index != m_layout->count() - 1) {
    m_scroll_area->ensureWidgetVisible(get_item(*m_highlight_index), 0,
      0);
  } else {
    m_scroll_area->verticalScrollBar()->setValue(
      m_scroll_area->verticalScrollBar()->maximum());
  }
}

void DropDownList::update_height() {
  if(m_layout->count() == 0) {
    return;
  }
  setFixedHeight(std::min(m_max_displayed_items, m_layout->count()) *
    m_layout->itemAt(0)->widget()->height() + BORDER_PADDING);
}

void DropDownList::on_item_selected(QVariant value, int index) {
  m_index_selected_signal(index);
  m_value_selected_signal(std::move(value));
  hide();
}

void DropDownList::on_item_selected(QVariant value, DropDownItem* item) {
  on_item_selected(value, m_layout->indexOf(item));
}<|MERGE_RESOLUTION|>--- conflicted
+++ resolved
@@ -172,11 +172,7 @@
     static_cast<DropDownItem*>(m_layout->itemAt(0)->widget())->set_highlight();
     m_highlight_index = 0;
   } else {
-<<<<<<< HEAD
-    m_highlight_index = boost::none;
-=======
     m_highlight_index = none;
->>>>>>> 6563c133
     hide();
   }
 }
@@ -221,17 +217,10 @@
   set_highlight(previous_index);
 }
 
-<<<<<<< HEAD
-void DropDownList::clear_activated_item() {
-  if(m_highlight_index) {
-    get_item(*m_highlight_index)->reset_highlight();
-    m_highlight_index = boost::none;
-=======
 void DropDownList::clear_active_item() {
   if(m_highlight_index) {
     get_item(*m_highlight_index)->reset_highlight();
     m_highlight_index = none;
->>>>>>> 6563c133
   }
 }
 
