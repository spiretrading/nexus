--- conflicted
+++ resolved
@@ -13,44 +13,12 @@
 using namespace Spire;
 using namespace Spire::Styles;
 
-<<<<<<< HEAD
-struct SecurityBox::SecurityQueryModel : ComboBox::QueryModel {
-=======
 struct SecurityBox::SecurityQueryModel : QueryModel<Security> {
->>>>>>> 7253a353
   std::shared_ptr<SecurityInfoQueryModel> m_source;
 
   explicit SecurityQueryModel(std::shared_ptr<SecurityInfoQueryModel> source)
     : m_source(std::move(source)) {}
 
-<<<<<<< HEAD
-  std::any parse(const QString& query) override {
-    auto value = m_source->parse_security(query);
-    if(value.m_security == Security()) {
-      return {};
-    }
-    return value.m_security;
-  }
-
-  QtPromise<std::vector<std::any>> submit(const QString& query) override {
-    return m_source->submit_security(query).then([=] (auto&& source_result) {
-        auto matches = [&] {
-          try {
-            return source_result.Get();
-          } catch(const std::exception&) {
-            return std::vector<SecurityInfo>();
-          }
-        }();
-        auto result = std::vector<std::any>();
-        auto securities = std::unordered_set<Security>();
-        for(auto& value : matches) {
-          auto& security = value.m_security;
-          if(securities.insert(security).second) {
-            result.push_back(security);
-          }
-        }
-        return result;
-=======
   optional<Security> parse(const QString& query) override {
     if(auto value = m_source->parse(query)) {
       return value->m_security;
@@ -65,7 +33,6 @@
         securities.insert(match.m_security);
       }
       return std::vector<Security>(securities.begin(), securities.end());
->>>>>>> 7253a353
     });
   }
 };
@@ -78,16 +45,13 @@
 SecurityBox::SecurityBox(std::shared_ptr<SecurityInfoQueryModel> securities,
     std::shared_ptr<CurrentModel> current, QWidget* parent)
     : QWidget(parent),
-      m_securities(std::make_shared<SecurityQueryModel>(std::move(securities))),
+      m_securities(
+        std::make_shared<SecurityQueryModel>(std::move(securities))),
       m_current(std::move(current)) {
   m_combo_box = new ComboBox(m_securities, m_current,
     [=] (const auto& list, auto index) {
       return new SecurityListItem(
-<<<<<<< HEAD
-        m_securities->m_source->parse_security(to_text(list->get(index))));
-=======
         *m_securities->m_source->parse(to_text(list->get(index))));
->>>>>>> 7253a353
     });
   enclose(*this, *m_combo_box);
   proxy_style(*this, *m_combo_box);
