#include "Spire/Ui/TableHeader.hpp"
#include <boost/signals2/shared_connection_block.hpp>
#include <QMouseEvent>
#include "Spire/Spire/ArrayListModel.hpp"
#include "Spire/Spire/Dimensions.hpp"
#include "Spire/Spire/ListValueModel.hpp"
#include "Spire/Ui/Layouts.hpp"

using namespace boost;
using namespace boost::signals2;
using namespace Spire;

TableHeader::TableHeader(
    std::shared_ptr<ListModel<TableHeaderItem::Model>> items, QWidget* parent)
    : QWidget(parent),
      m_items(items),
      m_resize_index(-1) {
  m_widths = std::make_shared<ArrayListModel<int>>();
  auto layout = make_hbox_layout(this);
  for(auto i = 0; i != m_items->get_size(); ++i) {
    auto item = new TableHeaderItem(make_list_value_model(m_items, i));
    auto is_last = i == m_items->get_size() - 1;
    auto horizontal_policy = [&] {
      if(is_last) {
        return QSizePolicy::Expanding;
      }
      return QSizePolicy::Fixed;
    }();
    item->setSizePolicy(horizontal_policy, QSizePolicy::Preferred);
    if(!is_last) {
      if(m_widths->get_size() > i) {
        item->setFixedWidth(m_widths->get(i));
      } else {
        m_widths->push(item->sizeHint().width());
      }
      item->installEventFilter(this);
    }
    item->set_is_resizeable(!is_last);
    item->connect_start_resize_signal(
      std::bind_front(&TableHeader::on_start_resize, this, i));
    item->connect_end_resize_signal(
      std::bind_front(&TableHeader::on_end_resize, this, i));
    item->connect_sort_signal(std::bind_front(&TableHeader::on_sort, this, i));
    item->connect_filter_signal(
      std::bind_front(&TableHeader::on_filter, this, i));
    layout->addWidget(item);
    m_item_views.push_back(item);
  }
  m_items_connection = m_items->connect_operation_signal(
    std::bind_front(&TableHeader::on_items_operation, this));
  m_widths_connection = m_widths->connect_operation_signal(
    std::bind_front(&TableHeader::on_widths_operation, this));
}

const std::shared_ptr<ListModel<TableHeaderItem::Model>>&
    TableHeader::get_items() const {
  return m_items;
}

const std::shared_ptr<ListModel<int>>& TableHeader::get_widths() const {
  return m_widths;
}

Button& TableHeader::get_filter_button(int column) {
  return m_item_views[column]->get_filter_button();
}

TableHeaderItem* TableHeader::get_item(int column) {
  if(column < 0 || column >= std::ssize(m_item_views)) {
    return nullptr;
  }
  return m_item_views[column];
}

connection TableHeader::connect_sort_signal(
    const SortSignal::slot_type& slot) const {
  return m_sort_signal.connect(slot);
}

connection TableHeader::connect_filter_signal(
    const FilterSignal::slot_type& slot) const {
  return m_filter_signal.connect(slot);
}

bool TableHeader::eventFilter(QObject* watched, QEvent* event) {
<<<<<<< HEAD
  if(event->type() == QEvent::HideToParent) {
    auto i = std::find(m_item_views.begin(), m_item_views.end(), watched);
    if(i != m_item_views.end()) {
      auto current_blocker = shared_connection_block(m_widths_connection);
      m_widths->set(std::distance(m_item_views.begin(), i), 0);
    }
  } else if(event->type() == QEvent::ShowToParent) {
    auto i = std::find(m_item_views.begin(), m_item_views.end(), watched);
    if(i != m_item_views.end()) {
      auto index = std::distance(m_item_views.begin(), i);
      auto current_blocker = shared_connection_block(m_widths_connection);
      m_widths->set(index, m_item_views[index]->width());
=======
  auto find_item_index = [&] (QObject* item) {
    auto i = std::find(m_item_views.begin(), m_item_views.end(), item);
    if(i != m_item_views.end()) {
      return std::distance(m_item_views.begin(), i);
    }
    return -1;
  };
  if(event->type() == QEvent::HideToParent ||
      event->type() == QEvent::ShowToParent) {
    if(auto index = find_item_index(watched); index != -1) {
      auto width = [&] {
        if(event->type() == QEvent::HideToParent) {
          return 0;
        }
        return m_item_views[index]->width();
      }();
      m_widths->set(index, width);
>>>>>>> 65de0735
    }
  }
  return QWidget::eventFilter(watched, event);
}

void TableHeader::mouseMoveEvent(QMouseEvent* event) {
  if(m_resize_index == -1) {
    return QWidget::mouseMoveEvent(event);
  }
  auto position = QCursor::pos();
  auto delta = position.x() - m_resize_position.x();
  if(delta < 0) {
    auto width = m_widths->get(m_resize_index);
    auto new_width = std::max(scale_width(10), width + delta);
    delta = new_width - width;
    position.rx() = delta + m_resize_position.x();
    if(delta != 0) {
      m_widths->set(m_resize_index, m_widths->get(m_resize_index) + delta);
      auto sibling_index = get_next_visible_sibling_index(m_resize_index);
      if(sibling_index != m_widths->get_size() - 1) {
        m_widths->set(sibling_index, m_widths->get(sibling_index) - delta);
      }
    }
  } else if(delta > 0) {
    auto sibling_index = get_next_visible_sibling_index(m_resize_index);
    auto sibling_width = [&] {
      if(sibling_index == m_widths->get_size() - 1) {
        auto w = 0;
        for(auto i = 0; i != m_widths->get_size(); ++i) {
          w += m_widths->get(i);
        }
        return width() - w;
      }
      return m_widths->get(sibling_index);
    }();
    auto new_sibling_width = std::max(scale_width(10), sibling_width - delta);
    delta = new_sibling_width - sibling_width;
    position.rx() = -delta + m_resize_position.x();
    if(delta != 0) {
      if(sibling_index != m_widths->get_size() - 1) {
        m_widths->set(sibling_index, m_widths->get(sibling_index) + delta);
      }
      m_widths->set(m_resize_index, m_widths->get(m_resize_index) - delta);
    }
  }
  m_resize_position = position;
}

int TableHeader::get_next_visible_sibling_index(int index) const {
  if(index == m_widths->get_size() - 1) {
    return index;
  }
  ++index;
  if(!m_item_views[index]->isVisible()) {
    return get_next_visible_sibling_index(index);
  }
  return index;
}

void TableHeader::on_items_operation(
    const ListModel<TableHeaderItem::Model>::Operation& operation) {
}

void TableHeader::on_widths_operation(
    const ListModel<int>::Operation& operation) {
  visit(operation,
    [&] (const ListModel<int>::UpdateOperation& operation) {
      m_item_views[operation.m_index]->setFixedWidth(
        m_widths->get(operation.m_index));
      if(!m_item_views[operation.m_index]->isVisible()) {
<<<<<<< HEAD
        auto current_blocker = shared_connection_block(m_widths_connection);
=======
        auto blocker = shared_connection_block(m_widths_connection);
>>>>>>> 65de0735
        m_widths->set(operation.m_index, 0);
      }
    });
}

void TableHeader::on_start_resize(int index) {
  m_resize_index = index;
  m_resize_position = QCursor::pos();
}

void TableHeader::on_end_resize(int index) {
  m_resize_index = -1;
}

void TableHeader::on_sort(int index, TableHeaderItem::Order order) {
  m_sort_signal(index, order);
}

void TableHeader::on_filter(int index) {
  m_filter_signal(index);
}<|MERGE_RESOLUTION|>--- conflicted
+++ resolved
@@ -83,20 +83,6 @@
 }
 
 bool TableHeader::eventFilter(QObject* watched, QEvent* event) {
-<<<<<<< HEAD
-  if(event->type() == QEvent::HideToParent) {
-    auto i = std::find(m_item_views.begin(), m_item_views.end(), watched);
-    if(i != m_item_views.end()) {
-      auto current_blocker = shared_connection_block(m_widths_connection);
-      m_widths->set(std::distance(m_item_views.begin(), i), 0);
-    }
-  } else if(event->type() == QEvent::ShowToParent) {
-    auto i = std::find(m_item_views.begin(), m_item_views.end(), watched);
-    if(i != m_item_views.end()) {
-      auto index = std::distance(m_item_views.begin(), i);
-      auto current_blocker = shared_connection_block(m_widths_connection);
-      m_widths->set(index, m_item_views[index]->width());
-=======
   auto find_item_index = [&] (QObject* item) {
     auto i = std::find(m_item_views.begin(), m_item_views.end(), item);
     if(i != m_item_views.end()) {
@@ -114,7 +100,6 @@
         return m_item_views[index]->width();
       }();
       m_widths->set(index, width);
->>>>>>> 65de0735
     }
   }
   return QWidget::eventFilter(watched, event);
@@ -185,11 +170,7 @@
       m_item_views[operation.m_index]->setFixedWidth(
         m_widths->get(operation.m_index));
       if(!m_item_views[operation.m_index]->isVisible()) {
-<<<<<<< HEAD
-        auto current_blocker = shared_connection_block(m_widths_connection);
-=======
         auto blocker = shared_connection_block(m_widths_connection);
->>>>>>> 65de0735
         m_widths->set(operation.m_index, 0);
       }
     });
