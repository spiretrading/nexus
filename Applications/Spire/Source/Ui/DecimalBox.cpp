#include "Spire/Ui/DecimalBox.hpp"
#include <bitset>
#include <boost/signals2/shared_connection_block.hpp>
#include <QGuiApplication>
#include <QKeyEvent>
#include <qt_windows.h>
#include "Spire/Spire/Dimensions.hpp"
#include "Spire/Spire/LocalScalarValueModel.hpp"
#include "Spire/Spire/Utility.hpp"
#include "Spire/Ui/Box.hpp"
#include "Spire/Ui/Button.hpp"
#include "Spire/Ui/Icon.hpp"
#include "Spire/Ui/Layouts.hpp"
#include "Spire/Ui/TextBox.hpp"

using namespace boost;
using namespace boost::signals2;
using namespace Spire;
using namespace Spire::Styles;

namespace {
  auto validate_fractional_part(const Decimal& value, int decimal_places) {
    if(value < pow(Decimal(10), -decimal_places)) {
      return QValidator::State::Intermediate;
    }
    return QValidator::State::Invalid;
  }

  optional<Decimal> text_to_decimal(const QString& text) {
    auto trimmed_text = text.trimmed().toStdString();
    if(trimmed_text.empty()) {
      return none;
    }
    try {
      return Decimal(trimmed_text.c_str());
    } catch (const std::runtime_error&) {
      return none;
    }
  }

  auto BUTTON_RIGHT_PADDING() {
    static auto padding = scale_width(6);
    return padding;
  }

  auto BUTTON_SIZE() {
    static auto size = scale(10, 10);
    return size;
  }

  auto create_button(const QString& icon, QWidget* parent) {
    auto button = make_icon_button(imageFromSvg(icon, BUTTON_SIZE()), parent);
    update_style(*button, [&] (auto& style) {
      style.get(Any() > Body()).
        set(BackgroundColor(QColor(0xFFFFFF))).
        set(Fill(QColor(0x333333)));
      style.get(Hover() > Body()).
        set(BackgroundColor(QColor(0xEBEBEB))).
        set(Fill(QColor(0x4B23A0)));
      style.get(Disabled() > Body()).
        set(BackgroundColor(QColor(Qt::transparent))).
        set(Fill(QColor(0xC8C8C8)));
    });
    button->setFocusPolicy(Qt::NoFocus);
    button->setFixedSize(BUTTON_SIZE());
    return button;
  }

  auto make_modifiers(const OptionalDecimalModel& current) {
    auto modifiers = QHash<Qt::KeyboardModifier, Decimal>();
    modifiers[Qt::NoModifier] = current.get_increment().get_value_or(1);
    return modifiers;
  }
}

struct DecimalBox::DecimalToTextModel : TextModel {
  mutable UpdateSignal m_update_signal;
  std::shared_ptr<OptionalDecimalModel> m_model;
  int m_decimal_places;
  int m_leading_zeros;
  int m_trailing_zeros;
  QString m_current;
  QRegExp m_validator;
  bool m_is_rejected;
  scoped_connection m_current_connection;

  DecimalToTextModel(std::shared_ptr<OptionalDecimalModel> model)
      : m_model(std::move(model)),
        m_decimal_places(
          -log10(m_model->get_increment().get_value_or(1)).convert_to<int>()),
        m_leading_zeros(0),
        m_trailing_zeros(0),
        m_current(to_string(m_model->get())),
        m_is_rejected(false),
        m_current_connection(m_model->connect_update_signal(
          [=] (const auto& current) {
            on_current(current);
          })) {
    update_validator();
  }

  void set_leading_zeros(int leading_zeros) {
    if(leading_zeros == m_leading_zeros) {
      return;
    }
    m_leading_zeros = leading_zeros;
    update_validator();
    if(m_current.isEmpty()) {
      return;
    }
    auto displayed_value = to_string(m_model->get());
    if(displayed_value != m_current) {
      m_current = std::move(displayed_value);
      m_update_signal(m_current);
    }
  }

  void set_trailing_zeros(int trailing_zeros) {
    if(trailing_zeros == m_trailing_zeros) {
      return;
    }
    m_trailing_zeros = trailing_zeros;
    update_validator();
    if(m_current.isEmpty()) {
      return;
    }
    auto displayed_value = to_string(m_model->get());
    if(displayed_value != m_current) {
      m_current = std::move(displayed_value);
      m_update_signal(m_current);
    }
  }

  const optional<Decimal>& submit() {
    auto displayed_value = to_string(m_model->get());
    if(displayed_value != m_current) {
      m_current = std::move(displayed_value);
      m_update_signal(m_current);
    }
    return m_model->get();
  }

  void reject() {
    m_is_rejected = true;
  }

  QValidator::State get_state() const override {
    return m_model->get_state();
  }

  const QString& get() const {
    return m_current;
  }

  QValidator::State test(const QString& value) const override {
    auto decimal_places = 0;
    auto i = m_model->get_increment().get_value_or(1);
    while(i < 1) {
      i *= 10;
      ++decimal_places;
    }
    auto local_validator = optional<const QRegExp>();
    auto& validator = [&] () -> auto& {
      if(decimal_places != m_decimal_places) {
        local_validator.emplace(make_validator(decimal_places));
        return *local_validator;
      } else {
        return m_validator;
      }
    }();
    auto min = m_model->get_minimum();
    auto max = m_model->get_maximum();
    if(!validator.exactMatch(value)) {
      return QValidator::State::Invalid;
    } else if(value.isEmpty()) {
      return QValidator::State::Intermediate;
    } else if(value == "-") {
      if(min && *min < 0 || !min) {
        return QValidator::State::Intermediate;
      }
    } else if(value == "+") {
      if(max && *max > 0 || !max) {
        return QValidator::State::Intermediate;
      }
    } else if(auto decimal = text_to_decimal(value)) {
      if(value.front() != '-' && max && *max < 0 ||
          value.front() == '-' && min && *min > 0) {
        return QValidator::State::Invalid;
      }
      if(value.contains('.')) {
        if(min) {
          if(trunc(*decimal) != trunc(*min)) {
            if(*decimal < *min) {
              return QValidator::State::Invalid;
            }
          } else if(*decimal >= 0) {
            auto d = *min - *decimal;
            if(d >= 0) {
              return validate_fractional_part(d,
                value.length() - value.indexOf('.') - 1);
            }
          }
        }
        if(max) {
          if(trunc(*decimal) != trunc(*max)) {
            if(*decimal > *max) {
              return QValidator::State::Invalid;
            }
          } else if(*decimal <= 0) {
            auto d = *decimal - *max;
            if(d >= 0) {
              return validate_fractional_part(d,
                value.length() - value.indexOf('.') - 1);
            }
          }
        }
      }
      auto state = validate(*decimal, min, max);
      if(state == QValidator::State::Invalid) {
        return QValidator::State::Invalid;
      }
      return m_model->test(*decimal);
    }
    return QValidator::State::Invalid;
  }

  QValidator::State set(const QString& value) override {
<<<<<<< HEAD
    auto decimal_places = 0;
    auto i = m_model->get_increment().get_value_or(1);
    while(i < 1) {
      i *= 10;
      ++decimal_places;
    }
    if(decimal_places != m_decimal_places) {
      m_decimal_places = decimal_places;
      update_validator();
    }
=======
    update_decimal_places();
>>>>>>> f05a14e1
    if(!m_validator.exactMatch(value)) {
      m_is_rejected = false;
      return QValidator::State::Invalid;
    } else if(value.isEmpty() || value == "-" || value == "+") {
      auto blocker = shared_connection_block(m_current_connection);
      m_model->set(none);
      m_current = value;
      m_update_signal(m_current);
      m_is_rejected = false;
      return QValidator::State::Intermediate;
    } else if(auto decimal = text_to_decimal(value)) {
      auto state =
        validate(*decimal, m_model->get_minimum(), m_model->get_maximum());
      if(state == QValidator::State::Invalid) {
        return QValidator::State::Invalid;
      }
      auto blocker = shared_connection_block(m_current_connection);
      state = m_model->set(*decimal);
      if(state != QValidator::State::Invalid) {
        if(m_is_rejected) {
          m_current = to_string(*decimal);
        } else {
          m_current = value;
        }
        m_update_signal(m_current);
      }
      m_is_rejected = false;
      return state;
    }
    m_is_rejected = false;
    return QValidator::State::Invalid;
  }

  connection connect_update_signal(
      const typename UpdateSignal::slot_type& slot) const override {
    return m_update_signal.connect(slot);
  }

  QRegExp make_validator(int decimal_places) const {
    if(decimal_places <= 0) {
      return QRegExp(QString("^[-|\\+]?[0-9]*"));
    } else if(m_trailing_zeros > decimal_places) {
      auto delta = m_trailing_zeros - decimal_places;
      return QRegExp(QString("^[-|\\+]?[0-9]*(\\.[0-9]{0,%1}0{0,%2})?").arg(
        decimal_places).arg(delta));
    } else {
      return QRegExp(
        QString("^[-|\\+]?[0-9]*(\\.[0-9]{0,%1})?").arg(decimal_places));
    }
  }

  void update_decimal_places() {
    auto decimal_places = 0;
    auto i = m_model->get_increment();
    while(i < 1) {
      i *= 10;
      ++decimal_places;
    }
    if(decimal_places != m_decimal_places) {
      m_decimal_places = decimal_places;
      update_validator();
    }
  }

  void update_validator() {
    m_validator = make_validator(m_decimal_places);
  }

  bool update_leading_zeros(QString& source, const QString& digits) const {
    auto leading_zeros = std::max(1, m_leading_zeros);
    if(digits.length() < leading_zeros) {
      auto padding = QString("0");
      auto insert_index = [&] {
        if(!source.isEmpty() && (source[0] == '-' || source[0] == '+')) {
          return 1;
        }
        return 0;
      }();
      for(auto i = digits.length() + 1; i < leading_zeros; ++i) {
        padding += '0';
      }
      source.insert(insert_index, padding);
      return true;
    }
    return false;
  }

  bool update_trailing_zeros(QString& source, const QString& digits) const {
    if(digits.length() < m_trailing_zeros) {
      for(auto i = digits.length(); i < m_trailing_zeros; ++i) {
        source += "0";
      }
      return true;
    }
    auto delta = digits.length() - std::max(m_trailing_zeros, m_decimal_places);
    if(delta > 0) {
      source.chop(delta);
      return true;
    }
    return false;
  }

  QString to_string(const optional<Decimal>& value) const {
    static auto DECIMAL_PATTERN = QRegExp("^([-|\\+]?([0-9]*))(\\.([0-9]*))?");
    static const auto LEADING_DIGITS_CAPTURE_GROUP = 2;
    static const auto TRAILING_CAPTURE_GROUP = 3;
    static const auto TRAILING_DIGITS_CAPTURE_GROUP = 4;
    if(!value) {
      return {};
    }
    auto s = QString::fromStdString(value->str(
      Decimal::backend_type::cpp_dec_float_digits10, std::ios_base::fixed));
    auto decimal_point_pos = s.indexOf(".");
    if(decimal_point_pos >= 0) {
      auto trailing_zeros = 0;
      for(auto pos = s.rbegin(); pos != s.rend() - decimal_point_pos; ++pos) {
        if(*pos == '0' || *pos == '.') {
          ++trailing_zeros;
        } else {
          break;
        }
      }
      s.chop(trailing_zeros);
    }
    if(DECIMAL_PATTERN.indexIn(s, 0) != -1) {
      auto captures = DECIMAL_PATTERN.capturedTexts();
      if(m_trailing_zeros != 0) {
        if(captures[TRAILING_CAPTURE_GROUP].isEmpty()) {
          s += ".";
        }
      }
      auto has_update =
        update_leading_zeros(s, captures[LEADING_DIGITS_CAPTURE_GROUP]);
      has_update |=
        update_trailing_zeros(s, captures[TRAILING_DIGITS_CAPTURE_GROUP]);
    }
    return s;
  }

  void on_current(const optional<Decimal>& current) {
    update_decimal_places();
    m_current = to_string(current);
    m_update_signal(m_current);
  }
};

QValidator::State DecimalBox::validate(const Decimal& value,
    const optional<Decimal>& min, const optional<Decimal>& max) {
  auto validate_fractional_part = [] (const Decimal& value,
      const Decimal& fractional_part) {
    auto decimal_places = 0;
    auto v = Decimal(value - trunc(value));
    while(v != 0) {
      v *= 10;
      v = v - trunc(v);
      ++decimal_places;
    }
    return ::validate_fractional_part(fractional_part, decimal_places);
  };
  if(min && max && value >= min && value <= max ||
      min && !max && value >= min || !min && max && value <= max ||
      !min && !max) {
    return QValidator::State::Acceptable;
  } else if(max && (*max >= 0 && value > *max || *max < 0 && value > 0) ||
      min && (*min <= 0 && value < *min || *min > 0 && value < 0)) {
    return QValidator::State::Invalid;
  } else if(min && trunc(value) == trunc(*min)) {
    auto fractional_part = value - trunc(value);
    if(fractional_part == 0) {
      return QValidator::State::Intermediate;
    } else if(fractional_part < 0) {
      if(max && trunc(value) == trunc(*max)) {
        return validate_fractional_part(fractional_part, value - *max);
      }
    } else {
      return validate_fractional_part(fractional_part, *min - value);
    }
  } else if(max && trunc(value) == trunc(*max)) {
    auto fractional_part = value - trunc(value);
    if(fractional_part == 0) {
      return QValidator::State::Intermediate;
    } else if(fractional_part > 0) {
      if(min && trunc(value) == trunc(*min)) {
        return validate_fractional_part(fractional_part, *min - value);
      }
    } else {
      return validate_fractional_part(fractional_part, value - *max);
    }
  } else if(!max && validate(value, Decimal(trunc(*min / 10)), none) ||
      !min && validate(value, none, Decimal(trunc(*max / 10))) ||
      validate(value, Decimal(trunc(*min / 10)), Decimal(trunc(*max / 10)))) {
    return QValidator::State::Intermediate;
  }
  return QValidator::State::Invalid;
}

DecimalBox::DecimalBox(QWidget* parent)
  : DecimalBox(std::make_shared<LocalOptionalDecimalModel>(), parent) {}

DecimalBox::DecimalBox(QHash<Qt::KeyboardModifier, Decimal> modifiers,
  QWidget* parent)
  : DecimalBox(std::make_shared<LocalOptionalDecimalModel>(),
      std::move(modifiers), parent) {}

DecimalBox::DecimalBox(
  std::shared_ptr<OptionalDecimalModel> current, QWidget* parent)
  : DecimalBox(current, make_modifiers(*current), parent) {}

DecimalBox::DecimalBox(std::shared_ptr<OptionalDecimalModel> current,
    QHash<Qt::KeyboardModifier, Decimal> modifiers, QWidget* parent)
    : QWidget(parent),
      m_current(std::move(current)),
      m_adaptor_model(std::make_shared<DecimalToTextModel>(m_current)),
      m_submission(m_current->get()),
      m_modifiers(std::move(modifiers)),
      m_tick(TickIndicator::NONE) {
  m_text_box = new TextBox(m_adaptor_model, this);
  enclose(*this, *m_text_box);
  proxy_style(*this, *m_text_box);
  update_style(*this, [] (auto& style) {
    style.get(Any() > is_a<Button>()).set(Visibility::VISIBLE);
    style.get(ReadOnly() > is_a<Button>()).set(Visibility::NONE);
    style.get(+(Any() > is_a<TextBox>()) %
        (is_a<Button>() && matches(Visibility::VISIBLE))).
      set(PaddingRight(scale_width(24)));
  });
  m_style_connection = connect_style_signal(*this, [=] { on_style(); });
  setFocusProxy(m_text_box);
  if(auto current = m_current->get()) {
    if(*current > 0) {
      m_sign = SignIndicator::POSITIVE;
      match(*this, IsPositive());
    } else if(*current < 0) {
      m_sign = SignIndicator::NEGATIVE;
      match(*this, IsNegative());
    } else {
      m_sign = SignIndicator::NONE;
    }
  }
  m_current_connection = m_current->connect_update_signal(
    [=] (const auto& current) { on_current(current); });
  m_submit_connection = m_text_box->connect_submit_signal(
    [=] (const auto& submission) { on_submit(submission); });
  m_reject_connection = m_text_box->connect_reject_signal(
    [=] (const auto& value) { on_reject(value); });
  m_up_button = create_button(":/Icons/arrow-up.svg", this);
  m_up_button->connect_click_signal([=] { increment(); });
  m_down_button = create_button(":/Icons/arrow-down.svg", this);
  m_down_button->connect_click_signal([=] { decrement(); });
  update_button_positions();
}

const std::shared_ptr<OptionalDecimalModel>& DecimalBox::get_current() const {
  return m_current;
}

std::shared_ptr<const TextModel> DecimalBox::get_text() const {
  return m_text_box->get_current();
}

void DecimalBox::set_placeholder(const QString& value) {
  m_text_box->set_placeholder(value);
}

bool DecimalBox::is_read_only() const {
  return m_text_box->is_read_only();
}

void DecimalBox::set_read_only(bool is_read_only) {
  m_text_box->set_read_only(is_read_only);
  if(is_read_only) {
    match(*this, ReadOnly());
  } else {
    unmatch(*this, ReadOnly());
  }
}

connection DecimalBox::connect_submit_signal(
    const SubmitSignal::slot_type& slot) const {
  return m_submit_signal.connect(slot);
}

connection DecimalBox::connect_reject_signal(
    const RejectSignal::slot_type& slot) const {
  return m_reject_signal.connect(slot);
}

void DecimalBox::keyPressEvent(QKeyEvent* event) {
  if(!is_read_only()) {
    if(event->key() == Qt::Key_Up) {
      increment();
      return;
    } else if(event->key() == Qt::Key_Down) {
      decrement();
      return;
    }
  }
  QWidget::keyPressEvent(event);
}

void DecimalBox::resizeEvent(QResizeEvent* event) {
  update_button_positions();
  QWidget::resizeEvent(event);
}

void DecimalBox::wheelEvent(QWheelEvent* event) {
  if(hasFocus() && !is_read_only()) {
    auto angle_delta = [&] {
      if(event->modifiers().testFlag(Qt::AltModifier)) {
        return event->angleDelta().x();
      } else {
        return event->angleDelta().y();
      }
    }();
    if(angle_delta > 0) {
      increment();
    } else if(angle_delta < 0) {
      decrement();
    }
  }
  QWidget::wheelEvent(event);
}

void DecimalBox::decrement() {
  step_by(-get_increment());
}

void DecimalBox::increment() {
  step_by(get_increment());
}

Decimal DecimalBox::get_increment() const {
  auto modifier_flags = static_cast<int>(qApp->keyboardModifiers());
  if(auto increment =
      m_modifiers.find(static_cast<Qt::KeyboardModifier>(modifier_flags));
      increment != m_modifiers.end()) {
    return increment.value();
  }
  return m_modifiers[Qt::NoModifier];
}

void DecimalBox::step_by(const Decimal& value) {
  setFocus();
  auto current = [&] {
    if(m_current->get()) {
      return *m_current->get();
    } else if(!m_current->get_minimum() && !m_current->get_maximum() ||
        !m_current->get_minimum() && *m_current->get_maximum() >= 0 ||
        !m_current->get_maximum() && *m_current->get_minimum() <= 0 ||
        *m_current->get_minimum() <= 0 && *m_current->get_maximum() >= 0) {
      return Decimal(0);
    } else if(abs(*m_current->get_minimum()) < abs(*m_current->get_maximum())) {
      return *m_current->get_minimum();
    } else {
      return *m_current->get_maximum();
    }
  }();
  auto next = Decimal(current + value);
  if(m_current->get_minimum() && next < m_current->get_minimum()) {
    next = *m_current->get_minimum();
  } else if(m_current->get_maximum() && next > m_current->get_maximum()) {
    next = *m_current->get_maximum();
  }
  if(next != m_current->get()) {
    m_current->set(next);
  }
}

void DecimalBox::update_button_positions() {
  auto button_pos = QPoint(width() - BUTTON_RIGHT_PADDING() -
    BUTTON_SIZE().width(), height() / 2);
  m_up_button->move(button_pos.x(), button_pos.y() - m_up_button->height());
  m_down_button->move(button_pos);
}

void DecimalBox::on_current(const optional<Decimal>& current) {
  if(m_last_current && current) {
    if(m_tick == TickIndicator::DOWN) {
      unmatch(*this, Downtick());
    } else if(m_tick == TickIndicator::UP) {
      unmatch(*this, Uptick());
    }
    if(*current > *m_last_current) {
      m_tick = TickIndicator::UP;
      match(*this, Uptick());
    } else if(*current < *m_last_current) {
      m_tick = TickIndicator::DOWN;
      match(*this, Downtick());
    }
  }
  if(current) {
    m_last_current = current;
    if(*current > 0 && m_sign != SignIndicator::POSITIVE) {
      if(m_sign == SignIndicator::NEGATIVE) {
        unmatch(*this, IsNegative());
      }
      match(*this, IsPositive());
      m_sign = SignIndicator::POSITIVE;
    } else if(*current == 0 && m_sign != SignIndicator::NONE) {
      if(m_sign == SignIndicator::NEGATIVE) {
        unmatch(*this, IsNegative());
      } else if(m_sign == SignIndicator::POSITIVE) {
        unmatch(*this, IsPositive());
      }
      m_sign = SignIndicator::NONE;
    } else if(*current < 0 && m_sign != SignIndicator::NEGATIVE) {
      if(m_sign == SignIndicator::POSITIVE) {
        unmatch(*this, IsPositive());
      }
      match(*this, IsNegative());
      m_sign = SignIndicator::NEGATIVE;
    }
  }
  m_up_button->setEnabled(!is_read_only() && (!m_current->get_maximum() ||
    !m_current->get() || m_current->get() < m_current->get_maximum()));
  m_down_button->setEnabled(!is_read_only() && (!m_current->get_minimum() ||
    !m_current->get() || m_current->get() > m_current->get_minimum()));
}

void DecimalBox::on_submit(const QString& submission) {
  static auto VALIDATOR = QRegExp("^([-|\\+]?[0-9]+(\\.[0-9]*)?)|(-\\.)");
  if(VALIDATOR.exactMatch(submission)) {
    m_submission = m_adaptor_model->submit();
    m_submit_signal(m_submission);
  }
}

void DecimalBox::on_reject(const QString& value) {
  m_reject_signal(text_to_decimal(value).value_or(Decimal(0)));
  m_adaptor_model->reject();
}

void DecimalBox::on_style() {
  auto& stylist = find_stylist(*this);
  auto block = stylist.get_computed_block();
  if(auto leading_zeros = Styles::find<LeadingZeros>(block)) {
    stylist.evaluate(*leading_zeros, [=] (auto leading_zeros) {
      m_adaptor_model->set_leading_zeros(leading_zeros);
    });
  }
  if(auto trailing_zeros = Styles::find<TrailingZeros>(block)) {
    stylist.evaluate(*trailing_zeros, [=] (auto trailing_zeros) {
      m_adaptor_model->set_trailing_zeros(trailing_zeros);
    });
  }
}<|MERGE_RESOLUTION|>--- conflicted
+++ resolved
@@ -225,20 +225,7 @@
   }
 
   QValidator::State set(const QString& value) override {
-<<<<<<< HEAD
-    auto decimal_places = 0;
-    auto i = m_model->get_increment().get_value_or(1);
-    while(i < 1) {
-      i *= 10;
-      ++decimal_places;
-    }
-    if(decimal_places != m_decimal_places) {
-      m_decimal_places = decimal_places;
-      update_validator();
-    }
-=======
     update_decimal_places();
->>>>>>> f05a14e1
     if(!m_validator.exactMatch(value)) {
       m_is_rejected = false;
       return QValidator::State::Invalid;
@@ -292,7 +279,7 @@
 
   void update_decimal_places() {
     auto decimal_places = 0;
-    auto i = m_model->get_increment();
+    auto i = m_model->get_increment().get_value_or(1);
     while(i < 1) {
       i *= 10;
       ++decimal_places;
