#include "Spire/Ui/ListCurrentController.hpp"
#include <boost/signals2/shared_connection_block.hpp>

using namespace boost;
using namespace boost::signals2;
using namespace Spire;

ListCurrentController::ListCurrentController(
  std::shared_ptr<CurrentModel> current)
  : m_current(std::move(current)),
    m_edge_navigation(EdgeNavigation::WRAP),
    m_last_current(m_current->get()),
    m_connection(m_current->connect_update_signal(
      std::bind_front(&ListCurrentController::on_current, this))) {}

const std::shared_ptr<ListCurrentController::CurrentModel>&
    ListCurrentController::get_current() const {
  return m_current;
}

ListCurrentController::EdgeNavigation
    ListCurrentController::get_edge_navigation() const {
  return m_edge_navigation;
}

void ListCurrentController::set_edge_navigation(EdgeNavigation navigation) {
  m_edge_navigation = navigation;
}

void ListCurrentController::add(std::unique_ptr<ItemView> view, int index) {
  m_views.insert(std::next(m_views.begin(), index), std::move(view));
<<<<<<< HEAD
  if(m_current->get() && *m_current->get() >= index) {
    m_current->set(*m_current->get());
=======
  if(m_current->get() && *m_current->get() >= index &&
      *m_current->get() < std::ssize(m_views) - 1) {
    auto current = *m_current->get() + 1;
    m_last_current = current;
    auto blocker = shared_connection_block(m_connection);
    m_current->set(current);
>>>>>>> f05a14e1
  }
}

void ListCurrentController::remove(int index) {
  m_views.erase(m_views.begin() + index);
  if(m_current->get()) {
    if(m_current->get() == index) {
      auto size = static_cast<int>(m_views.size());
      if(size == 0) {
        m_current->set(none);
      } else if(index >= size) {
        m_current->set(size - 1);
      } else {
        m_current->set(index);
      }
    } else if(m_current->get() > index) {
<<<<<<< HEAD
      m_current->set(*m_current->get());
=======
      auto current = *m_current->get() - 1;
      m_last_current = current;
      auto blocker = shared_connection_block(m_connection);
      m_current->set(current);
>>>>>>> f05a14e1
    }
  }
}

void ListCurrentController::move(int source, int destination) {
  if(source == destination) {
    return;
  }
  auto direction = [&] {
    if(source < destination) {
      return -1;
    }
    return 1;
  }();
  if(direction == 1) {
    std::rotate(std::next(m_views.rbegin(), m_views.size() - source - 1),
      std::next(m_views.rbegin(), m_views.size() - source),
      std::next(m_views.rbegin(), m_views.size() - destination));
  } else {
    std::rotate(std::next(m_views.begin(), source),
      std::next(m_views.begin(), source + 1),
      std::next(m_views.begin(), destination + 1));
  }
  if(auto current = m_current->get()) {
    if(direction * *current >= source &&
        direction * *current <= destination) {
      m_current->set(*m_current->get());
    }
<<<<<<< HEAD
=======
    return false;
  };
  adjust(m_last_current);
  auto current = m_current->get();
  if(adjust(current)) {
    m_last_current = current;
    auto blocker = shared_connection_block(m_connection);
    m_current->set(current);
>>>>>>> f05a14e1
  }
}

void ListCurrentController::navigate_home() {
  navigate(1, -1, EdgeNavigation::CONTAIN);
}

void ListCurrentController::navigate_end() {
  navigate(-1, static_cast<int>(m_views.size()), EdgeNavigation::CONTAIN);
}

void ListCurrentController::navigate_next() {
  navigate(1, m_current->get().value_or(-1), m_edge_navigation);
}

void ListCurrentController::navigate_previous() {
  if(m_current->get()) {
    navigate(-1, *m_current->get(), m_edge_navigation);
  } else {
    navigate_next();
  }
}

void ListCurrentController::navigate(int direction, int start) {
  navigate(direction, start, m_edge_navigation);
}

void ListCurrentController::navigate(
    int direction, int start, EdgeNavigation edge_navigation) {
  if(m_views.empty()) {
    return;
  }
  auto i = start;
  do {
    i += direction;
    if(i < 0 || i >= static_cast<int>(m_views.size())) {
      if(edge_navigation == EdgeNavigation::CONTAIN) {
        return;
      } else if(direction == -1) {
        i = static_cast<int>(m_views.size()) - 1;
      } else {
        if(start == -1) {
          return;
        }
        i = 0;
      }
    }
  } while(i != start && !m_views[i]->is_selectable());
  m_current->set(i);
}

void ListCurrentController::cross_next(Qt::Orientation orientation) {
  cross(1, orientation);
}

void ListCurrentController::cross_previous(Qt::Orientation orientation) {
  cross(-1, orientation);
}

void ListCurrentController::cross(int direction, Qt::Orientation orientation) {
  if(m_views.empty()) {
    return;
  }
  if(!m_current->get()) {
    navigate_next();
    return;
  }
  auto current_navigation_box = [&] {
    if(m_current->get()) {
      return m_views[*m_current->get()]->get_geometry();
    }
    return m_views.front()->get_geometry();
  }();
  auto i = *m_current->get() + direction;
  auto navigation_box = current_navigation_box;
  auto candidate = -1;
  while(i >= 0 && i != static_cast<int>(m_views.size())) {
    if(m_views[i]->is_selectable()) {
      if(candidate == -1) {
        if(orientation == Qt::Orientation::Horizontal) {
          navigation_box.moveTop(m_views[i]->get_geometry().y());
        } else {
          navigation_box.moveLeft(m_views[i]->get_geometry().x());
        }
      }
      if((orientation == Qt::Orientation::Horizontal &&
          direction * current_navigation_box.y() <
            direction * navigation_box.y() ||
          orientation == Qt::Orientation::Vertical &&
          direction * current_navigation_box.x() <
            direction * navigation_box.x()) &&
          navigation_box.intersects(m_views[i]->get_geometry())) {
        candidate = i;
        if(direction == 1) {
          break;
        }
      } else if(candidate != -1) {
        break;
      }
    }
    i += direction;
  }
  if(candidate == -1) {
    return;
  }
  m_current->set(candidate);
}

connection ListCurrentController::connect_update_signal(
    const UpdateSignal::slot_type& slot) const {
  return m_update_signal.connect(slot);
}

void ListCurrentController::on_current(optional<int> current) {
  auto previous = m_last_current;
  m_last_current = current;
<<<<<<< HEAD
  if(current) {
    m_navigation_box = m_views[*current]->get_geometry();
  } else {
    m_navigation_box = QRect();
  }
=======
>>>>>>> f05a14e1
  m_update_signal(previous, current);
}<|MERGE_RESOLUTION|>--- conflicted
+++ resolved
@@ -29,17 +29,12 @@
 
 void ListCurrentController::add(std::unique_ptr<ItemView> view, int index) {
   m_views.insert(std::next(m_views.begin(), index), std::move(view));
-<<<<<<< HEAD
-  if(m_current->get() && *m_current->get() >= index) {
-    m_current->set(*m_current->get());
-=======
   if(m_current->get() && *m_current->get() >= index &&
       *m_current->get() < std::ssize(m_views) - 1) {
     auto current = *m_current->get() + 1;
     m_last_current = current;
     auto blocker = shared_connection_block(m_connection);
     m_current->set(current);
->>>>>>> f05a14e1
   }
 }
 
@@ -56,14 +51,10 @@
         m_current->set(index);
       }
     } else if(m_current->get() > index) {
-<<<<<<< HEAD
-      m_current->set(*m_current->get());
-=======
       auto current = *m_current->get() - 1;
       m_last_current = current;
       auto blocker = shared_connection_block(m_connection);
       m_current->set(current);
->>>>>>> f05a14e1
     }
   }
 }
@@ -87,13 +78,11 @@
       std::next(m_views.begin(), source + 1),
       std::next(m_views.begin(), destination + 1));
   }
-  if(auto current = m_current->get()) {
-    if(direction * *current >= source &&
-        direction * *current <= destination) {
-      m_current->set(*m_current->get());
-    }
-<<<<<<< HEAD
-=======
+  auto adjust = [&] (auto& value) {
+    if(value && (*value >= source || *value <= destination)) {
+      *value += direction;
+      return true;
+    }
     return false;
   };
   adjust(m_last_current);
@@ -102,7 +91,6 @@
     m_last_current = current;
     auto blocker = shared_connection_block(m_connection);
     m_current->set(current);
->>>>>>> f05a14e1
   }
 }
 
@@ -219,13 +207,5 @@
 void ListCurrentController::on_current(optional<int> current) {
   auto previous = m_last_current;
   m_last_current = current;
-<<<<<<< HEAD
-  if(current) {
-    m_navigation_box = m_views[*current]->get_geometry();
-  } else {
-    m_navigation_box = QRect();
-  }
-=======
->>>>>>> f05a14e1
   m_update_signal(previous, current);
 }