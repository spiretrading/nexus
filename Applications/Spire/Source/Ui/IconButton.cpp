--- conflicted
+++ resolved
@@ -45,8 +45,6 @@
     })").arg(scale_height(10)).arg(scale_height(2)).arg(scale_width(6)));
 }
 
-<<<<<<< HEAD
-=======
 void IconButton::keyPressEvent(QKeyEvent* event) {
   if(event->key() == Qt::Key_Enter || event->key() == Qt::Key_Return) {
     event->accept();
@@ -56,7 +54,6 @@
   QAbstractButton::keyPressEvent(event);
 }
 
->>>>>>> d8720479
 void IconButton::mouseMoveEvent(QMouseEvent* event) {
   if(rect().contains(event->pos())) {
     QAbstractButton::mouseMoveEvent(event);
@@ -74,15 +71,6 @@
   auto image_painter = QPainter(&icon);
   image_painter.setCompositionMode(QPainter::CompositionMode_SourceIn);
   image_painter.fillRect(icon.rect(), get_current_icon_color());
-<<<<<<< HEAD
-  // TODO: center image when drawing
-  painter.drawPixmap(0, 0, icon);
-  if(hasFocus()) {
-    painter.setPen("#4B23A0");
-    auto path = QPainterPath();
-    path.addRoundedRect(0, 0, width() - 1, height() - 1, scale_width(1),
-      scale_height(1));
-=======
   painter.drawPixmap((width() - icon.width()) / 2,
     (height() - icon.height()) / 2, icon);
   if(hasFocus()) {
@@ -90,7 +78,6 @@
     auto path = QPainterPath();
     path.addRoundedRect(0, 0, width() - scale_width(1),
       height() - scale_height(1), scale_width(1), scale_height(1));
->>>>>>> d8720479
     painter.setPen({QColor("#4B23A0"), static_cast<qreal>(scale_width(1))});
     painter.drawPath(path);
   }
@@ -102,11 +89,7 @@
 
 const QColor& IconButton::get_current_icon_color() const {
   if(isEnabled()) {
-<<<<<<< HEAD
-    if(underMouse() || hasFocus()) {
-=======
     if(underMouse()) {
->>>>>>> d8720479
       return m_style.m_hover_color;
     } else if(!window()->isActiveWindow()) {
       return m_style.m_blur_color;
