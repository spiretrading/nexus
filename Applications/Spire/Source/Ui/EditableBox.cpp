#include "Spire/Ui/EditableBox.hpp"
#include <QCoreApplication>
#include <QKeyEvent>

using namespace boost::signals2;
using namespace Spire;
using namespace Spire::Styles;

EditableBox::EditableBox(AnyInputBox& input_box, QWidget* parent)
    : QWidget(parent),
      m_input_box(&input_box),
      m_focus_observer(*this),
      m_focus_proxy(nullptr) {
  setFocusProxy(m_input_box);
  enclose(*this, *m_input_box);
<<<<<<< HEAD
=======
  proxy_style(*this, *m_input_box);
  setFocusPolicy(Qt::StrongFocus);
>>>>>>> ab201db6
  m_focus_observer.connect_state_signal(
    std::bind_front(&EditableBox::on_focus, this));
  m_input_box->set_read_only(true);
  m_submit_connection = m_input_box->connect_submit_signal(
    std::bind_front(&EditableBox::on_submit, this));
  install_focus_proxy_event_filter();
}

const AnyInputBox& EditableBox::get_input_box() const {
  return *m_input_box;
}

AnyInputBox& EditableBox::get_input_box() {
  return *m_input_box;
}

bool EditableBox::is_editing() const {
  return !m_input_box->is_read_only();
}

void EditableBox::set_editing(bool is_editing) {
  if(is_editing) {
    m_input_box->setFocus();
  } else {
    m_input_box->clearFocus();
  }
}

connection EditableBox::connect_start_edit_signal(
    const StartEditSignal::slot_type& slot) const {
  return m_start_edit_signal.connect(slot);
}

connection EditableBox::connect_end_edit_signal(
    const EndEditSignal::slot_type& slot) const {
  return m_end_edit_signal.connect(slot);
}

bool EditableBox::eventFilter(QObject* watched, QEvent* event) {
  if(watched == m_focus_proxy && event->type() == QEvent::KeyPress &&
      !is_editing()) {
    if(static_cast<QKeyEvent*>(event)->key() == Qt::Key_Backspace) {
      event->ignore();
      return true;
    }
  }
  return QWidget::eventFilter(watched, event);
}

void EditableBox::keyPressEvent(QKeyEvent* event) {
  if(event->key() == Qt::Key_Enter || event->key() == Qt::Key_Return) {
    set_editing(true);
  } else if(event->key() == Qt::Key_Escape) {
    set_editing(false);
  } else if(event->key() == Qt::Key_Backspace) {
    m_input_box->get_current()->set(AnyRef());
  } else {
    if(is_editing()) {
      return;
    }
    if(is_a_word(event->text())) {
      set_editing(true);
      select_all_text();
      QCoreApplication::sendEvent(m_focus_proxy, event);
    } else {
      QWidget::keyPressEvent(event);
    }
  }
}

void EditableBox::showEvent(QShowEvent* event) {
  install_focus_proxy_event_filter();
  QWidget::showEvent(event);
}

bool EditableBox::focusNextPrevChild(bool next) {
  if(isHidden()) {
    return true;
  }
  return QWidget::focusNextPrevChild(next);
}

void EditableBox::install_focus_proxy_event_filter() {
  if(auto proxy = find_focus_proxy(*m_input_box); proxy != m_focus_proxy) {
    if(m_focus_proxy) {
      m_focus_proxy->removeEventFilter(this);
    }
    m_focus_proxy = proxy;
    m_focus_proxy->installEventFilter(this);
  }
}

void EditableBox::select_all_text() {
  if(auto line_edit = dynamic_cast<QLineEdit*>(m_focus_proxy)) {
    line_edit->selectAll();
  }
}

void EditableBox::on_focus(FocusObserver::State state) {
  if(isHidden()) {
    return;
  }
  if(state == FocusObserver::State::NONE) {
    if(is_editing()) {
      m_input_box->set_read_only(true);
      m_end_edit_signal();
    }
  } else if(!is_editing()) {
    m_input_box->set_read_only(false);
    install_focus_proxy_event_filter();
    if(auto line_edit = dynamic_cast<QLineEdit*>(m_focus_proxy)) {
      line_edit->setCursorPosition(line_edit->text().length());
    }
    m_start_edit_signal();
  }
}

void EditableBox::on_submit(const AnyRef& submission) {
  set_editing(false);
}<|MERGE_RESOLUTION|>--- conflicted
+++ resolved
@@ -13,11 +13,8 @@
       m_focus_proxy(nullptr) {
   setFocusProxy(m_input_box);
   enclose(*this, *m_input_box);
-<<<<<<< HEAD
-=======
   proxy_style(*this, *m_input_box);
   setFocusPolicy(Qt::StrongFocus);
->>>>>>> ab201db6
   m_focus_observer.connect_state_signal(
     std::bind_front(&EditableBox::on_focus, this));
   m_input_box->set_read_only(true);
