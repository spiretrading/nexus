--- conflicted
+++ resolved
@@ -422,15 +422,9 @@
   return find_item(m_current_controller.get_current()->get());
 }
 
-<<<<<<< HEAD
 TableBody::RowCover* TableBody::find_row(int index) {   
   if(auto item = layout()->itemAt(index)) {
     return static_cast<RowCover*>(item->widget());
-=======
-TableBody::Cover* TableBody::find_row(int index) {   
-  if(auto item = layout()->itemAt(index)) {
-    return static_cast<Cover*>(item->widget());
->>>>>>> effb8214
   }
   return nullptr;
 }
@@ -883,22 +877,6 @@
 }
 
 void TableBody::on_table_operation(const TableModel::Operation& operation) {
-<<<<<<< HEAD
-  /** TODO: Proper synchronization is needed. */
-  QTimer::singleShot(0, this, [=] {
-    visit(operation,
-      [&] (const TableModel::AddOperation& operation) {
-        add_row(operation.m_index);
-      },
-      [&] (const TableModel::RemoveOperation& operation) {
-        remove_row(operation.m_index);
-      },
-      [&] (const TableModel::MoveOperation& operation) {
-        move_row(operation.m_source, operation.m_destination);
-      });
-    update_visible_region();
-  });
-=======
   visit(operation,
     [&] (const TableModel::AddOperation& operation) {
       add_row(operation.m_index);
@@ -909,7 +887,7 @@
     [&] (const TableModel::MoveOperation& operation) {
       move_row(operation.m_source, operation.m_destination);
     });
->>>>>>> effb8214
+  update_visible_region();
 }
 
 void TableBody::on_widths_update(const ListModel<int>::Operation& operation) {
