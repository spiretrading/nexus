--- conflicted
+++ resolved
@@ -137,12 +137,8 @@
   m_list_view = new ListView(m_model,
     std::bind_front(&TagBox::make_tag, this));
   m_list_view->setSizePolicy(QSizePolicy::Expanding, QSizePolicy::Expanding);
-<<<<<<< HEAD
-  m_list_view->set_direction_size_policy(QSizePolicy::Expanding);
-=======
   m_list_view->set_item_size_policy(QSizePolicy::Preferred,
     QSizePolicy::Preferred);
->>>>>>> 25af8bce
   update_style(*m_list_view, [] (auto& style) {
     style = LIST_VIEW_STYLE(style);
   });
@@ -219,24 +215,6 @@
 bool TagBox::eventFilter(QObject* watched, QEvent* event) {
   if(event->type() == QEvent::KeyPress) {
     auto& key_event = *static_cast<QKeyEvent*>(event);
-<<<<<<< HEAD
-    switch(key_event.key()) {
-      case Qt::Key_Backspace:
-        if(m_text_box->get_highlight()->get().m_start == 0 &&
-            m_text_box->get_highlight()->get().m_end == 0 &&
-            get_list()->get_size() > 0) {
-          get_list()->remove(get_list()->get_size() - 1);
-        }
-        break;
-      case Qt::Key_Down:
-      case Qt::Key_Up:
-      case Qt::Key_PageDown:
-      case Qt::Key_PageUp:
-        QCoreApplication::sendEvent(this, event);
-        return true;
-      default:
-        break;
-=======
     if(watched == m_text_box->focusProxy() &&
         key_event.key() == Qt::Key_Backspace &&
         get_list()->get_size() > 0 &&
@@ -267,7 +245,6 @@
         m_vertical_scroll_bar->get_range().m_end != m_scroll_bar_end_range) {
       scroll_to_end(*m_vertical_scroll_bar);
       m_scroll_bar_end_range = m_vertical_scroll_bar->get_range().m_end;
->>>>>>> 25af8bce
     }
   }
   return QWidget::eventFilter(watched, event);
@@ -362,9 +339,6 @@
     });
 }
 
-<<<<<<< HEAD
-void TagBox::on_submit(const std::any& submission) {
-=======
 void TagBox::on_text_box_current(const QString& current) {
   m_list_view->adjustSize();
   scroll_to_end(*m_vertical_scroll_bar);
@@ -374,7 +348,6 @@
   if(m_is_read_only) {
     return;
   }
->>>>>>> 25af8bce
   m_list_view->setFocusPolicy(Qt::NoFocus);
   if(m_text_box->focusPolicy() != Qt::StrongFocus) {
     m_text_box->setFocusPolicy(Qt::StrongFocus);
