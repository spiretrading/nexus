--- conflicted
+++ resolved
@@ -67,6 +67,24 @@
   }
 }
 
+Highlight::Highlight()
+  : Highlight(0) {}
+
+Highlight::Highlight(int position)
+  : Highlight(position, position) {}
+
+Highlight::Highlight(int start, int end)
+  : m_start(start),
+    m_end(end) {}
+
+bool Spire::is_collapsed(const Highlight& highlight) {
+  return highlight.m_start == highlight.m_end;
+}
+
+int Spire::get_size(const Highlight& highlight) {
+  return highlight.m_end - highlight.m_start;
+}
+
 struct TextBox::TextValidator : QValidator {
   std::shared_ptr<TextModel> m_model;
   bool m_is_text_elided;
@@ -249,17 +267,15 @@
       m_highlight(std::make_shared<LocalValueModel<Highlight>>()),
       m_is_rejected(false),
       m_has_update(false),
-<<<<<<< HEAD
-      m_is_handling_key_press(false) {
-=======
+      m_is_handling_key_press(false),
       m_line_edit_styles([=] { commit_style(); }) {
->>>>>>> 14675a0f
   m_line_edit = new QLineEdit(m_current->get());
   m_line_edit->setFrame(false);
   m_line_edit->setTextMargins(-2, 0, -4, 0);
   m_line_edit->setSizePolicy(QSizePolicy::Expanding, QSizePolicy::Expanding);
   auto& highlight = m_highlight->get();
-  m_line_edit->setSelection(highlight.m_start, highlight.m_end);
+  m_line_edit->setCursorPosition(highlight.m_end);
+  m_line_edit->setSelection(highlight.m_start, get_size(highlight));
   m_text_validator = new TextValidator(m_current, this);
   m_line_edit->setValidator(m_text_validator);
   m_line_edit->installEventFilter(this);
@@ -281,6 +297,8 @@
   connect(m_line_edit, &QLineEdit::textEdited, this, &TextBox::on_text_edited);
   m_current_connection = m_current->connect_update_signal(
     [=] (const auto& value) { on_current(value); });
+  connect(m_line_edit, &QLineEdit::cursorPositionChanged, this,
+    std::bind_front(&TextBox::on_cursor_position, this));
   connect(m_line_edit, &QLineEdit::selectionChanged, this,
     std::bind_front(&TextBox::on_selection, this));
   m_highlight->connect_update_signal(
@@ -293,6 +311,10 @@
 
 const QString& TextBox::get_submission() const {
   return m_submission;
+}
+
+const std::shared_ptr<HighlightModel>& TextBox::get_highlight() const {
+  return m_highlight;
 }
 
 void TextBox::set_placeholder(const QString& placeholder) {
@@ -534,21 +556,34 @@
   m_current->set(text);
 }
 
+void TextBox::on_cursor_position(int old_position, int new_position) {
+  if(m_line_edit->hasSelectedText()) {
+    on_selection();
+  } else if(m_highlight->get() != Highlight(m_line_edit->cursorPosition())) {
+    m_highlight->set(Highlight(m_line_edit->cursorPosition()));
+  }
+}
+
 void TextBox::on_selection() {
-  if(m_highlight->get() ==
+  if(!m_line_edit->hasSelectedText()) {
+    on_cursor_position(0, m_line_edit->cursorPosition());
+  } else if(m_highlight->get() !=
       Highlight(m_line_edit->selectionStart(), m_line_edit->selectionEnd())) {
-    return;
-  }
-  m_highlight->set(
-    {m_line_edit->selectionStart(), m_line_edit->selectionEnd()});
+    m_highlight->set(
+      {m_line_edit->selectionStart(), m_line_edit->selectionEnd()});
+  }
 }
 
 void TextBox::on_highlight(const Highlight& highlight) {
-  if(highlight ==
+  if(is_collapsed(highlight)) {
+    auto blocker = QSignalBlocker(m_line_edit);
+    m_line_edit->deselect();
+    m_line_edit->setCursorPosition(highlight.m_end);
+  } else if(highlight !=
       Highlight(m_line_edit->selectionStart(), m_line_edit->selectionEnd())) {
-    return;
-  }
-  m_line_edit->setSelection(highlight.m_start, highlight.m_end);
+    auto blocker = QSignalBlocker(m_line_edit);
+    m_line_edit->setSelection(highlight.m_start, get_size(highlight));
+  }
 }
 
 void TextBox::on_style() {
