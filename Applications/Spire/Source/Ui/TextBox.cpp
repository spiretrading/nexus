--- conflicted
+++ resolved
@@ -1,10 +1,5 @@
 #include "Spire/Ui/TextBox.hpp"
-<<<<<<< HEAD
-#include <QCoreApplication>
-=======
 #include <array>
->>>>>>> d7a1e240
-#include <QEvent>
 #include <QHBoxLayout>
 #include <QKeyEvent>
 #include <QTimer>
@@ -104,6 +99,7 @@
 void TextBox::set_current(const QString& value) {
   m_current = value;
   update_display_text();
+  update_placeholder_text();
   m_current_signal(m_current);
 }
 
@@ -146,16 +142,14 @@
   StyledWidget::style_updated();
 }
 
-bool TextBox::test_selector(const Styles::Selector& selector) const {
+bool TextBox::test_selector(const Styles::Selector& element,
+    const Styles::Selector& selector) const {
   return selector.visit(
-    [&] (Placeholder) {
-      return is_placeholder_shown();
-    },
     [&] (ReadOnly) {
       return is_read_only();
     },
     [&] {
-      return StyledWidget::test_selector(selector);
+      return StyledWidget::test_selector(element, selector);
     });
 }
 
@@ -212,42 +206,35 @@
 }
 
 void TextBox::paintEvent(QPaintEvent* event) {
-  auto computed_style = compute_style();
+  auto line_edit_computed_style = compute_style();
+  auto placeholder_computed_style = compute_style(Placeholder());
   auto placeholder_style = QString(
     R"(QLabel {
       background: transparent;
       border-color: transparent;)");
   auto line_edit_style = QString("QLineEdit {");
   line_edit_style += "border-style: solid;";
-  for(auto& property : computed_style.get_properties()) {
+  for(auto& property : line_edit_computed_style.get_properties()) {
     property.visit(
       [&] (const BackgroundColor& color) {
         line_edit_style += "background-color: " +
           color.get_expression().as<QColor>().name(QColor::HexArgb) + ";";
       },
       [&] (const BorderTopSize& size) {
-        auto property = "border-top-width: " + QString::number(
-          size.get_expression().as<int>()) + "px;";
-        line_edit_style += property;
-        placeholder_style += property;
+        line_edit_style += "border-top-width: " + QString::number(
+          size.get_expression().as<int>()) + "px;";
       },
       [&] (const BorderRightSize& size) {
-        auto property = "border-right-width: " + QString::number(
-          size.get_expression().as<int>()) + "px;";
-        line_edit_style += property;
-        placeholder_style += property;
+        line_edit_style += "border-right-width: " + QString::number(
+          size.get_expression().as<int>()) + "px;";
       },
       [&] (const BorderBottomSize& size) {
-        auto property = "border-bottom-width: " + QString::number(
-          size.get_expression().as<int>()) + "px;";
-        line_edit_style += property;
-        placeholder_style += property;
+        line_edit_style += "border-bottom-width: " + QString::number(
+          size.get_expression().as<int>()) + "px;";
       },
       [&] (const BorderLeftSize& size) {
-        auto property = "border-left-width: " + QString::number(
-          size.get_expression().as<int>()) + "px;";
-        line_edit_style += property;
-        placeholder_style += property;
+        line_edit_style += "border-left-width: " + QString::number(
+          size.get_expression().as<int>()) + "px;";
       },
       [&] (const BorderTopColor& color) {
         line_edit_style += "border-top-color: " +
@@ -266,54 +253,82 @@
           color.get_expression().as<QColor>().name(QColor::HexArgb) + ";";
       },
       [&] (const TextColor& color) {
-        auto property = "color: " +
+        line_edit_style += "color: " +
+          color.get_expression().as<QColor>().name(QColor::HexArgb) + ";";
+      },
+      [&] (const TextAlign& alignment) {
+        m_line_edit->setAlignment(
+          alignment.get_expression().as<Qt::Alignment>());
+      },
+      [&] (const Font& font) {
+        m_line_edit->setFont(font.get_expression().as<QFont>());
+      },
+      [&] (const PaddingTop& size) {
+        line_edit_style += "padding-top: " + QString::number(
+          size.get_expression().as<int>()) + "px;";
+      },
+      [&] (const PaddingRight& size) {
+        line_edit_style += "padding-right: " + QString::number(
+          size.get_expression().as<int>()) + "px;";
+      },
+      [&] (const PaddingBottom& size) {
+        line_edit_style += "padding-bottom: " + QString::number(
+          size.get_expression().as<int>()) + "px;";
+      },
+      [&] (const PaddingLeft& size) {
+        line_edit_style += "padding-left: " + QString::number(
+          size.get_expression().as<int>()) + "px;";
+      },
+      [] {});
+  }
+  if(is_placeholder_shown()) {
+    for(auto& property : placeholder_computed_style.get_properties()) {
+      property.visit(
+        [&] (const BorderTopSize& size) {
+          placeholder_style += "border-top-width: " + QString::number(
+            size.get_expression().as<int>()) + "px;";
+        },
+        [&] (const BorderRightSize& size) {
+          placeholder_style += "border-right-width: " + QString::number(
+            size.get_expression().as<int>()) + "px;";
+        },
+        [&] (const BorderBottomSize& size) {
+          placeholder_style += "border-bottom-width: " + QString::number(
+            size.get_expression().as<int>()) + "px;";
+        },
+        [&] (const BorderLeftSize& size) {
+          placeholder_style += "border-left-width: " + QString::number(
+            size.get_expression().as<int>()) + "px;";
+        },
+        [&] (const TextColor& color) {
+          placeholder_style += "color: " +
             color.get_expression().as<QColor>().name(QColor::HexArgb) + ";";
-        if(is_placeholder_shown()) {
-          placeholder_style += property;
-        } else {
-          line_edit_style += property;
-        }
-      },
-      [&] (const TextAlign& alignment) {
-        if(is_placeholder_shown()) {
+        },
+        [&] (const TextAlign& alignment) {
           m_placeholder->setAlignment(
             alignment.get_expression().as<Qt::Alignment>());
-        } else {
-          m_line_edit->setAlignment(
-            alignment.get_expression().as<Qt::Alignment>());
-        }
-      },
-      [&] (const Font& font) {
-        if(is_placeholder_shown()) {
+        },
+        [&] (const Font& font) {
           m_placeholder->setFont(font.get_expression().as<QFont>());
-        } else {
-          m_line_edit->setFont(font.get_expression().as<QFont>());
-        }
-      },
-      [&] (const PaddingTop& size) {
-        auto property = "padding-top: " + QString::number(
-          size.get_expression().as<int>()) + "px;";
-        line_edit_style += property;
-        placeholder_style += property;
-      },
-      [&] (const PaddingRight& size) {
-        auto property = "padding-right: " + QString::number(
-          size.get_expression().as<int>()) + "px;";
-        line_edit_style += property;
-        placeholder_style += property;
-      },
-      [&] (const PaddingBottom& size) {
-        auto property = "padding-bottom: " + QString::number(
-          size.get_expression().as<int>()) + "px;";
-        line_edit_style += property;
-        placeholder_style += property;
-      },
-      [&] (const PaddingLeft& size) {
-        auto property = "padding-left: " + QString::number(
-          size.get_expression().as<int>()) + "px;";
-        line_edit_style += property;
-        placeholder_style += property;
-      });
+        },
+        [&] (const PaddingTop& size) {
+          placeholder_style += "padding-top: " + QString::number(
+            size.get_expression().as<int>()) + "px;";
+        },
+        [&] (const PaddingRight& size) {
+          placeholder_style += "padding-right: " + QString::number(
+            size.get_expression().as<int>()) + "px;";
+        },
+        [&] (const PaddingBottom& size) {
+          placeholder_style += "padding-bottom: " + QString::number(
+            size.get_expression().as<int>()) + "px;";
+        },
+        [&] (const PaddingLeft& size) {
+          placeholder_style += "padding-left: " + QString::number(
+            size.get_expression().as<int>()) + "px;";
+        },
+        [] {});
+    }
   }
   line_edit_style += "}";
   if(line_edit_style != m_line_edit->styleSheet()) {
@@ -342,6 +357,7 @@
 
 void TextBox::on_text_edited(const QString& text) {
   m_current = text;
+  update_placeholder_text();
   m_current_signal(m_current);
 }
 
@@ -368,17 +384,12 @@
   option.features = QStyleOptionFrame::None;
   auto rect = m_line_edit->style()->subElementRect(QStyle::SE_LineEditContents,
     &option, m_line_edit);
-<<<<<<< HEAD
   return font_metrics.elidedText(text, Qt::ElideRight, rect.width());
 }
 
 void TextBox::elide_text() {
+  auto blocker = QSignalBlocker(m_line_edit);
   m_line_edit->setText(get_elided_text(m_line_edit->fontMetrics(), m_current));
-=======
-  auto blocker = QSignalBlocker(m_line_edit);
-  m_line_edit->setText(font_metrics.elidedText(m_current, Qt::ElideRight,
-    rect.width()));
->>>>>>> d7a1e240
   m_line_edit->setCursorPosition(0);
 }
 
@@ -391,7 +402,6 @@
   }
 }
 
-<<<<<<< HEAD
 void TextBox::update_placeholder_text() {
   if(is_placeholder_shown()) {
     m_placeholder->setText(get_elided_text(m_placeholder->fontMetrics(),
@@ -400,7 +410,8 @@
   } else {
     m_placeholder->hide();
   }
-=======
+}
+
 void Spire::display_warning_indicator(StyledWidget& widget) {
   const auto WARNING_DURATION = 300;
   const auto WARNING_FADE_OUT_DELAY = 250;
@@ -427,7 +438,7 @@
   auto border_color_step =
     get_color_step(WARNING_BORDER_COLOR, computed_border_color);
   QObject::connect(time_line, &QTimeLine::frameChanged,
-    [=, &widget] (int frame) {
+    [=, &widget] (auto frame) {
       auto frame_background_color = get_fade_out_color(WARNING_BACKGROUND_COLOR,
         background_color_step, frame);
       auto frame_border_color =
@@ -451,5 +462,4 @@
   QTimer::singleShot(WARNING_FADE_OUT_DELAY, &widget, [=] {
     time_line->start();
   });
->>>>>>> d7a1e240
 }