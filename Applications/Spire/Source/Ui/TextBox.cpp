#include "Spire/Ui/TextBox.hpp"
#include <QHBoxLayout>
#include <QKeyEvent>
#include "Spire/Spire/Dimensions.hpp"
#include "Spire/Styles/ChainExpression.hpp"
#include "Spire/Styles/LinearExpression.hpp"
#include "Spire/Styles/RevertExpression.hpp"
#include "Spire/Styles/TimeoutExpression.hpp"
#include "Spire/Ui/Box.hpp"
#include "Spire/Ui/LayeredWidget.hpp"
#include "Spire/Ui/LocalValueModel.hpp"

using namespace boost;
using namespace boost::posix_time;
using namespace boost::signals2;
using namespace Spire;
using namespace Spire::Styles;

namespace {
  auto DEFAULT_STYLE() {
    auto style = StyleSheet();
    auto font = QFont("Roboto");
    font.setWeight(QFont::Normal);
    font.setPixelSize(scale_width(12));
    style.get(Any()).
      set(BackgroundColor(QColor::fromRgb(255, 255, 255))).
      set(border(scale_width(1), QColor::fromRgb(0xC8, 0xC8, 0xC8))).
      set(text_style(font, QColor::fromRgb(0, 0, 0))).
      set(TextAlign(Qt::Alignment(Qt::AlignLeft) | Qt::AlignVCenter)).
      set(horizontal_padding(scale_width(8)));
    style.get(Hover() || Focus()).
      set(border_color(QColor::fromRgb(0x4B, 0x23, 0xA0)));
    style.get(ReadOnly()).
      set(BackgroundColor(QColor::fromRgb(0, 0, 0, 0))).
      set(border_color(QColor::fromRgb(0, 0, 0, 0))).
      set(horizontal_padding(0));
    style.get(Disabled()).
      set(BackgroundColor(QColor::fromRgb(0xF5, 0xF5, 0xF5))).
      set(border_color(QColor::fromRgb(0xC8, 0xC8, 0xC8))).
      set(TextColor(QColor::fromRgb(0xC8, 0xC8, 0xC8)));
    style.get(ReadOnly() && Disabled()).
      set(BackgroundColor(QColor::fromRgb(0, 0, 0, 0))).
      set(border_color(QColor::fromRgb(0, 0, 0, 0)));
    style.get(Rejected()).
      set(BackgroundColor(chain(timeout(QColor(0xFFF1F1), milliseconds(250)),
        linear(QColor(0xFFF1F1), revert, milliseconds(300))))).
      set(border_color(
        chain(timeout(QColor(0xB71C1C), milliseconds(550)), revert)));
    style.get(Placeholder()).set(TextColor(QColor::fromRgb(0xA0, 0xA0, 0xA0)));
    style.get(Disabled() / Placeholder()).
      set(TextColor(QColor::fromRgb(0xC8, 0xC8, 0xC8)));
    return style;
  }
}

struct TextBox::TextValidator : QValidator {
  std::shared_ptr<TextModel> m_model;
  bool m_is_text_elided;

  TextValidator(std::shared_ptr<TextModel> model, QObject* parent = nullptr)
    : QValidator(parent),
      m_model(std::move(model)),
      m_is_text_elided(false) {}

  QValidator::State validate(QString& input, int& pos) const override {
    if(m_is_text_elided) {
      return QValidator::State::Acceptable;
    }
    if(input == m_model->get_current()) {
      auto state = m_model->get_state();
      if(state == QValidator::State::Invalid) {
        return state;
      }
      return QValidator::State::Acceptable;
    }
    auto current = std::move(input);
    auto state = m_model->set_current(current);
    input = m_model->get_current();
    if(state == QValidator::State::Invalid) {
      return state;
    }
    return QValidator::State::Acceptable;
  }
};

TextStyle Spire::Styles::text_style(QFont font, QColor color) {
  return TextStyle(Font(std::move(font)), TextColor(color));
}

void TextBox::StyleProperties::clear() {
  m_styles.clear();
  m_alignment = none;
  m_font = none;
  m_size = none;
  m_echo_mode = none;
}

TextBox::TextBox(QWidget* parent)
  : TextBox(std::make_shared<LocalTextModel>(), parent) {}

TextBox::TextBox(QString current, QWidget* parent)
  : TextBox(std::make_shared<LocalTextModel>(std::move(current)), parent) {}

TextBox::TextBox(std::shared_ptr<TextModel> model, QWidget* parent)
    : QWidget(parent),
      m_line_edit_styles{[=] { commit_style(); }},
      m_placeholder_styles{[=] { commit_placeholder_style(); }},
      m_model(std::move(model)),
      m_submission(m_model->get_current()),
      m_is_rejected(false) {
  m_layers = new LayeredWidget(this);
  m_line_edit = new QLineEdit(m_model->get_current());
  m_line_edit->setFrame(false);
  m_line_edit->setSizePolicy(QSizePolicy::Expanding, QSizePolicy::Expanding);
  m_text_validator = new TextValidator(m_model, this);
  m_line_edit->setValidator(m_text_validator);
  m_line_edit->installEventFilter(this);
  m_layers->add(m_line_edit);
  m_placeholder = new QLabel();
  m_placeholder->setCursor(m_line_edit->cursor());
  m_placeholder->setTextFormat(Qt::PlainText);
  m_placeholder->setMargin(0);
  m_placeholder->setIndent(0);
  m_placeholder->setTextInteractionFlags(Qt::NoTextInteraction);
  m_placeholder->setSizePolicy(QSizePolicy::Expanding, QSizePolicy::Expanding);
  m_layers->add(m_placeholder);
  m_box = new Box(m_layers);
  m_box->setFocusProxy(m_line_edit);
  setCursor(m_line_edit->cursor());
  setFocusPolicy(m_line_edit->focusPolicy());
  auto layout = new QHBoxLayout(this);
  layout->setContentsMargins(0, 0, 0, 0);
  layout->addWidget(m_box);
  setFocusProxy(m_box);
  proxy_style(*this, *m_box);
  add_pseudo_element(*this, Placeholder());
  connect_style_signal(*this, [=] { on_style(); });
  connect_style_signal(*this, Placeholder(), [=] { on_style(); });
  set_style(*this, DEFAULT_STYLE());
  connect(m_line_edit, &QLineEdit::editingFinished, this,
    &TextBox::on_editing_finished);
  connect(m_line_edit, &QLineEdit::textEdited, this, &TextBox::on_text_edited);
  m_current_connection = m_model->connect_current_signal(
    [=] (const auto& value) { on_current(value); });
}

const std::shared_ptr<TextModel>& TextBox::get_model() const {
  return m_model;
}

const QString& TextBox::get_submission() const {
  return m_submission;
}

void TextBox::set_placeholder(const QString& value) {
  m_placeholder_text = value;
  update_placeholder_text();
}

bool TextBox::is_read_only() const {
  return m_line_edit->isReadOnly();
}

void TextBox::set_read_only(bool read_only) {
  m_line_edit->setReadOnly(read_only);
  if(read_only) {
    match(*this, ReadOnly());
  } else {
    unmatch(*this, ReadOnly());
  }
  update_display_text();
  update_placeholder_text();
  adjustSize();
}

connection
    TextBox::connect_submit_signal(const SubmitSignal::slot_type& slot) const {
  return m_submit_signal.connect(slot);
}

connection
    TextBox::connect_reject_signal(const RejectSignal::slot_type& slot) const {
  return m_reject_signal.connect(slot);
}

QSize TextBox::sizeHint() const {
<<<<<<< HEAD
  if(is_read_only()) {
    auto size_hint = QSize(m_line_edit->fontMetrics().horizontalAdvance(
        m_model->get_current()),
      m_line_edit->fontMetrics().boundingRect(
        m_model->get_current()).height());
    return size_hint.grownBy(m_padding).grownBy(m_border_sizes);
  }
  return scale(160, 30);
=======
  auto size_hint = QSize(m_line_edit->fontMetrics().horizontalAdvance(
      m_model->get_current()) + 5, m_line_edit->fontMetrics().height());
  return size_hint.grownBy(m_padding).grownBy(m_border_sizes);
>>>>>>> 6fe29253
}

bool TextBox::eventFilter(QObject* watched, QEvent* event) {
  if(event->type() == QEvent::FocusIn) {
    auto focus_event = static_cast<QFocusEvent*>(event);
    if(focus_event->reason() != Qt::ActiveWindowFocusReason &&
        focus_event->reason() != Qt::PopupFocusReason) {
      m_text_validator->m_is_text_elided = false;
      if(m_line_edit->text() != m_model->get_current()) {
        m_line_edit->setText(m_model->get_current());
      }
    }
  } else if(event->type() == QEvent::FocusOut) {
    auto focusEvent = static_cast<QFocusEvent*>(event);
    if(focusEvent->lostFocus() &&
        focusEvent->reason() != Qt::ActiveWindowFocusReason &&
        focusEvent->reason() != Qt::PopupFocusReason) {
      update_display_text();
    }
  } else if(event->type() == QEvent::KeyPress) {
    auto& key_event = *static_cast<QKeyEvent*>(event);
    if(key_event.key() == Qt::Key_Up || key_event.key() == Qt::Key_Down) {
      key_event.ignore();
      return true;
    }
  }
  return QWidget::eventFilter(watched, event);
}

void TextBox::changeEvent(QEvent* event) {
  if(event->type() == QEvent::EnabledChange) {
    update_display_text();
    update_placeholder_text();
  }
  QWidget::changeEvent(event);
}

void TextBox::mousePressEvent(QMouseEvent* event) {
  if(is_placeholder_shown()) {
    m_line_edit->setFocus();
  }
  QWidget::mousePressEvent(event);
}

void TextBox::keyPressEvent(QKeyEvent* event) {
  if(event->key() == Qt::Key_Escape) {
    if(m_submission != m_model->get_current()) {
      m_model->set_current(m_submission);
    }
  } else {
    QWidget::keyPressEvent(event);
  }
}

void TextBox::resizeEvent(QResizeEvent* event) {
  update_display_text();
  update_placeholder_text();
  m_line_edit->setFixedSize(size());
  QWidget::resizeEvent(event);
}

bool TextBox::is_placeholder_shown() const {
  return !is_read_only() && m_model->get_current().isEmpty() &&
    !m_placeholder_text.isEmpty();
}

QString TextBox::get_elided_text(
    const QFontMetrics& font_metrics, const QString& text) const {
  auto option = QStyleOptionFrame();
  option.initFrom(m_line_edit);
  option.rect = m_line_edit->contentsRect();
  option.lineWidth = 0;
  option.midLineWidth = 0;
  option.state |= QStyle::State_Sunken;
  if(is_read_only()) {
    option.state |= QStyle::State_ReadOnly;
  }
  option.features = QStyleOptionFrame::None;
  auto rect = m_line_edit->style()->subElementRect(QStyle::SE_LineEditContents,
    &option, m_line_edit);
  return font_metrics.elidedText(text, Qt::ElideRight, rect.width());
}

void TextBox::elide_text() {
  auto font_metrics = m_line_edit->fontMetrics();
  auto option = QStyleOptionFrame();
  option.initFrom(m_line_edit);
  option.rect = m_line_edit->contentsRect();
  option.lineWidth = 0;
  option.midLineWidth = 0;
  option.state |= QStyle::State_Sunken;
  if(is_read_only()) {
    option.state |= QStyle::State_ReadOnly;
  }
  option.features = QStyleOptionFrame::None;
  auto rect = m_line_edit->style()->subElementRect(QStyle::SE_LineEditContents,
    &option, m_line_edit);
  auto elided_text = font_metrics.elidedText(m_model->get_current(),
    Qt::ElideRight, rect.width());
  if(elided_text != m_model->get_current()) {
    m_text_validator->m_is_text_elided = true;
  }
  if(elided_text != m_line_edit->text()) {
    m_line_edit->setText(elided_text);
    m_line_edit->setCursorPosition(0);
  }
}

void TextBox::update_display_text() {
  if(!isEnabled() || is_read_only() || !hasFocus()) {
    elide_text();
  } else if(m_line_edit->text() != m_model->get_current()) {
    m_line_edit->setText(m_model->get_current());
  }
}

void TextBox::update_placeholder_text() {
  if(is_placeholder_shown()) {
    auto font_metrics = m_placeholder->fontMetrics();
    auto rect = m_placeholder->contentsRect();
    auto m = font_metrics.horizontalAdvance(QLatin1Char('x')) / 2 -
      m_placeholder->margin();
    auto text_direction = [&] {
      if(m_placeholder_text.isRightToLeft()) {
        return Qt::RightToLeft;
      } else {
        return Qt::LeftToRight;
      }
    }();
    auto align = QStyle::visualAlignment(text_direction,
      QFlag(m_placeholder->alignment()));
    if(align & Qt::AlignLeft) {
      rect.setLeft(rect.left() + m);
    } else if(align & Qt::AlignRight) {
      rect.setRight(rect.right() - m);
    } else if(align & Qt::AlignTop) {
      rect.setTop(rect.top() + m);
    } else if(align & Qt::AlignBottom) {
      rect.setBottom(rect.bottom() - m);
    }
    auto placeholder_text = font_metrics.elidedText(m_placeholder_text,
      Qt::ElideRight, rect.width());
    m_placeholder->setText(placeholder_text);
    m_placeholder->show();
  } else {
    m_placeholder->hide();
  }
}

void TextBox::commit_style() {
  auto stylesheet = QString(
    R"(QLineEdit {
      background: transparent;
      border-width: 0px;
      padding: 0px;)");
  m_line_edit_styles.m_styles.write(stylesheet);
  auto alignment = m_line_edit_styles.m_alignment.value_or(
    Qt::Alignment(Qt::AlignmentFlag::AlignLeft));
  if(alignment != m_line_edit->alignment()) {
    m_line_edit->setAlignment(alignment);
  }
  auto font = m_line_edit_styles.m_font.value_or(QFont());
  if(m_line_edit_styles.m_size) {
    font.setPixelSize(*m_line_edit_styles.m_size);
  }
  m_line_edit->setFont(font);
  if(m_line_edit_styles.m_echo_mode) {
    m_line_edit->setEchoMode(*m_line_edit_styles.m_echo_mode);
  }
  if(stylesheet != m_line_edit->styleSheet()) {
    m_line_edit->setStyleSheet(stylesheet);
    m_line_edit->style()->unpolish(this);
    m_line_edit->style()->polish(this);
  }
  update_display_text();
}

void TextBox::commit_placeholder_style() {
  auto stylesheet = QString(
    R"(QLabel {
      background: transparent;
      border-width: 0px;
      padding: 0px;)");
  m_placeholder_styles.m_styles.write(stylesheet);
  auto alignment = m_placeholder_styles.m_alignment.value_or(
    Qt::Alignment(Qt::AlignmentFlag::AlignLeft));
  if(alignment != m_placeholder->alignment()) {
    m_placeholder->setAlignment(alignment);
  }
  auto font = m_placeholder_styles.m_font.value_or(QFont());
  if(m_placeholder_styles.m_size) {
    font.setPixelSize(*m_placeholder_styles.m_size);
  }
  m_placeholder->setFont(font);
  if(stylesheet != m_placeholder->styleSheet()) {
    m_placeholder->setStyleSheet(stylesheet);
    m_placeholder->style()->unpolish(this);
    m_placeholder->style()->polish(this);
  }
  update_placeholder_text();
}

void TextBox::on_current(const QString& current) {
  if(m_is_rejected) {
    m_is_rejected = false;
    unmatch(*this, Rejected());
  }
  update_display_text();
  update_placeholder_text();
<<<<<<< HEAD
  if(is_read_only()) {
    adjustSize();
  }
=======
  updateGeometry();
>>>>>>> 6fe29253
}

void TextBox::on_editing_finished() {
  if(!is_read_only()) {
    if(m_model->get_state() == QValidator::Acceptable) {
      m_submission = m_model->get_current();
      m_submit_signal(m_submission);
    } else {
      m_reject_signal(m_model->get_current());
      m_model->set_current(m_submission);
      if(!m_is_rejected) {
        m_is_rejected = true;
        match(*this, Rejected());
      }
    }
  }
}

void TextBox::on_text_edited(const QString& text) {
  update_placeholder_text();
}

void TextBox::on_style() {
  auto& stylist = find_stylist(*this);
  auto block = stylist.get_computed_block();
  m_line_edit_styles.clear();
<<<<<<< HEAD
=======
  m_border_sizes = {};
>>>>>>> 6fe29253
  m_padding = {};
  m_line_edit_styles.m_styles.buffer([&] {
    for(auto& property : block) {
      property.visit(
        [&] (const TextColor& color) {
          stylist.evaluate(color, [=] (auto color) {
            m_line_edit_styles.m_styles.set("color", color);
          });
        },
        [&] (const TextAlign& alignment) {
          stylist.evaluate(alignment, [=] (auto alignment) {
            m_line_edit_styles.m_alignment = alignment;
          });
        },
        [&] (const Font& font) {
          stylist.evaluate(font, [=] (const auto& font) {
            m_line_edit_styles.m_font = font;
          });
        },
        [&] (const FontSize& size) {
          stylist.evaluate(size, [=] (auto size) {
            m_line_edit_styles.m_size = size;
          });
        },
        [&] (const BorderTopSize& size) {
          stylist.evaluate(size, [=] (auto size) {
            m_border_sizes.setTop(size);
          });
        },
        [&] (const BorderRightSize& size) {
          stylist.evaluate(size, [=] (auto size) {
            m_border_sizes.setRight(size);
          });
        },
        [&] (const BorderBottomSize& size) {
          stylist.evaluate(size, [=] (auto size) {
            m_border_sizes.setBottom(size);
          });
        },
        [&] (const BorderLeftSize& size) {
          stylist.evaluate(size, [=] (auto size) {
            m_border_sizes.setLeft(size);
          });
        },
        [&] (const PaddingTop& padding_top) {
          stylist.evaluate(padding_top, [=] (auto padding_top) {
            m_padding.setTop(padding_top);
          });
        },
        [&] (const PaddingRight& padding_right) {
          stylist.evaluate(padding_right, [=] (auto padding_right) {
            m_padding.setRight(padding_right);
          });
        },
        [&] (const PaddingBottom& padding_bottom) {
          stylist.evaluate(padding_bottom, [=] (auto padding_bottom) {
            m_padding.setBottom(padding_bottom);
          });
        },
        [&] (const PaddingLeft& padding_left) {
          stylist.evaluate(padding_left, [=] (auto padding_left) {
            m_padding.setLeft(padding_left);
          });
        },
        [&] (const EchoMode& mode) {
          stylist.evaluate(mode, [=] (auto mode) {
            m_line_edit_styles.m_echo_mode = mode;
          });
        });
    }
  });
  auto& placeholder_stylist = *find_stylist(*this, Placeholder());
  merge(block, placeholder_stylist.get_computed_block());
  m_placeholder_styles.clear();
  m_placeholder_styles.m_styles.buffer([&] {
    for(auto& property : block) {
      property.visit(
        [&] (const TextColor& color) {
          placeholder_stylist.evaluate(color, [=] (auto color) {
            m_placeholder_styles.m_styles.set("color", color);
          });
        },
        [&] (const TextAlign& alignment) {
          placeholder_stylist.evaluate(alignment, [=] (auto alignment) {
            m_placeholder_styles.m_alignment = alignment;
          });
        },
        [&] (const Font& font) {
          placeholder_stylist.evaluate(font, [=] (auto font) {
            m_placeholder_styles.m_font = font;
          });
        },
        [&] (const FontSize& size) {
          placeholder_stylist.evaluate(size, [=] (auto size) {
            m_placeholder_styles.m_size = size;
          });
        });
    }
  });
}<|MERGE_RESOLUTION|>--- conflicted
+++ resolved
@@ -184,20 +184,9 @@
 }
 
 QSize TextBox::sizeHint() const {
-<<<<<<< HEAD
-  if(is_read_only()) {
-    auto size_hint = QSize(m_line_edit->fontMetrics().horizontalAdvance(
-        m_model->get_current()),
-      m_line_edit->fontMetrics().boundingRect(
-        m_model->get_current()).height());
-    return size_hint.grownBy(m_padding).grownBy(m_border_sizes);
-  }
-  return scale(160, 30);
-=======
   auto size_hint = QSize(m_line_edit->fontMetrics().horizontalAdvance(
       m_model->get_current()) + 5, m_line_edit->fontMetrics().height());
   return size_hint.grownBy(m_padding).grownBy(m_border_sizes);
->>>>>>> 6fe29253
 }
 
 bool TextBox::eventFilter(QObject* watched, QEvent* event) {
@@ -407,13 +396,7 @@
   }
   update_display_text();
   update_placeholder_text();
-<<<<<<< HEAD
-  if(is_read_only()) {
-    adjustSize();
-  }
-=======
   updateGeometry();
->>>>>>> 6fe29253
 }
 
 void TextBox::on_editing_finished() {
@@ -440,10 +423,7 @@
   auto& stylist = find_stylist(*this);
   auto block = stylist.get_computed_block();
   m_line_edit_styles.clear();
-<<<<<<< HEAD
-=======
   m_border_sizes = {};
->>>>>>> 6fe29253
   m_padding = {};
   m_line_edit_styles.m_styles.buffer([&] {
     for(auto& property : block) {
