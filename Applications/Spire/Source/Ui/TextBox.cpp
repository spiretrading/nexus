--- conflicted
+++ resolved
@@ -80,20 +80,7 @@
     if(m_is_text_elided) {
       return QValidator::State::Acceptable;
     }
-<<<<<<< HEAD
-    if(input == m_model->get()) {
-      auto state = m_model->get_state();
-      if(state == QValidator::State::Invalid) {
-        return state;
-      }
-    }
-    auto current = std::move(input);
-    auto state = m_model->set(current);
-    input = m_model->get();
-=======
-    auto state = m_model->test(input);
->>>>>>> 501e44e6
-    if(state == QValidator::State::Invalid) {
+    if(m_model->test(input) == QValidator::State::Invalid) {
       return QValidator::State::Invalid;
     }
     return QValidator::State::Acceptable;
