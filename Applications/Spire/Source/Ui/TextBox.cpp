--- conflicted
+++ resolved
@@ -43,30 +43,6 @@
 TextBox::TextBox(QWidget* parent)
   : TextBox({}, parent) {}
 
-<<<<<<< HEAD
-TextBox::TextBox(const QString& text, QWidget* parent)
-    : QLineEdit(text, parent),
-      m_text(text),
-      m_submitted_text(text),
-      m_padding({scale_width(8), scale_width(8)}) {
-  setContextMenuPolicy(Qt::NoContextMenu);
-  setObjectName("TextBox");
-  setFrame(false);
-  auto font = QFont("Roboto");
-  font.setPixelSize(scale_width(12));
-  font.setWeight(QFont::Normal);
-  setFont(font);
-  m_style_sheet = get_text_box_style_sheet(m_padding);
-  setStyleSheet(m_style_sheet);
-  m_warning_time_line.setDuration(WARNING_FADE_OUT_TIME_MS);
-  m_warning_time_line.setFrameRange(0, WARNING_FADE_OUT_TIME_LINE_FRAME);
-  m_warning_time_line.setEasingCurve(QEasingCurve::Linear);
-  connect(&m_warning_time_line, &QTimeLine::frameChanged, this,
-    &TextBox::on_warning_fade_out);
-  connect(&m_warning_time_line, &QTimeLine::finished, this,
-    &TextBox::on_warning_finished);
-  connect(this, &QLineEdit::editingFinished, this,
-=======
 TextBox::TextBox(const QString& current, QWidget* parent)
     : StyledWidget(parent),
       m_current(current) {
@@ -79,7 +55,6 @@
   set_style(DEFAULT_STYLE());
   setFocusProxy(m_line_edit);
   connect(m_line_edit, &QLineEdit::editingFinished, this,
->>>>>>> eac8cce5
     &TextBox::on_editing_finished);
   connect(m_line_edit, &QLineEdit::textEdited, this, &TextBox::on_text_edited);
 }
