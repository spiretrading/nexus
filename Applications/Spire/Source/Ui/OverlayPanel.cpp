#include "Spire/Ui/OverlayPanel.hpp"
#include <QGraphicsDropShadowEffect>
#include <QHBoxLayout>
#include <QMouseEvent>
#include <QScreen>
#include "Spire/Spire/Dimensions.hpp"
#include "Spire/Ui/Box.hpp"

using namespace boost::posix_time;
using namespace boost::signals2;
using namespace Spire;
using namespace Spire::Styles;

namespace {
  const auto DROP_SHADOW_COLOR = QColor(0, 0, 0, 64);
  const auto DROP_SHADOW_OFFSET = QPoint(0, 3);
  const auto DROP_SHADOW_RADIUS = 5;
  const auto DROP_SHADOW_SIZE = 5;

  auto DROP_SHADOW_HEIGHT() {
    static auto height = scale_height(DROP_SHADOW_SIZE);
    return height;
  }

  auto DROP_SHADOW_WIDTH() {
    static auto width = scale_width(DROP_SHADOW_SIZE);
    return width;
  }

  auto DROP_SHADOW_MARGINS() {
    static auto margins = QMargins(DROP_SHADOW_WIDTH(), DROP_SHADOW_HEIGHT(),
      DROP_SHADOW_WIDTH(), DROP_SHADOW_HEIGHT());
    return margins;
  }

  auto DEFAULT_STYLE() {
    auto style = StyleSheet();
    style.get(Any()).
      set(BackgroundColor(QColor::fromRgb(0xFF, 0xFF, 0xFF))).
      set(border(scale_width(1), QColor::fromRgb(0xA0, 0xA0, 0xA0)));
    return style;
  }
}

OverlayPanel::OverlayPanel(QWidget* body, QWidget* parent)
    : QWidget(parent, Qt::Popup | Qt::FramelessWindowHint |
        Qt::NoDropShadowWindowHint),
      m_body(body),
      m_is_closed_on_blur(true),
      m_positioning(Positioning::PARENT) {
  setAttribute(Qt::WA_TranslucentBackground);
  setAttribute(Qt::WA_QuitOnClose);
  auto box = new Box(m_body);
  auto layout = new QHBoxLayout(this);
  layout->setContentsMargins(DROP_SHADOW_MARGINS());
  layout->addWidget(box);
  proxy_style(*this, *box);
  set_style(*this, DEFAULT_STYLE());
  auto shadow = new QGraphicsDropShadowEffect();
  shadow->setColor(DROP_SHADOW_COLOR);
  shadow->setOffset(translate(DROP_SHADOW_OFFSET));
  shadow->setBlurRadius(scale_width(DROP_SHADOW_RADIUS));
  box->setGraphicsEffect(shadow);
  m_body->installEventFilter(this);
  parent->window()->installEventFilter(this);
}

const QWidget& OverlayPanel::get_body() const {
  return *m_body;
}

QWidget& OverlayPanel::get_body() {
  return *m_body;
}

bool OverlayPanel::is_closed_on_blur() const {
  return m_is_closed_on_blur;
}

void OverlayPanel::set_closed_on_blur(bool is_closed_on_blur) {
  if(m_is_closed_on_blur != is_closed_on_blur) {
    if(is_closed_on_blur) {
      setWindowFlag(Qt::Popup);
    } else {
      setWindowFlag(Qt::Tool);
    }
  }
  m_is_closed_on_blur = is_closed_on_blur;
}

OverlayPanel::Positioning OverlayPanel::get_positioning() const {
  return m_positioning;
}

void OverlayPanel::set_positioning(Positioning positioning) {
  m_positioning = positioning;
}

bool OverlayPanel::eventFilter(QObject* watched, QEvent* event) {
  if(watched == m_body) {
    if(event->type() == QEvent::MouseButtonPress) {
      auto mouse_event = static_cast<QMouseEvent*>(event);
      m_mouse_pressed_position = mouse_event->pos();
    } else if(event->type() == QEvent::MouseMove) {
      auto mouse_event = static_cast<QMouseEvent*>(event);
      if(mouse_event->buttons() & Qt::LeftButton &&
          m_positioning != Positioning::PARENT) {
        move(pos() + (mouse_event->pos() - m_mouse_pressed_position));
      }
    }
  } else if(watched == parentWidget()->window()) {
    if(event->type() == QEvent::Move) {
      position();
    }
  }
  return QWidget::eventFilter(watched, event);
}

void OverlayPanel::showEvent(QShowEvent* event) {
  position();
<<<<<<< HEAD
  activateWindow();
  QWidget::showEvent(event);
}

bool OverlayPanel::event(QEvent* event) {
  if(event->type() == QEvent::WindowDeactivate) {
    if(m_is_closed_on_blur && isVisible()) {
      close();
    }
  }
  return QWidget::event(event);
}

void OverlayPanel::keyPressEvent(QKeyEvent* event) {
  if(event->key() == Qt::Key_Escape && isVisible()) {
=======
  QWidget::showEvent(event);
}

void OverlayPanel::keyPressEvent(QKeyEvent* event) {
  if(event->key() == Qt::Key_Escape) {
>>>>>>> 379cb87b
    close();
    return;
  }
  QWidget::keyPressEvent(event);
}

void OverlayPanel::position() {
  if(m_positioning == Positioning::PARENT) {
    auto parent_geometry = parentWidget()->rect();
    auto parent_bottom_left = parentWidget()->mapToGlobal(
      parent_geometry.bottomLeft());
    auto screen_geometry = parentWidget()->screen()->availableGeometry();
    auto panel_size = [&] {
      if(layout()->contentsMargins() == DROP_SHADOW_MARGINS()) {
        return size() - QSize(0, DROP_SHADOW_HEIGHT());
      }
      return size();
    }();
    auto x = [&] {
      auto x = parent_bottom_left.x() - DROP_SHADOW_WIDTH();
      if(x < screen_geometry.left()) {
        return screen_geometry.left() - DROP_SHADOW_WIDTH();
      } else if(x + panel_size.width() > screen_geometry.right()) {
        return screen_geometry.right() - panel_size.width() +
          DROP_SHADOW_WIDTH();
      }
      return x;
    }();
    auto rect = [&] () -> QRect {
      if((parent_bottom_left.y() + panel_size.height()) >
          screen_geometry.bottom()) {
        auto margins = QMargins(DROP_SHADOW_WIDTH(), DROP_SHADOW_HEIGHT(),
          DROP_SHADOW_WIDTH(), 0);
        layout()->setContentsMargins(margins);
        return {QPoint(x, parent_bottom_left.y() - parent_geometry.height() -
          panel_size.height() + 1), panel_size};
      } else {
        auto margins = QMargins(DROP_SHADOW_WIDTH(), 0, DROP_SHADOW_WIDTH(),
          DROP_SHADOW_HEIGHT());
        layout()->setContentsMargins(margins);
        return {QPoint(x, parent_bottom_left.y() + 1), panel_size};
      }
    }();
    setGeometry(rect);
    update();
  }
}<|MERGE_RESOLUTION|>--- conflicted
+++ resolved
@@ -118,29 +118,11 @@
 
 void OverlayPanel::showEvent(QShowEvent* event) {
   position();
-<<<<<<< HEAD
-  activateWindow();
-  QWidget::showEvent(event);
-}
-
-bool OverlayPanel::event(QEvent* event) {
-  if(event->type() == QEvent::WindowDeactivate) {
-    if(m_is_closed_on_blur && isVisible()) {
-      close();
-    }
-  }
-  return QWidget::event(event);
-}
-
-void OverlayPanel::keyPressEvent(QKeyEvent* event) {
-  if(event->key() == Qt::Key_Escape && isVisible()) {
-=======
   QWidget::showEvent(event);
 }
 
 void OverlayPanel::keyPressEvent(QKeyEvent* event) {
   if(event->key() == Qt::Key_Escape) {
->>>>>>> 379cb87b
     close();
     return;
   }
