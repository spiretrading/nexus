--- conflicted
+++ resolved
@@ -43,17 +43,10 @@
   }
 }
 
-<<<<<<< HEAD
-OverlayPanel::OverlayPanel(QWidget* body, QWidget* parent)
-    : QWidget(parent,
-        Qt::Tool | Qt::FramelessWindowHint | Qt::NoDropShadowWindowHint),
-      m_body(body),
-=======
 OverlayPanel::OverlayPanel(QWidget& body, QWidget* parent)
     : QWidget(parent, Qt::Popup | Qt::FramelessWindowHint |
         Qt::NoDropShadowWindowHint),
       m_body(&body),
->>>>>>> 6331cac1
       m_is_closed_on_blur(true),
       m_is_draggable(true),
       m_was_activated(false),
