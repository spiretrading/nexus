--- conflicted
+++ resolved
@@ -316,11 +316,7 @@
   if(candidate == -1 || candidate == m_current_model->get_current()) {
     return;
   }
-<<<<<<< HEAD
   m_user_triggered_move = true;
-=======
-  m_current_model->set_current(candidate);
->>>>>>> 9b0c30b3
   m_navigation_box = navigation_box;
   m_current_model->set_current(candidate);
 }
