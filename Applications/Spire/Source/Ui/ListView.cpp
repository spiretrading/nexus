#include "Spire/Ui/ListView.hpp"
#include <boost/signals2/shared_connection_block.hpp>
#include <QGuiApplication>
#include <QHBoxLayout>
#include <QKeyEvent>
#include <QVBoxLayout>
#include "Spire/Spire/Dimensions.hpp"
#include "Spire/Spire/ValueModel.hpp"
#include "Spire/Ui/Box.hpp"
#include "Spire/Ui/CustomQtVariants.hpp"

using namespace boost;
using namespace boost::signals2;
using namespace Spire;
using namespace Styles;

namespace {
  const auto DEFAULT_GAP = 0;
  const auto DEFAULT_OVERFLOW_GAP = DEFAULT_GAP;
  const auto QUERY_TIMEOUT_MS = 500;

  auto DEFAULT_STYLE() {
    auto style = StyleSheet();
    style.get(Any()).
      set(ListItemGap(scale_height(DEFAULT_GAP))).
      set(ListOverflowGap(scale_width(DEFAULT_OVERFLOW_GAP)));
    return style;
  }
}

ListView::ListView(std::shared_ptr<CurrentModel> current_model,
    std::shared_ptr<ArrayListModel> list_model,
    std::function<QWidget* (
      std::shared_ptr<ArrayListModel>, int index)> factory,
    QWidget* parent)
    : QWidget(parent),
      m_current_model(std::move(current_model)),
      m_list_model(std::move(list_model)),
      m_factory(std::move(factory)),
      m_direction(Qt::Vertical),
      m_navigation(EdgeNavigation::WRAP),
      m_overflow(Overflow::NONE),
      m_selection_mode(SelectionMode::SINGLE),
      m_does_selection_follow_focus(true),
      m_current_index(-1),
      m_column_or_row_index(-1),
      m_is_setting_item_focus(false) {
  auto layout = new QHBoxLayout(this);
  layout->setContentsMargins({});
  m_body = new QWidget(this);
  auto box = new Box(m_body);
  layout->addWidget(box);
  set_style(*this, DEFAULT_STYLE());
  connect_style_signal(*this, [=] { update_layout(); });
  m_items.reserve(m_list_model->get_size());
  for(auto i = 0; i < m_list_model->get_size(); ++i) {
    auto value = m_list_model->at(i);
    auto list_item = new ListItem(m_factory(m_list_model, i), this);
    update_item_size_policy(*list_item);
    m_items.push_back({list_item, connect_item_current(list_item, value),
      connect_item_submit(list_item, value)});
  }
  m_list_model_connection = m_list_model->connect_operation_signal(
    [=] (const ListModel::Operation& operation) { on_operation(operation); });
  m_current_connection = m_current_model->connect_current_signal(
    [=] (const auto& current) { on_current(current); });
  connect(&m_query_timer, &QTimer::timeout, this, [=] { m_query.clear(); });
  update_layout();
}

const std::shared_ptr<ListView::CurrentModel>&
    ListView::get_current_model() const {
  return m_current_model;
}

const std::shared_ptr<ArrayListModel>& ListView::get_list_model() const {
  return m_list_model;
}

Qt::Orientation ListView::get_direction() const {
  return m_direction;
}

void ListView::set_direction(Qt::Orientation direction) {
  m_direction = direction;
  for(const auto& item : m_items) {
    update_item_size_policy(*item.m_item);
  }
  update_layout();
}

ListView::EdgeNavigation ListView::get_edge_navigation() const {
  return m_navigation;
}

void ListView::set_edge_navigation(EdgeNavigation navigation) {
  m_navigation = navigation;
}

ListView::Overflow ListView::get_overflow() const {
  return m_overflow;
}

void ListView::set_overflow(Overflow overflow) {
  m_overflow = overflow;
  update_layout();
}

ListView::SelectionMode ListView::get_selection_mode() const {
  return m_selection_mode;
}

void ListView::set_selection_mode(SelectionMode selection_mode) {
  m_selection_mode = selection_mode;
  if(m_selection_mode == SelectionMode::NONE && m_selected.has_value()) {
    select_item(false);
  }
}

bool ListView::does_selection_follow_focus() const {
  return m_does_selection_follow_focus;
}

void ListView::set_selection_follow_focus(bool does_selection_follow_focus) {
  m_does_selection_follow_focus = does_selection_follow_focus;
}

const std::any& ListView::get_selected() const {
  return m_selected;
}

<<<<<<< HEAD
ListItem* ListView::get_item(const std::any& value) const {
  auto index = get_index_by_value(value);
  if(index < 0 || index >= m_list_model->get_size()) {
=======
ListItem* ListView::get_list_item(const std::any& value) const {
  auto index = get_index_by_value(value);
  if(index < 0) {
>>>>>>> 1d1b159e
    return nullptr;
  }
  return m_items[index].m_item;
}

connection ListView::connect_submit_signal(
    const SubmitSignal::slot_type& slot) const {
  return m_submit_signal.connect(slot);
}

QSize ListView::sizeHint() const {
  return m_body->sizeHint();
}

void ListView::keyPressEvent(QKeyEvent* event) {
  if(m_list_model->get_size() == 0) {
    QWidget::keyPressEvent(event);
    return;
  }
  switch(event->key()) {
    case Qt::Key_Home:
    case Qt::Key_PageUp:
      update_current(0);
      break;
    case Qt::Key_End:
    case Qt::Key_PageDown:
      update_current(m_list_model->get_size() - 1);
      break;
    case Qt::Key_Down:
      if(m_direction == Qt::Horizontal && m_overflow == Overflow::WRAP) {
        auto row_height =
          get_column_or_row(m_column_or_row_index)->geometry().height();
        if(m_tracking_position.y() + row_height <
            get_column_or_row(get_layout()->count() - 2)->geometry().bottom()) {
          m_tracking_position.setY(m_tracking_position.y() + row_height +
            get_column_or_row(m_column_or_row_index + 1)->geometry().height());
          cross_move(true);
          break;
        }
      }
      update_current(move_next());
      break;
    case Qt::Key_Up:
      if(m_direction == Qt::Horizontal && m_overflow == Overflow::WRAP) {
        if(m_tracking_position.y() != rect().y()) {
          m_tracking_position.setY(m_tracking_position.y() -
            get_column_or_row(m_column_or_row_index - 2)->geometry().height() -
            get_column_or_row(m_column_or_row_index - 1)->geometry().height());
          cross_move(false);
          break;
        }
      }
      update_current(move_previous());
      break;
    case Qt::Key_Left:
      if(m_direction == Qt::Vertical && m_overflow == Overflow::WRAP) {
        if(m_tracking_position.x() != rect().x()) {
          m_tracking_position.setX(m_tracking_position.x() -
            get_column_or_row(m_column_or_row_index - 2)->geometry().width() -
            get_column_or_row(m_column_or_row_index - 1)->geometry().width());
          cross_move(false);
          break;
        }
      }
      update_current(move_previous());
      break;
    case Qt::Key_Right:
      if(m_direction == Qt::Vertical && m_overflow == Overflow::WRAP) {
        auto column_width =
          get_column_or_row(m_column_or_row_index)->geometry().width();
        if(m_tracking_position.x() + column_width <
            get_column_or_row(get_layout()->count() - 2)->geometry().right()) {
          m_tracking_position.setX(m_tracking_position.x() + column_width +
            get_column_or_row(m_column_or_row_index + 1)->geometry().width());
          cross_move(true);
          break;
        }
      }
      update_current(move_next());
      break;
    default:
      auto key = std::move(event->text());
      if(!key.isEmpty() && (key[0].isLetterOrNumber() || key[0] == '_')) {
        m_query += key.toLower();
        m_query_timer.start(QUERY_TIMEOUT_MS);
        query();
      }
      break;
  }
  QWidget::keyPressEvent(event);
}

void ListView::resizeEvent(QResizeEvent* event) {
  if(event->size() != event->oldSize()) {
    update_layout();
  }
}

scoped_connection ListView::connect_item_current(ListItem* item,
    const std::any& value) {
  return item->connect_current_signal([=] {
    if(!m_is_setting_item_focus) {
      m_current_index = get_index_by_value(value);
      if(m_current_index == -1) {
        m_current_model->set_current(boost::none);
      } else {
        m_current_model->set_current(value);
      }
      update_tracking_position();
    }
    m_is_setting_item_focus = false;
  });
}

scoped_connection ListView::connect_item_submit(ListItem* item,
    const std::any& value) {
  return item->connect_submit_signal([=] {
    m_current_index = get_index_by_value(value);
    update_tracking_position();
    if(!m_does_selection_follow_focus) {
      update_selection(value);
    }
    m_submit_signal(value);
  });
}

int ListView::get_index_by_value(const std::any& value) const {
  for(auto i = 0; i < m_list_model->get_size(); ++i) {
    if(m_list_model->at(i).type() == value.type() &&
        displayTextAny(m_list_model->at(i)) == displayTextAny(value)) {
      return i;
    }
  }
  return -1;
}

QLayout* ListView::get_layout() {
  return m_body->layout();
}

QLayoutItem* ListView::get_column_or_row(int index) {
  return get_layout()->itemAt(index);
}

void ListView::select_item(bool is_selected) {
  for(auto i = 0; i < m_list_model->get_size(); ++i) {
    if(m_list_model->at(i).type() == m_selected.type() &&
        displayTextAny(m_list_model->at(i)) == displayTextAny(m_selected)) {
      m_items[i].m_item->set_selected(is_selected);
    }
  }
}

void ListView::cross_move(bool is_next) {
  m_column_or_row_index = [=] {
    if(is_next) {
      return m_column_or_row_index + 2;
    } else {
      return m_column_or_row_index - 2;
    }
  }();
  auto target = get_column_or_row(m_column_or_row_index)->layout();
  auto [v0, min_value] = [&] () -> std::tuple<int, int> {
    if(m_direction == Qt::Vertical) {
      return {m_tracking_position.y(),
        std::abs(target->itemAt(0)->geometry().bottom() -
          m_tracking_position.y())};
    } else {
      return {m_tracking_position.x(),
        std::abs(target->itemAt(0)->geometry().right() -
          m_tracking_position.x())};
    }
  }();
  auto index = 0;
  for(auto i = 0; i < target->count(); i += 2) {
    auto [v1, v2] = [&] () -> std::tuple<int, int> {
      auto item_geometry = target->itemAt(i)->geometry();
      if(m_direction == Qt::Vertical) {
        return {item_geometry.top(), item_geometry.bottom()};
      } else {
        return {item_geometry.left(), item_geometry.right()};
      }
    }();
    if(v0 >= v1 && v0 <= v2) {
      index = i;
      break;
    } else {
      if(v1 > v0) {
        if(std::abs(v0 - v1) < min_value || i == 0) {
          index = i;
        } else {
          index = i - 2;
        }
        break;
      } else {
        min_value = std::abs(v0 - v2);
        index = i;
      }
    }
  }
  auto item = target->itemAt(index)->widget();
  for(auto i = 0; i < m_list_model->get_size(); ++i) {
    if(item == m_items[i].m_item) {
      update_current(i, false);
      break;
    }
  }
}

int ListView::move_next() {
  if(m_navigation == EdgeNavigation::CONTAIN) {
    return std::min(m_current_index + 1, m_list_model->get_size() - 1);
  } else {
    return (m_current_index + 1) % m_list_model->get_size();
  }
}

int ListView::move_previous() {
  if(m_navigation == EdgeNavigation::CONTAIN) {
    return std::max(m_current_index - 1, 0);
  } else {
    auto index = (m_current_index - 1) % m_list_model->get_size();
    if(index < 0) {
      index = m_list_model->get_size() - 1;
    }
    return index;
  }
}

void ListView::on_current(const optional<std::any>& current) {
  if(m_current_index != -1 && !m_items[m_current_index].m_item->hasFocus()) {
    m_is_setting_item_focus = true;
    m_items[m_current_index].m_item->setFocus();
  }
  if(m_does_selection_follow_focus) {
    if(current) {
      update_selection(*current);
    } else {
      update_selection(std::any());
    }
  }
}

void ListView::on_operation(const ListModel::Operation& operation) {
  visit(operation,
    [&] (const ListModel::AddOperation& operation) {
      on_add_item(operation.m_index);
    },
    [&] (const ListModel::RemoveOperation& operation) {
      on_delete_item(operation.m_index);
    });
}

void ListView::on_add_item(int index) {
  auto value = m_list_model->get<QString>(index);
  auto list_item = new ListItem(m_factory(m_list_model, index), this);
  m_items.insert(m_items.begin() + index, {list_item,
    connect_item_current(list_item, value),
    connect_item_submit(list_item, value)});
  update_after_items_changed();
}

void ListView::on_delete_item(int index) {
  m_items[index].m_item->deleteLater();
  m_items.erase(std::next(m_items.begin(), index));
  update_after_items_changed();
}

void ListView::update_column_row_index() {
  m_column_or_row_index = -1;
  if(auto layout = get_layout()) {
    for(auto i = 0; i < layout->count(); i += 2) {
      if(auto child_layout = layout->itemAt(i)->layout();
          child_layout->indexOf(m_items[m_current_index].m_item) >= 0) {
        m_column_or_row_index = i;
        break;
      }
    }
  }
}

void ListView::update_layout() {
  if(m_body->layout()) {
    delete m_body->layout();
  }
  if(m_items.empty()) {
    return;
  }
  auto gap = DEFAULT_GAP;
  auto overflow_gap = DEFAULT_OVERFLOW_GAP;
  auto& stylist = find_stylist(*this);
  auto block = stylist.get_computed_block();
  if(auto gap_property = Styles::find<ListItemGap>(block)) {
    stylist.evaluate(*gap_property, [&] (auto value) {
      gap = value;
    });
  }
  if(auto overflow_gap_property = Styles::find<ListOverflowGap>(block)) {
    stylist.evaluate(*overflow_gap_property, [&] (auto value) {
      overflow_gap = value;
    });
  }
  auto get_child_layout = [=] () -> QBoxLayout* {
    auto layout = [=] () -> QBoxLayout* {
      if(m_direction == Qt::Vertical) {
        return new QVBoxLayout();
      } else {
        return new QHBoxLayout();
      }
    }();
    layout->setSpacing(0);
    layout->setContentsMargins({});
    return layout;
  };
  auto get_item_dimension = [=] (QWidget* widget) {
    if(m_direction == Qt::Vertical) {
      return widget->sizeHint().height();
    } else {
      return widget->sizeHint().width();
    }
  };
  auto dimension = [=] {
    if(m_direction == Qt::Vertical) {
      return height();
    } else {
      return width();
    }
  }();
  auto layout = [=] () -> QBoxLayout* {
    if(m_direction == Qt::Vertical) {
      return new QHBoxLayout(m_body);
    } else {
      return new QVBoxLayout(m_body);
    }
  }();
  layout->setSpacing(0);
  layout->setContentsMargins({});
  if(m_overflow == Overflow::NONE) {
    auto child_layout = get_child_layout();
    child_layout->addWidget(m_items[0].m_item);
    for(auto i = 1; i < m_list_model->get_size(); ++i) {
      child_layout->addSpacing(gap);
      child_layout->addWidget(m_items[i].m_item);
    }
    layout->addLayout(child_layout);
  } else {
    auto child_layout = get_child_layout();
    auto first_item = m_items[0].m_item;
    child_layout->addWidget(first_item);
    auto child_dimension = get_item_dimension(first_item);
    for(auto i = 1; i < m_list_model->get_size(); ++i) {
      auto item = m_items[i].m_item;
      child_dimension += get_item_dimension(item) + gap;
      if(child_dimension <= dimension) {
        child_layout->addSpacing(gap);
        child_layout->addWidget(item);
      } else {
        child_layout->addStretch();
        layout->addLayout(child_layout);
        layout->addSpacing(overflow_gap);
        child_layout = get_child_layout();
        child_layout->addWidget(item);
        child_dimension = get_item_dimension(item);
      }
    }
    child_layout->addStretch();
    layout->addLayout(child_layout);
    layout->addStretch();
  }
  m_body->adjustSize();
  update_tracking_position();
}

void ListView::update_tracking_position() {
  if(m_current_index == -1) {
    return;
  }
  m_tracking_position = m_items[m_current_index].m_item->pos();
  update_column_row_index();
}

void ListView::update_current(int index, bool is_update_x_y) {
  auto current = m_current_model->get_current();
  if((index == -1 && !current) || (index != -1 && current &&
      current->type() == m_list_model->at(index).type() &&
      displayTextAny(*current) == displayTextAny(m_list_model->at(index)))) {
    return;
  }
  m_current_index = index;
  if(m_current_index == -1) {
    m_current_model->set_current(none);
  } else {
    m_current_model->set_current(m_list_model->at(m_current_index));
  }
  if(is_update_x_y) {
    update_tracking_position();
  }
}

void ListView::update_current(int index) {
  update_current(index, true);
}

void ListView::update_after_items_changed() {
  if(m_current_index >= m_list_model->get_size()) {
    m_current_index = m_list_model->get_size() - 1;
  }
  update_layout();
  update_current(m_current_index);
}

void ListView::update_selection(const std::any& selected) {
  if(m_selection_mode == SelectionMode::NONE) {
    return;
  }
  select_item(false);
  m_selected = selected;
  select_item(true);
}

void ListView::update_item_size_policy(ListItem& item) {
  if(m_direction == Qt::Vertical) {
    item.setSizePolicy(QSizePolicy::Expanding, QSizePolicy::Preferred);
  } else {
    item.setSizePolicy(QSizePolicy::Preferred, QSizePolicy::Expanding);
  }
}

void ListView::query() {
  if(m_query.isEmpty()) {
    return;
  }
  auto item_count = m_list_model->get_size();
  auto [query, index] = [=] () -> std::tuple<QString, int> {
    if(m_query.count(m_query.front()) == m_query.size()) {
      return {static_cast<QString>(m_query[0]),
        (m_current_index + 1) % item_count};
    }
    return {m_query, m_current_index};
  }();
  auto count = 0;
  while(count < item_count) {
    if(auto value = displayTextAny(m_list_model->at(index)).toLower();
        value.startsWith(query)) {
      update_current(index);
      break;
    }
    index = (index + 1) % item_count;
    ++count;
  }
}<|MERGE_RESOLUTION|>--- conflicted
+++ resolved
@@ -129,15 +129,9 @@
   return m_selected;
 }
 
-<<<<<<< HEAD
-ListItem* ListView::get_item(const std::any& value) const {
-  auto index = get_index_by_value(value);
-  if(index < 0 || index >= m_list_model->get_size()) {
-=======
 ListItem* ListView::get_list_item(const std::any& value) const {
   auto index = get_index_by_value(value);
   if(index < 0) {
->>>>>>> 1d1b159e
     return nullptr;
   }
   return m_items[index].m_item;
