#include "Spire/Ui/ListView.hpp"
#include <boost/signals2/shared_connection_block.hpp>
#include <QGuiApplication>
#include <QHBoxLayout>
#include <QKeyEvent>
#include <QVBoxLayout>
#include "Spire/Spire/Dimensions.hpp"
#include "Spire/Spire/LocalValueModel.hpp"
#include "Spire/Spire/ValueModel.hpp"
#include "Spire/Ui/Box.hpp"
#include "Spire/Ui/CustomQtVariants.hpp"

using namespace boost;
using namespace boost::signals2;
using namespace Spire;
using namespace Styles;

namespace {
  const auto DEFAULT_GAP = 0;
  const auto DEFAULT_OVERFLOW_GAP = DEFAULT_GAP;
  const auto QUERY_TIMEOUT_MS = 500;

  auto DEFAULT_STYLE() {
    auto style = StyleSheet();
    style.get(Any()).
      set(ListItemGap(scale_height(DEFAULT_GAP))).
      set(ListOverflowGap(scale_width(DEFAULT_OVERFLOW_GAP)));
    return style;
  }
}

ListView::ListView(std::shared_ptr<ArrayListModel> list_model,
  std::function<QWidget* (std::shared_ptr<ArrayListModel>, int index)> factory,
  QWidget* parent)
  : ListView(std::make_shared<LocalCurrentModel>(),
      std::make_shared<LocalSelectionModel>(), list_model, factory, parent) {}

ListView::ListView(std::shared_ptr<CurrentModel> current_model,
    std::shared_ptr<SelectionModel> selection_model,
    std::shared_ptr<ArrayListModel> list_model,
    std::function<QWidget* (
      std::shared_ptr<ArrayListModel>, int index)> factory,
    QWidget* parent)
    : QWidget(parent),
      m_current_model(std::move(current_model)),
      m_selection_model(std::move(selection_model)),
      m_list_model(std::move(list_model)),
      m_factory(std::move(factory)),
      m_direction(Qt::Vertical),
      m_navigation(EdgeNavigation::WRAP),
      m_overflow(Overflow::NONE),
      m_selection_mode(SelectionMode::SINGLE),
      m_does_selection_follow_focus(true),
      m_current_index(-1),
      m_column_or_row_index(-1),
      m_is_setting_item_focus(false) {
  auto layout = new QHBoxLayout(this);
  layout->setContentsMargins({});
  m_body = new QWidget(this);
  auto box = new Box(m_body);
  layout->addWidget(box);
  set_style(*this, DEFAULT_STYLE());
  connect_style_signal(*this, [=] { update_layout(); });
  m_items.reserve(m_list_model->get_size());
  for(auto i = 0; i < m_list_model->get_size(); ++i) {
    auto value = m_list_model->at(i);
    auto list_item = new ListItem(m_factory(m_list_model, i), this);
    m_items.push_back({list_item, connect_item_current(list_item, value),
      connect_item_submit(list_item, value)});
  }
  m_list_model_connection = m_list_model->connect_operation_signal(
    [=] (const ListModel::Operation& operation) { on_operation(operation); });
  m_current_connection = m_current_model->connect_current_signal(
    [=] (const auto& current) { on_current(current); });
  m_selection_connection = m_selection_model->connect_current_signal(
    [=] (const auto& selection) { on_selection(selection); });
  connect(&m_query_timer, &QTimer::timeout, this, [=] { m_query.clear(); });
  update_layout();
}

const std::shared_ptr<ListView::CurrentModel>&
    ListView::get_current_model() const {
  return m_current_model;
}

const std::shared_ptr<ListView::SelectionModel>&
    ListView::get_selection_model() const {
  return m_selection_model;
}

const std::shared_ptr<ArrayListModel>& ListView::get_list_model() const {
  return m_list_model;
}

Qt::Orientation ListView::get_direction() const {
  return m_direction;
}

void ListView::set_direction(Qt::Orientation direction) {
  m_direction = direction;
  update_layout();
}

ListView::EdgeNavigation ListView::get_edge_navigation() const {
  return m_navigation;
}

void ListView::set_edge_navigation(EdgeNavigation navigation) {
  m_navigation = navigation;
}

ListView::Overflow ListView::get_overflow() const {
  return m_overflow;
}

void ListView::set_overflow(Overflow overflow) {
  m_overflow = overflow;
  update_layout();
}

ListView::SelectionMode ListView::get_selection_mode() const {
  return m_selection_mode;
}

void ListView::set_selection_mode(SelectionMode selection_mode) {
  m_selection_mode = selection_mode;
}

bool ListView::does_selection_follow_focus() const {
  return m_does_selection_follow_focus;
}

void ListView::set_selection_follow_focus(bool does_selection_follow_focus) {
  m_does_selection_follow_focus = does_selection_follow_focus;
}

<<<<<<< HEAD
=======
const std::any& ListView::get_selected() const {
  return m_selected;
}

ListItem* ListView::get_list_item(const std::any& value) const {
  auto index = get_index_by_value(value);
  if(index < 0) {
    return nullptr;
  }
  return m_items[index].m_item;
}

>>>>>>> 1d1b159e
connection ListView::connect_submit_signal(
    const SubmitSignal::slot_type& slot) const {
  return m_submit_signal.connect(slot);
}

void ListView::keyPressEvent(QKeyEvent* event) {
  if(m_list_model->get_size() == 0) {
    QWidget::keyPressEvent(event);
    return;
  }
  switch(event->key()) {
    case Qt::Key_Home:
    case Qt::Key_PageUp:
      update_current(0);
      break;
    case Qt::Key_End:
    case Qt::Key_PageDown:
      update_current(m_list_model->get_size() - 1);
      break;
    case Qt::Key_Down:
      if(m_direction == Qt::Horizontal && m_overflow == Overflow::WRAP) {
        auto row_height =
          get_column_or_row(m_column_or_row_index)->geometry().height();
        if(m_tracking_position.y() + row_height <
            get_column_or_row(get_layout()->count() - 2)->geometry().bottom()) {
          m_tracking_position.setY(m_tracking_position.y() + row_height +
            get_column_or_row(m_column_or_row_index + 1)->geometry().height());
          cross_move(true);
          break;
        }
      }
      update_current(move_next());
      break;
    case Qt::Key_Up:
      if(m_direction == Qt::Horizontal && m_overflow == Overflow::WRAP) {
        if(m_tracking_position.y() != rect().y()) {
          m_tracking_position.setY(m_tracking_position.y() -
            get_column_or_row(m_column_or_row_index - 2)->geometry().height() -
            get_column_or_row(m_column_or_row_index - 1)->geometry().height());
          cross_move(false);
          break;
        }
      }
      update_current(move_previous());
      break;
    case Qt::Key_Left:
      if(m_direction == Qt::Vertical && m_overflow == Overflow::WRAP) {
        if(m_tracking_position.x() != rect().x()) {
          m_tracking_position.setX(m_tracking_position.x() -
            get_column_or_row(m_column_or_row_index - 2)->geometry().width() -
            get_column_or_row(m_column_or_row_index - 1)->geometry().width());
          cross_move(false);
          break;
        }
      }
      update_current(move_previous());
      break;
    case Qt::Key_Right:
      if(m_direction == Qt::Vertical && m_overflow == Overflow::WRAP) {
        auto column_width =
          get_column_or_row(m_column_or_row_index)->geometry().width();
        if(m_tracking_position.x() + column_width <
            get_column_or_row(get_layout()->count() - 2)->geometry().right()) {
          m_tracking_position.setX(m_tracking_position.x() + column_width +
            get_column_or_row(m_column_or_row_index + 1)->geometry().width());
          cross_move(true);
          break;
        }
      }
      update_current(move_next());
      break;
    default:
      auto key = std::move(event->text());
      if(!key.isEmpty() && (key[0].isLetterOrNumber() || key[0] == '_')) {
        m_query += key.toLower();
        m_query_timer.start(QUERY_TIMEOUT_MS);
        query();
      }
      break;
  }
  QWidget::keyPressEvent(event);
}

void ListView::resizeEvent(QResizeEvent* event) {
  if(event->size() != event->oldSize()) {
    update_layout();
  }
}

scoped_connection ListView::connect_item_current(ListItem* item,
    const std::any& value) {
  return item->connect_current_signal([=] {
    if(!m_is_setting_item_focus) {
      m_current_index = get_index_by_value(value);
      if(m_current_index == -1) {
        m_current_model->set_current(boost::none);
      } else {
        m_current_model->set_current(value);
      }
      update_tracking_position();
    }
    m_is_setting_item_focus = false;
  });
}

scoped_connection ListView::connect_item_submit(ListItem* item,
    const std::any& value) {
  return item->connect_submit_signal([=] {
    m_current_index = get_index_by_value(value);
    update_tracking_position();
    if(!m_does_selection_follow_focus) {
      update_selection(value);
    }
    m_submit_signal(value);
  });
}

int ListView::get_index_by_value(const std::any& value) const {
  for(auto i = 0; i < m_list_model->get_size(); ++i) {
    if(m_list_model->at(i).type() == value.type() &&
        displayTextAny(m_list_model->at(i)) == displayTextAny(value)) {
      return i;
    }
  }
  return -1;
}

QLayout* Spire::ListView::get_layout() {
  return m_body->layout();
}

QLayoutItem* ListView::get_column_or_row(int index) {
  return get_layout()->itemAt(index);
}

void ListView::select_item(const boost::optional<std::any>& selection) {
  for(auto i = 0; i < m_list_model->get_size(); ++i) {
    if(selection && m_list_model->at(i).type() == selection->type() &&
        displayTextAny(m_list_model->at(i)) == displayTextAny(*selection)) {
      m_items[i].m_item->set_selected(true);
    } else {
      m_items[i].m_item->set_selected(false);
    }
  }
}

void ListView::cross_move(bool is_next) {
  m_column_or_row_index = [=] {
    if(is_next) {
      return m_column_or_row_index + 2;
    } else {
      return m_column_or_row_index - 2;
    }
  }();
  auto target = get_column_or_row(m_column_or_row_index)->layout();
  auto [v0, min_value] = [&] () -> std::tuple<int, int> {
    if(m_direction == Qt::Vertical) {
      return {m_tracking_position.y(),
        std::abs(target->itemAt(0)->geometry().bottom() -
          m_tracking_position.y())};
    } else {
      return {m_tracking_position.x(),
        std::abs(target->itemAt(0)->geometry().right() -
          m_tracking_position.x())};
    }
  }();
  auto index = 0;
  for(auto i = 0; i < target->count(); i += 2) {
    auto [v1, v2] = [&] () -> std::tuple<int, int> {
      auto item_geometry = target->itemAt(i)->geometry();
      if(m_direction == Qt::Vertical) {
        return {item_geometry.top(), item_geometry.bottom()};
      } else {
        return {item_geometry.left(), item_geometry.right()};
      }
    }();
    if(v0 >= v1 && v0 <= v2) {
      index = i;
      break;
    } else {
      if(v1 > v0) {
        if(std::abs(v0 - v1) < min_value || i == 0) {
          index = i;
        } else {
          index = i - 2;
        }
        break;
      } else {
        min_value = std::abs(v0 - v2);
        index = i;
      }
    }
  }
  auto item = target->itemAt(index)->widget();
  for(auto i = 0; i < m_list_model->get_size(); ++i) {
    if(item == m_items[i].m_item) {
      update_current(i, false);
      break;
    }
  }
}

int ListView::move_next() {
  if(m_navigation == EdgeNavigation::CONTAIN) {
    return std::min(m_current_index + 1, m_list_model->get_size() - 1);
  } else {
    return (m_current_index + 1) % m_list_model->get_size();
  }
}

int ListView::move_previous() {
  if(m_navigation == EdgeNavigation::CONTAIN) {
    return std::max(m_current_index - 1, 0);
  } else {
    auto index = (m_current_index - 1) % m_list_model->get_size();
    if(index < 0) {
      index = m_list_model->get_size() - 1;
    }
    return index;
  }
}

void ListView::on_current(const optional<std::any>& current) {
  if(m_current_index != -1 && !m_items[m_current_index].m_item->hasFocus()) {
    m_is_setting_item_focus = true;
    m_items[m_current_index].m_item->setFocus();
  }
  if(m_does_selection_follow_focus) {
    update_selection(current);
  }
}

void ListView::on_selection(const optional<std::any>& selection) {
  update_selection(selection);
}

void ListView::on_operation(const ListModel::Operation& operation) {
  visit(operation,
    [&] (const ListModel::AddOperation& operation) {
      on_add_item(operation.m_index);
    },
    [&] (const ListModel::RemoveOperation& operation) {
      on_delete_item(operation.m_index);
    });
}

void ListView::on_add_item(int index) {
  auto value = m_list_model->get<QString>(index);
  auto list_item = new ListItem(m_factory(m_list_model, index), this);
  m_items.insert(m_items.begin() + index, {list_item,
    connect_item_current(list_item, value),
    connect_item_submit(list_item, value)});
  update_after_items_changed();
}

void ListView::on_delete_item(int index) {
  m_items[index].m_item->deleteLater();
  m_items.erase(std::next(m_items.begin(), index));
  update_after_items_changed();
}

void ListView::update_column_row_index() {
  m_column_or_row_index = -1;
  if(auto layout = get_layout()) {
    for(auto i = 0; i < layout->count(); i += 2) {
      if(auto child_layout = layout->itemAt(i)->layout();
          child_layout->indexOf(m_items[m_current_index].m_item) >= 0) {
        m_column_or_row_index = i;
        break;
      }
    }
  }
}

void ListView::update_layout() {
  if(m_body->layout()) {
    delete m_body->layout();
  }
  if(m_items.empty()) {
    return;
  }
  auto gap = DEFAULT_GAP;
  auto overflow_gap = DEFAULT_OVERFLOW_GAP;
  auto& stylist = find_stylist(*this);
  auto block = stylist.get_computed_block();
  if(auto gap_property = Styles::find<ListItemGap>(block)) {
    stylist.evaluate(*gap_property, [&] (auto value) {
      gap = value;
    });
  }
  if(auto overflow_gap_property = Styles::find<ListOverflowGap>(block)) {
    stylist.evaluate(*overflow_gap_property, [&] (auto value) {
      overflow_gap = value;
    });
  }
  auto get_child_layout = [=] () -> QBoxLayout* {
    auto layout = [=] () -> QBoxLayout* {
      if(m_direction == Qt::Vertical) {
        return new QVBoxLayout();
      } else {
        return new QHBoxLayout();
      }
    }();
    layout->setSpacing(0);
    layout->setContentsMargins({});
    return layout;
  };
  auto get_item_dimension = [=] (QWidget* widget) {
    if(m_direction == Qt::Vertical) {
      return widget->sizeHint().height();
    } else {
      return widget->sizeHint().width();
    }
  };
  auto dimension = [=] {
    if(m_direction == Qt::Vertical) {
      return height();
    } else {
      return width();
    }
  }();
  auto layout = [=] () -> QBoxLayout* {
    if(m_direction == Qt::Vertical) {
      return new QHBoxLayout(m_body);
    } else {
      return new QVBoxLayout(m_body);
    }
  }();
  layout->setSpacing(0);
  layout->setContentsMargins({});
  if(m_overflow == Overflow::NONE) {
    auto child_layout = get_child_layout();
    child_layout->addWidget(m_items[0].m_item);
    for(auto i = 1; i < m_list_model->get_size(); ++i) {
      child_layout->addSpacing(gap);
      child_layout->addWidget(m_items[i].m_item);
    }
    layout->addLayout(child_layout);
  } else {
    auto child_layout = get_child_layout();
    auto first_item = m_items[0].m_item;
    child_layout->addWidget(first_item);
    auto child_dimension = get_item_dimension(first_item);
    for(auto i = 1; i < m_list_model->get_size(); ++i) {
      auto item = m_items[i].m_item;
      child_dimension += get_item_dimension(item) + gap;
      if(child_dimension <= dimension) {
        child_layout->addSpacing(gap);
        child_layout->addWidget(item);
      } else {
        child_layout->addStretch();
        layout->addLayout(child_layout);
        layout->addSpacing(overflow_gap);
        child_layout = get_child_layout();
        child_layout->addWidget(item);
        child_dimension = get_item_dimension(item);
      }
    }
    child_layout->addStretch();
    layout->addLayout(child_layout);
    layout->addStretch();
  }
  m_body->adjustSize();
  update_tracking_position();
}

void ListView::update_tracking_position() {
  if(m_current_index == -1) {
    return;
  }
  m_tracking_position = m_items[m_current_index].m_item->pos();
  update_column_row_index();
}

void ListView::update_current(int index, bool is_update_x_y) {
  auto current = m_current_model->get_current();
  if((index == -1 && !current) || (index != -1 && current &&
      current->type() == m_list_model->at(index).type() &&
      displayTextAny(*current) == displayTextAny(m_list_model->at(index)))) {
    return;
  }
  m_current_index = index;
  if(m_current_index == -1) {
    m_current_model->set_current(none);
  } else {
    m_current_model->set_current(m_list_model->at(m_current_index));
  }
  if(is_update_x_y) {
    update_tracking_position();
  }
}

void ListView::update_current(int index) {
  update_current(index, true);
}

void ListView::update_after_items_changed() {
  if(m_current_index >= m_list_model->get_size()) {
    m_current_index = m_list_model->get_size() - 1;
  }
  update_layout();
  update_current(m_current_index);
}

void ListView::update_selection(const optional<std::any>& selection) {
  if(m_selection_mode == SelectionMode::NONE) {
    return;
  }
  auto blocker = shared_connection_block(m_selection_connection);
  m_selection_model->set_current(selection);
  select_item(selection);
}

void ListView::query() {
  if(m_query.isEmpty()) {
    return;
  }
  auto item_count = m_list_model->get_size();
  auto [query, index] = [=] () -> std::tuple<QString, int> {
    if(m_query.count(m_query.front()) == m_query.size()) {
      return {static_cast<QString>(m_query[0]),
        (m_current_index + 1) % item_count};
    }
    return {m_query, m_current_index};
  }();
  auto count = 0;
  while(count < item_count) {
    if(auto value = displayTextAny(m_list_model->at(index)).toLower();
        value.startsWith(query)) {
      update_current(index);
      break;
    }
    index = (index + 1) % item_count;
    ++count;
  }
}<|MERGE_RESOLUTION|>--- conflicted
+++ resolved
@@ -134,12 +134,6 @@
   m_does_selection_follow_focus = does_selection_follow_focus;
 }
 
-<<<<<<< HEAD
-=======
-const std::any& ListView::get_selected() const {
-  return m_selected;
-}
-
 ListItem* ListView::get_list_item(const std::any& value) const {
   auto index = get_index_by_value(value);
   if(index < 0) {
@@ -148,7 +142,6 @@
   return m_items[index].m_item;
 }
 
->>>>>>> 1d1b159e
 connection ListView::connect_submit_signal(
     const SubmitSignal::slot_type& slot) const {
   return m_submit_signal.connect(slot);
