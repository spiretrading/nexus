#include "Spire/Ui/ListView.hpp"
#include <ranges>
#include <boost/signals2/shared_connection_block.hpp>
#include <QKeyEvent>
#include <QTimer>
#include "Spire/Spire/Dimensions.hpp"
#include "Spire/Spire/LocalValueModel.hpp"
#include "Spire/Ui/Box.hpp"
#include "Spire/Ui/CustomQtVariants.hpp"
#include "Spire/Ui/FocusObserver.hpp"
#include "Spire/Ui/Layouts.hpp"
#include "Spire/Ui/ListItem.hpp"
#include "Spire/Ui/SingleSelectionModel.hpp"
#include "Spire/Ui/TextBox.hpp"

using namespace boost;
using namespace boost::signals2;
using namespace Spire;
using namespace Styles;

namespace {
  const auto DEFAULT_GAP = 0;
  const auto DEFAULT_OVERFLOW_GAP = DEFAULT_GAP;
  const auto SCROLL_BUFFER = 200;

  auto reverse(QBoxLayout::Direction direction) {
    if(direction == QBoxLayout::TopToBottom) {
      return QBoxLayout::LeftToRight;
    }
    return QBoxLayout::TopToBottom;
  }

  auto DEFAULT_STYLE() {
    auto style = StyleSheet();
    style.get(Any()).
      set(ListItemGap(scale_height(DEFAULT_GAP))).
      set(ListOverflowGap(scale_width(DEFAULT_OVERFLOW_GAP)));
    return style;
  }

  struct QWidgetItemView : ListCurrentController::ItemView {
    QWidget* m_widget;

    QWidgetItemView(QWidget& widget)
      : m_widget(&widget) {}

    bool is_selectable() const override {
      return m_widget->isEnabled();
    }

    QRect get_geometry() const override {
      return m_widget->frameGeometry();
    }
  };

  int get_directed_point(QPoint point, Qt::Orientation direction) {
    if(direction == Qt::Orientation::Vertical) {
      return point.y();
    }
    return point.x();
  }

  QPoint make_directed_point(int x, int y, Qt::Orientation direction) {
    if(direction == Qt::Orientation::Vertical) {
      return QPoint(x, y);
    }
    return QPoint(y, x);
  }

  QPoint make_directed_point(int x, Qt::Orientation direction) {
    return make_directed_point(0, x, direction);
  }

  int get_directed_size(QSize size, Qt::Orientation direction) {
    if(direction == Qt::Orientation::Vertical) {
      return size.height();
    }
    return size.width();
  }

  bool test_visibility(const QWidget& container, const QRect& geometry,
      Qt::Orientation direction) {
    auto widget_geometry =
      QRect(container.mapToParent(geometry.topLeft()), geometry.size());
    if(direction == Qt::Orientation::Vertical) {
      return std::max(-SCROLL_BUFFER, widget_geometry.top()) <=
        std::min(container.parentWidget()->height() + SCROLL_BUFFER,
          widget_geometry.bottom());
    }
    return std::max(-SCROLL_BUFFER, widget_geometry.left()) <=
      std::min(container.parentWidget()->width() + SCROLL_BUFFER,
        widget_geometry.right());
  }
}

ListView::ItemEntry::ItemEntry(int index)
  : m_index(index),
    m_click_observer(m_item) {}

QWidget* ListView::default_view_builder(
    const std::shared_ptr<AnyListModel>& list, int index) {
  return make_label(to_text(list->get(index)));
}

ListView::ListView(std::shared_ptr<AnyListModel> list, QWidget* parent)
  : ListView(std::move(list), default_view_builder, parent) {}

ListView::ListView(std::shared_ptr<AnyListModel> list,
  ViewBuilder<> view_builder, QWidget* parent)
  : ListView(
      std::move(list), std::make_shared<LocalValueModel<optional<int>>>(),
      std::make_shared<ListSingleSelectionModel>(), std::move(view_builder),
      parent) {}

ListView::ListView(std::shared_ptr<AnyListModel> list,
  std::shared_ptr<SelectionModel> selection, ViewBuilder<> view_builder,
  QWidget* parent)
  : ListView(
      std::move(list), std::make_shared<LocalValueModel<optional<int>>>(),
      std::move(selection), std::move(view_builder), parent) {}

ListView::ListView(
    std::shared_ptr<AnyListModel> list, std::shared_ptr<CurrentModel> current,
    std::shared_ptr<SelectionModel> selection, ViewBuilder<> view_builder,
    QWidget* parent)
    : QWidget(parent),
      m_list(std::move(list)),
      m_current_controller(std::move(current), m_list->get_size()),
      m_selection_controller(std::move(selection), m_list->get_size()),
      m_view_builder(std::move(view_builder)),
      m_direction(Qt::Vertical),
      m_overflow(Overflow::NONE),
      m_visible_count(0),
      m_top_index(-1),
      m_direction_policy(QSizePolicy::Fixed),
      m_perpendicular_policy(QSizePolicy::Expanding),
      m_item_gap(DEFAULT_GAP),
      m_overflow_gap(DEFAULT_OVERFLOW_GAP),
      m_query_timer(this),
      m_initialize_count(0) {
  for(auto i : std::ranges::views::iota(0, m_list->get_size())) {
    make_item_entry(i);
  }
  auto& selection_model = m_selection_controller.get_selection();
  for(auto i : std::ranges::views::iota(0, selection_model->get_size())) {
    m_items[selection_model->get(i)]->m_item.set_selected(true);
  }
  setFocusPolicy(Qt::StrongFocus);
  update_focus(none);
  auto body = new QWidget();
  auto body_layout = new QBoxLayout(QBoxLayout::LeftToRight, body);
  body_layout->setContentsMargins({});
  body->installEventFilter(this);
  m_box = new Box(body);
  enclose(*this, *m_box);
  proxy_style(*this, *m_box);
  m_style_connection =
    connect_style_signal(*this, std::bind_front(&ListView::on_style, this));
  set_style(*this, DEFAULT_STYLE());
  m_query_timer.setSingleShot(true);
  const auto QUERY_TIMEOUT_MS = 500;
  m_query_timer.setInterval(QUERY_TIMEOUT_MS);
  connect(&m_query_timer, &QTimer::timeout, this,
    std::bind_front(&ListView::on_query_timer_expired, this));
  m_list_connection = m_list->connect_operation_signal(
    std::bind_front(&ListView::on_list_operation, this));
  m_current_connection = m_current_controller.connect_update_signal(
    std::bind_front(&ListView::on_current, this));
  m_selection_connection = m_selection_controller.connect_operation_signal(
    std::bind_front(&ListView::on_selection, this));
  on_current(none, m_current_controller.get_current()->get());
}

const std::shared_ptr<AnyListModel>& ListView::get_list() const {
  return m_list;
}

const std::shared_ptr<ListView::CurrentModel>& ListView::get_current() const {
  return m_current_controller.get_current();
}

const std::shared_ptr<ListView::SelectionModel>&
    ListView::get_selection() const {
  return m_selection_controller.get_selection();
}

ListItem* ListView::get_list_item(int index) {
  if(index < 0 || index >= static_cast<int>(m_items.size())) {
    return nullptr;
  }
  return &m_items[index]->m_item;
}

void ListView::set_direction_size_policy(QSizePolicy::Policy policy) {
  set_item_size_policy(policy, m_perpendicular_policy);
}

void ListView::set_perpendicular_size_policy(QSizePolicy::Policy policy) {
  set_item_size_policy(m_direction_policy, policy);
}

void ListView::set_item_size_policy(QSizePolicy::Policy direction_policy,
    QSizePolicy::Policy perpendicular_policy) {
  if(m_direction_policy == direction_policy &&
      m_perpendicular_policy == perpendicular_policy) {
    return;
  }
  m_direction_policy = direction_policy;
  m_perpendicular_policy = perpendicular_policy;
  update_layout();
}

connection ListView::connect_submit_signal(
    const SubmitSignal::slot_type& slot) const {
  return m_submit_signal.connect(slot);
}

bool ListView::eventFilter(QObject* watched, QEvent* event) {
  if(watched == parentWidget()) {
    if(event->type() == QEvent::Resize) {
      update_visible_region();
    }
  } else if(event->type() == QEvent::Resize) {
    update_layout();
  }
  return QWidget::eventFilter(watched, event);
}

bool ListView::event(QEvent* event) {
  if(event->type() == QEvent::ParentAboutToChange) {
    if(auto parent = parentWidget()) {
      parent->removeEventFilter(this);
    }
  } else if(event->type() == QEvent::ParentChange) {
    update_parent();
  }
  return QWidget::event(event);
}

void ListView::keyPressEvent(QKeyEvent* event) {
  switch(event->key()) {
    case Qt::Key_Home:
      m_current_controller.navigate_home();
      break;
    case Qt::Key_End:
      m_current_controller.navigate_end();
      break;
    case Qt::Key_Up:
      if(m_direction == Qt::Orientation::Vertical) {
        m_current_controller.navigate_previous();
      } else if(m_overflow == Overflow::WRAP) {
        m_current_controller.cross_previous(m_direction);
      }
      break;
    case Qt::Key_Down:
      if(m_direction == Qt::Orientation::Vertical) {
        m_current_controller.navigate_next();
      } else if(m_overflow == Overflow::WRAP) {
        m_current_controller.cross_next(m_direction);
      }
      break;
    case Qt::Key_Left:
      if(m_direction == Qt::Orientation::Horizontal) {
        m_current_controller.navigate_previous();
      } else if(m_overflow == Overflow::WRAP) {
        m_current_controller.cross_previous(m_direction);
      }
      break;
    case Qt::Key_Right:
      if(m_direction == Qt::Orientation::Horizontal) {
        m_current_controller.navigate_next();
      } else if(m_overflow == Overflow::WRAP) {
        m_current_controller.cross_next(m_direction);
      }
      break;
    case Qt::Key_A:
      if(event->modifiers() & Qt::Modifier::CTRL && !event->isAutoRepeat()) {
        m_selection_controller.select_all();
      } else {
        append_query(event->text());
      }
      break;
    case Qt::Key_Control:
      m_keys.insert(Qt::Key_Control);
      m_selection_controller.set_mode(
        ListSelectionController::Mode::INCREMENTAL);
      break;
    case Qt::Key_Shift:
      m_keys.insert(Qt::Key_Shift);
      m_selection_controller.set_mode(ListSelectionController::Mode::RANGE);
      break;
    default:
      {
        auto text = event->text();
        if(text.size() == 1 && (text[0].isLetterOrNumber() || text[0] == '_')) {
          append_query(text);
        } else {
          QWidget::keyPressEvent(event);
        }
      }
  }
}

void ListView::keyReleaseEvent(QKeyEvent* event) {
  switch(event->key()) {
    case Qt::Key_Control:
      m_keys.erase(Qt::Key_Control);
      if(m_selection_controller.get_mode() ==
          ListSelectionController::Mode::INCREMENTAL) {
        if(m_keys.count(Qt::Key_Shift) == 1) {
          m_selection_controller.set_mode(ListSelectionController::Mode::RANGE);
        } else {
          m_selection_controller.set_mode(
            ListSelectionController::Mode::SINGLE);
        }
      }
      break;
    case Qt::Key_Shift:
      m_keys.erase(Qt::Key_Shift);
      if(m_selection_controller.get_mode() ==
          ListSelectionController::Mode::RANGE) {
        if(m_keys.count(Qt::Key_Control) == 1) {
          m_selection_controller.set_mode(
            ListSelectionController::Mode::INCREMENTAL);
        } else {
          m_selection_controller.set_mode(
            ListSelectionController::Mode::SINGLE);
        }
      }
      break;
  }
}

void ListView::moveEvent(QMoveEvent* event) {
  update_visible_region();
}

void ListView::showEvent(QShowEvent* event) {
  update_parent();
}

void ListView::append_query(const QString& query) {
  m_query += query;
  if(!m_items.empty()) {
    auto start = m_current_controller.get_current()->get().get_value_or(-1);
    auto i = (start + 1) % static_cast<int>(m_items.size());
    auto is_repeated_query = m_query.count(m_query.at(0)) == m_query.count();
    auto short_match = optional<int>();
    while(i != start) {
      if(m_items[i]->m_item.isEnabled()) {
        auto item_text = to_text(m_list->get(i)).toLower();
        if(item_text.startsWith(m_query.toLower())) {
          short_match = none;
          m_current_controller.get_current()->set(i);
          break;
        } else if(is_repeated_query &&
            !short_match && item_text.startsWith(m_query[0])) {
          short_match = i;
        }
      }
      ++i;
      if(i == m_items.size()) {
        if(start == -1) {
          break;
        }
        i = 0;
      }
    }
    if(short_match) {
      m_current_controller.get_current()->set(*short_match);
    }
  }
  m_query_timer.start();
}

void ListView::update_focus(optional<int> current) {
  if(m_focus_index && m_focus_index != current &&
      *m_focus_index < static_cast<int>(m_items.size())) {
    m_items[*m_focus_index]->m_item.setFocusPolicy(Qt::ClickFocus);
  }
  if(current) {
    m_focus_index = *current;
  } else if(!m_items.empty()) {
    m_focus_index = 0;
  } else {
    m_focus_index = none;
  }
  if(m_focus_index) {
    auto& item = m_items[*m_focus_index]->m_item;
    item.setFocusPolicy(Qt::StrongFocus);
    setFocusProxy(&item);
  } else {
    setFocusProxy(nullptr);
  }
}

void ListView::make_item_entry(int index) {
  auto entry = new ItemEntry(index);
  if(m_overflow != Overflow::NONE) {
    entry->m_item.mount(*m_view_builder(m_list, entry->m_index));
  }
  m_items.emplace(m_items.begin() + index, entry);
  entry->m_click_observer->connect_click_signal(
    std::bind_front(&ListView::on_item_click, this, std::ref(*m_items[index])));
  entry->m_item.connect_submit_signal(std::bind_front(
    &ListView::on_item_submitted, this, std::ref(*m_items[index])));
  m_current_controller.add(
    std::make_unique<QWidgetItemView>(entry->m_item), index);
  m_selection_controller.add(index);
}

void ListView::add_item(int index) {
  make_item_entry(index);
  for(auto& i : m_items | std::views::drop(index + 1)) {
    ++i->m_index;
  }
  if(m_focus_index && *m_focus_index > index) {
    ++*m_focus_index;
  }
  update_layout();
}

void ListView::remove_item(int index) {
  auto item = std::move(m_items[index]);
  m_items.erase(m_items.begin() + index);
  for(auto& item : m_items | std::views::drop(index)) {
    --item->m_index;
  }
  if(m_focus_index) {
    if(*m_focus_index == index) {
      m_focus_index = none;
    } else if(*m_focus_index > index) {
      --*m_focus_index;
    }
  }
  auto current_blocker = shared_connection_block(m_current_connection);
  auto selection_blocker = shared_connection_block(m_selection_connection);
  m_current_controller.remove(index);
  m_selection_controller.remove(index);
  on_current(none, m_current_controller.get_current()->get());
  update_layout();
  item->m_click_observer = none;
  QTimer::singleShot(0, [item = std::move(item)] () mutable {
    item = nullptr;
  });
}

void ListView::move_item(int source, int destination) {
  if(source < destination) {
    for(auto& i : std::ranges::subrange(std::next(m_items.begin(), source + 1),
        std::next(m_items.begin(), destination + 1))) {
      --i->m_index;
    }
    std::rotate(std::next(m_items.begin(), source), std::next(m_items.begin(),
      source + 1), std::next(m_items.begin(), destination + 1));
    if(m_focus_index &&
        (*m_focus_index >= source || *m_focus_index <= destination)) {
      --*m_focus_index;
    }
  } else {
    for(auto& i : std::ranges::subrange(std::next(m_items.begin(), destination),
        std::next(m_items.begin(), source))) {
      ++i->m_index;
    }
    std::rotate(std::next(m_items.rbegin(), m_items.size() - source - 1),
      std::next(m_items.rbegin(), m_items.size() - source),
      std::next(m_items.rbegin(), m_items.size() - destination));
    if(m_focus_index &&
        (*m_focus_index >= source || *m_focus_index <= destination)) {
      ++*m_focus_index;
    }
  }
  m_items[destination]->m_index = destination;
  m_current_controller.move(source, destination);
  m_selection_controller.move(source, destination);
  update_layout();
}

void ListView::update_layout() {
  auto& body = *m_box->get_body();
  if(m_direction == Qt::Orientation::Horizontal && m_overflow ==
      Overflow::NONE || m_direction == Qt::Orientation::Vertical &&
      m_overflow == Overflow::WRAP) {
    if(body.sizePolicy().horizontalPolicy() != QSizePolicy::Preferred ||
        body.sizePolicy().verticalPolicy() != QSizePolicy::Expanding) {
      body.setSizePolicy(QSizePolicy::Preferred, QSizePolicy::Expanding);
      body.updateGeometry();
    }
  } else if(body.sizePolicy().horizontalPolicy() != QSizePolicy::Expanding ||
      body.sizePolicy().verticalPolicy() != QSizePolicy::Preferred) {
    body.setSizePolicy(QSizePolicy::Expanding, QSizePolicy::Preferred);
    body.updateGeometry();
  }
  auto& body_layout = *static_cast<QBoxLayout*>(body.layout());
  while(auto item = body_layout.takeAt(body_layout.count() - 1)) {
    delete item;
  }
  auto [direction, alignment] = [&] {
    if(m_direction == Qt::Orientation::Horizontal) {
      return std::tuple(QBoxLayout::TopToBottom, Qt::AlignLeft);
    }
    return std::tuple(QBoxLayout::LeftToRight, Qt::AlignTop);
  }();
  body_layout.setDirection(direction);
  body_layout.setSpacing(m_overflow_gap);
  auto max_size = [&] {
    if(m_overflow == Overflow::NONE) {
      return QWIDGETSIZE_MAX;
    } else if(m_direction == Qt::Orientation::Horizontal) {
      return body.width();
    }
    return body.height();
  }();
  auto i = m_items.begin();
  while(i != m_items.end()) {
    auto remaining_size = max_size;
    auto inner_layout = new QBoxLayout(reverse(direction));
    inner_layout->setContentsMargins({});
    inner_layout->setSpacing(m_item_gap);
    inner_layout->setAlignment(alignment);
    body_layout.addLayout(inner_layout);
    while(i != m_items.end()) {
      auto item_size = get_directed_size((*i)->m_item.sizeHint(), m_direction);
      remaining_size -= item_size;
      if(remaining_size < 0 && remaining_size + item_size != max_size) {
        break;
      }
      remaining_size -= inner_layout->spacing();
      if(m_direction == Qt::Orientation::Horizontal) {
        (*i)->m_item.setSizePolicy(m_direction_policy, m_perpendicular_policy);
      } else {
        (*i)->m_item.setSizePolicy(m_perpendicular_policy, m_direction_policy);
      }
<<<<<<< HEAD
      inner_layout->addWidget(&(*i)->m_item);
=======
      auto is_linked = (*i)->m_item->parentWidget() != nullptr;
      inner_layout->addWidget((*i)->m_item);
      if(!is_linked) {
        link(*this, *(*i)->m_item);
      }
>>>>>>> 3c9f492b
      ++i;
    }
  }
  update_visible_region();
}

void ListView::update_parent() {
  if(auto parent = parentWidget()) {
    parent->installEventFilter(this);
  }
  initialize_visible_region();
}

void ListView::initialize_visible_region() {
  if(m_overflow != Overflow::NONE) {
    for(auto& item : m_items) {
      if(!item->m_item.is_mounted()) {
        item->m_item.mount(*m_view_builder(m_list, item->m_index));
      }
    }
    return;
  }
  if(!parentWidget() || m_top_index != -1) {
    return;
  }
  ++m_initialize_count;
  QTimer::singleShot(0, this, [=] {
    --m_initialize_count;
    if(m_initialize_count != 0) {
      return;
    }
    if(!parentWidget()) {
      return;
    }
    m_visible_count = 0;
    if(m_items.empty()) {
      m_top_index = 0;
      return;
    }
    m_top_index = std::numeric_limits<int>::max();
    auto& front_item = *m_items.front();
    if(!front_item.m_item.is_mounted()) {
      front_item.m_item.mount(*m_view_builder(m_list, 0));
    }
    auto top_geometry =
      QRect(QPoint(0, 0), front_item.m_item.sizeHint());
    if(test_visibility(*this, top_geometry, m_direction)) {
      m_top_index = 0;
      m_visible_count = 1;
    }
    auto position =
      get_directed_size(top_geometry.size(), m_direction) + m_item_gap;
    for(auto& item : m_items | std::views::drop(1)) {
      auto geometry = [&] {
        if(item->m_item.is_mounted()) {
          return QRect(make_directed_point(position, m_direction),
            item->m_item.sizeHint());
        }
        return QRect(make_directed_point(position, m_direction),
          front_item.m_item.sizeHint());
      }();
      auto is_visible = test_visibility(*this, geometry, m_direction);
      if(is_visible || item->m_item.is_current()) {
        if(!item->m_item.is_mounted()) {
          item->m_item.mount(*m_view_builder(m_list, item->m_index));
        }
        if(is_visible) {
          m_top_index = std::min(m_top_index, item->m_index);
          ++m_visible_count;
        }
      } else if(item->m_item.is_mounted() && !item->m_item.is_current()) {
        item->m_item.unmount();
      } else if(item->m_item.sizeHint().isEmpty()) {
        auto size = front_item.m_item.sizeHint();
        auto size_policy = front_item.m_item.get_body().sizePolicy();
        item->m_item.mount(*new QSpacerItem(size.width(), size.height(),
          size_policy.horizontalPolicy(), size_policy.verticalPolicy()));
      }
      position += get_directed_size(geometry.size(), m_direction) + m_item_gap;
    }
  });
}

void ListView::update_visible_region() {
  if(m_top_index == -1) {
    initialize_visible_region();
    return;
  }
  if(!parentWidget() ||
      !isVisible() || m_overflow != Overflow::NONE || m_items.empty()) {
    return;
  }
  auto top_item = [&] {
    auto low = std::size_t(0);
    auto high = m_items.size() - 1;
    auto last_visible = static_cast<ItemEntry*>(nullptr);
    while(high >= low) {
      auto middle = low + (high - low) / 2;
      auto& item = m_items[middle];
      auto item_geometry = item->m_item.frameGeometry();
      if(test_visibility(*this, item_geometry, m_direction)) {
        last_visible = &*item;
        if(middle == 0) {
          break;
        }
        high = middle - 1;
      } else {
        auto widget_geometry = mapToParent(item_geometry.topLeft());
        if(get_directed_point(widget_geometry, m_direction) < 0) {
          low = middle + 1;
        } else {
          if(middle == 0) {
            break;
          }
          high = middle - 1;
        }
      }
    }
    return last_visible;
  }();
  if(top_item) {
    for(auto& item : m_items |
          std::views::drop(m_top_index) | std::views::take(m_visible_count)) {
      if(item->m_item.is_mounted() && !item->m_item.is_current() &&
          !test_visibility(*this, item->m_item.frameGeometry(), m_direction)) {
        item->m_item.unmount();
      }
    }
    m_top_index = top_item->m_index;
    m_visible_count = 0;
    auto position = get_directed_point(top_item->m_item.pos(), m_direction);
    for(auto& item : m_items | std::views::drop(m_top_index)) {
      auto geometry =
        QRect(make_directed_point(position, m_direction), item->m_item.size());
      if(test_visibility(*this, geometry, m_direction)) {
        if(!item->m_item.is_mounted()) {
          item->m_item.mount(*m_view_builder(m_list, item->m_index));
        }
        ++m_visible_count;
      } else {
        break;
      }
      position +=
        get_directed_size(item->m_item.size(), m_direction) + m_item_gap;
    }
  }
}

void ListView::on_item_click(ItemEntry& item) {
  m_selection_controller.click(item.m_index);
}

void ListView::on_list_operation(const AnyListModel::Operation& operation) {
  visit(operation,
    [&] (const AnyListModel::AddOperation& operation) {
      add_item(operation.m_index);
    },
    [&] (const AnyListModel::RemoveOperation& operation) {
      remove_item(operation.m_index);
    },
    [&] (const AnyListModel::MoveOperation& operation) {
      move_item(operation.m_source, operation.m_destination);
    });
}

void ListView::on_current(optional<int> previous, optional<int> current) {
  update_focus(current);
  if(previous && previous != current) {
    m_items[*previous]->m_item.set_current(false);
  }
  if(find_focus_state(*this) != FocusObserver::State::NONE) {
    if(current) {
      m_items[*current]->m_item.setFocus();
    } else {
      setFocus();
    }
  }
  if(current) {
    auto& item = *m_items[*current];
    item.m_item.set_current(true);
    m_selection_controller.navigate(*current);
  }
}

void ListView::on_selection(const ListModel<int>::Operation& operation) {
  visit(operation,
    [&] (const ListModel<int>::AddOperation& operation) {
      m_items[operation.get_value()]->m_item.set_selected(true);
    },
    [&] (const ListModel<int>::RemoveOperation& operation) {
      m_items[operation.get_value()]->m_item.set_selected(false);
    },
    [&] (const ListModel<int>::UpdateOperation& operation) {
      m_items[operation.get_previous()]->m_item.set_selected(false);
      m_items[operation.get_value()]->m_item.set_selected(true);
    });
}

void ListView::on_item_submitted(ItemEntry& item) {
  m_current_controller.get_current()->set(item.m_index);
  m_submit_signal(m_list->get(item.m_index));
}

void ListView::on_style() {
  auto& stylist = find_stylist(*this);
  auto has_update = std::make_shared<bool>(false);
  for(auto& property : stylist.get_computed_block()) {
    property.visit(
      [&] (const ListItemGap& gap) {
        stylist.evaluate(gap, [=] (auto gap) {
          m_item_gap = gap;
          *has_update = true;
        });
      },
      [&] (const ListOverflowGap& gap) {
        stylist.evaluate(gap, [=] (auto gap) {
          m_overflow_gap = gap;
          *has_update = true;
        });
      },
      [&] (EnumProperty<Qt::Orientation> direction) {
        stylist.evaluate(direction, [=] (auto direction) {
          m_direction = direction;
          *has_update = true;
        });
      },
      [&] (EnumProperty<EdgeNavigation> edge_navigation) {
        stylist.evaluate(edge_navigation, [=] (auto edge_navigation) {
          m_current_controller.set_edge_navigation(edge_navigation);
          *has_update = true;
        });
      },
      [&] (EnumProperty<Overflow> overflow) {
        stylist.evaluate(overflow, [=] (auto overflow) {
          if(m_overflow != overflow) {
            m_overflow = overflow;
            initialize_visible_region();
            *has_update = true;
          }
        });
      });
  }
  if(*has_update) {
    update_layout();
  }
}

void ListView::on_query_timer_expired() {
  m_query.clear();
}<|MERGE_RESOLUTION|>--- conflicted
+++ resolved
@@ -531,15 +531,11 @@
       } else {
         (*i)->m_item.setSizePolicy(m_perpendicular_policy, m_direction_policy);
       }
-<<<<<<< HEAD
+      auto is_linked = (*i)->m_item.parentWidget() != nullptr;
       inner_layout->addWidget(&(*i)->m_item);
-=======
-      auto is_linked = (*i)->m_item->parentWidget() != nullptr;
-      inner_layout->addWidget((*i)->m_item);
       if(!is_linked) {
-        link(*this, *(*i)->m_item);
-      }
->>>>>>> 3c9f492b
+        link(*this, (*i)->m_item);
+      }
       ++i;
     }
   }
