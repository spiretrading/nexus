#include "Spire/Ui/ToggleButton.hpp"
#include <QEvent>
#include <QHBoxLayout>
#include <QPainter>
#include <QPaintEvent>
#include "Spire/Spire/Dimensions.hpp"
#include "Spire/Spire/Utility.hpp"

using namespace boost::signals2;
using namespace Spire;

namespace {
  auto DEFAULT_SIZE() {
    static auto size = scale(26, 26);
    return size;
  }
}

ToggleButton::ToggleButton(QImage icon, QWidget* parent)
    : QAbstractButton(parent),
      m_icon(std::move(icon)),
      m_icon_button(nullptr) {
  setCheckable(true);
  auto layout = new QHBoxLayout(this);
  layout->setContentsMargins({});
  update_button();
  connect(this, &ToggleButton::toggled, [=] (auto is_checked) {
    update_button();
  });
  setStyleSheet(QString(R"(
    QToolTip {
      background-color: white;
      border: 1px solid #C8C8C8;
      color: black;
      font-family: Roboto;
      font-size: %1px;
      padding: %2px %3px %2px %3px;
    })").arg(scale_height(10)).arg(scale_height(2)).arg(scale_width(6)));
}

void ToggleButton::changeEvent(QEvent* event) {
  if(event->type() == QEvent::EnabledChange) {
    update_button();
  } else if(event->type() == QEvent::ToolTipChange) {
    if(m_icon_button != nullptr) {
      m_icon_button->setToolTip(toolTip());
    }
  }
  QAbstractButton::changeEvent(event);
}

void ToggleButton::paintEvent(QPaintEvent* event) {}

QSize ToggleButton::sizeHint() const {
  return DEFAULT_SIZE();
}

void ToggleButton::update_button() {
  auto is_button_focused = [&] {
    if(m_icon_button != nullptr) {
      return m_icon_button->hasFocus();
    }
    return false;
  }();
  if(m_icon_button != nullptr) {
    m_icon_button->clearFocus();
  }
  delete_later(m_icon_button);
  auto style = [&] {
    auto style = IconButton::Style();
    if(isChecked()) {
      style.m_default_color = "#1FD37A";
      style.m_hover_color = "#2CAC79";
      style.m_blur_color = "#1FD37A";
    } else {
      style.m_default_color = "#7F5EEC";
      style.m_hover_color = "#4B23A0";
      style.m_blur_color = "#7F5EEC";
    }
    return style;
  }();
  m_icon_button = new IconButton(m_icon, style, this);
<<<<<<< HEAD
=======
  connect(m_icon_button, &IconButton::clicked, [=] {
    swap_toggle();
    m_clicked_signal();
  });
>>>>>>> c911214c
  setFocusProxy(m_icon_button);
  m_icon_button->setToolTip(toolTip());
  m_icon_button->setSizePolicy(QSizePolicy::Expanding, QSizePolicy::Expanding);
  connect(m_icon_button, &IconButton::released, [=] {
    nextCheckState();
    Q_EMIT released();
  });
  layout()->addWidget(m_icon_button);
  if(is_button_focused) {
    m_icon_button->setFocus();
  }
}

void ToggleButton::update_button(bool enabled) {
  if(enabled) {
    update_button();
  }
}<|MERGE_RESOLUTION|>--- conflicted
+++ resolved
@@ -80,19 +80,12 @@
     return style;
   }();
   m_icon_button = new IconButton(m_icon, style, this);
-<<<<<<< HEAD
-=======
-  connect(m_icon_button, &IconButton::clicked, [=] {
-    swap_toggle();
-    m_clicked_signal();
-  });
->>>>>>> c911214c
   setFocusProxy(m_icon_button);
   m_icon_button->setToolTip(toolTip());
   m_icon_button->setSizePolicy(QSizePolicy::Expanding, QSizePolicy::Expanding);
-  connect(m_icon_button, &IconButton::released, [=] {
+  connect(m_icon_button, &IconButton::clicked, [=] {
     nextCheckState();
-    Q_EMIT released();
+    Q_EMIT clicked(isChecked());
   });
   layout()->addWidget(m_icon_button);
   if(is_button_focused) {
