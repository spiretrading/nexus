--- conflicted
+++ resolved
@@ -185,7 +185,6 @@
     new_size.height());
   m_scrollable_layer->get_horizontal_scroll_bar().set_range(
     0, horizontal_range);
-<<<<<<< HEAD
   m_scrollable_layer->get_horizontal_scroll_bar().set_page_size(
     new_size.width());
 }
@@ -229,8 +228,6 @@
       }
     });
   return scroll_box;
-=======
-  m_scrollable_layer->get_horizontal_scroll_bar().set_page_size(width());
 }
 
 std::unordered_set<Stylist*> BaseComponentFinder<ScrollBox, Body>::operator ()(
@@ -238,5 +235,4 @@
   auto stylists = std::unordered_set<Stylist*>();
   stylists.insert(&find_stylist(box.get_body()));
   return stylists;
->>>>>>> 273d6123
 }