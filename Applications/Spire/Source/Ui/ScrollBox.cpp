--- conflicted
+++ resolved
@@ -273,14 +273,9 @@
     }
     return 0;
   }();
-<<<<<<< HEAD
   auto viewport_size = m_body->size() + QSize(bar_width, bar_height) -
     QSize(m_padding.left() + m_padding.right(),
       m_padding.top() - m_padding.bottom());
-=======
-  auto viewport_size = m_body->size();
-  setMaximumSize(viewport_size + QSize(bar_width, bar_height));
->>>>>>> 848f119b
   if(m_vertical_display_policy == DisplayPolicy::ON_OVERFLOW) {
     if(viewport_size.height() <= height() - bar_height) {
       if(m_scrollable_layer->get_vertical_scroll_bar().isVisible()) {
