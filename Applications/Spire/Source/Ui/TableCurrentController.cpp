#include "Spire/Ui/TableCurrentController.hpp"
#include <boost/signals2/shared_connection_block.hpp>

using namespace boost;
using namespace boost::signals2;
using namespace Spire;

TableCurrentController::TableCurrentController(
  std::shared_ptr<CurrentModel> current, int row_size, int column_size)
  : m_current(std::move(current)),
    m_row_size(row_size),
    m_column_size(column_size),
    m_last_current(m_current->get()),
    m_connection(m_current->connect_update_signal(
      std::bind_front(&TableCurrentController::on_current, this))) {}

const std::shared_ptr<TableCurrentController::CurrentModel>&
    TableCurrentController::get_current() const {
  return m_current;
}

int TableCurrentController::get_row_size() const {
  return m_row_size;
}

int TableCurrentController::get_column_size() const {
  return m_column_size;
}

void TableCurrentController::add_row(int index) {
  ++m_row_size;
  if(m_current->get() && m_current->get()->m_row >= index &&
      m_current->get()->m_row < m_row_size - 1) {
    auto blocker = shared_connection_block(m_connection);
<<<<<<< HEAD
    m_last_current = Index(m_current->get()->m_row + 1, m_current->get()->m_column);
=======
    m_last_current =
      Index(m_current->get()->m_row + 1, m_current->get()->m_column);
>>>>>>> 168f8738
    m_current->set(m_last_current);
  }
}

void TableCurrentController::remove_row(int index) {
  --m_row_size;
  if(m_current->get()) {
    if(m_current->get()->m_row == index) {
      m_current->set(Index(index, m_current->get()->m_column));
    } else if(m_current->get()->m_row > index) {
      auto blocker = shared_connection_block(m_connection);
<<<<<<< HEAD
      m_last_current = Index(m_current->get()->m_row - 1, m_current->get()->m_column);
=======
      m_last_current =
        Index(m_current->get()->m_row - 1, m_current->get()->m_column);
>>>>>>> 168f8738
      m_current->set(m_last_current);
    }
  }
}

void TableCurrentController::move_row(int source, int destination) {
  if(source == destination) {
    return;
  }
  auto direction = [&] {
    if(source < destination) {
      return -1;
    }
    return 1;
  }();
  auto adjust = [&] (auto& value) {
    if(value) {
      if(value->m_row == source) {
        value->m_row = destination;
        return true;
      } else if(direction == 1 && value->m_row >= destination && value->m_row < source ||
        direction == -1 && value->m_row > source && value->m_row <= destination) {
        value->m_row += direction;
        return true;
      }
    }
    return false;
  };
  adjust(m_last_current);
  auto current = m_current->get();
  if(adjust(current)) {
    auto blocker = shared_connection_block(m_connection);
    m_current->set(current);
  }
}

void TableCurrentController::navigate_home() {
  if(m_row_size > 0 && m_column_size > 0 && m_current->get() != Index(0, 0)) {
    m_current->set(Index(0, 0));
  }
}

void TableCurrentController::navigate_home_row() {
  auto& current = m_current->get();
  if(!current) {
    navigate_home();
  } else if(current->m_row != 0) {
    m_current->set(Index(0, current->m_column));
  }
}

void TableCurrentController::navigate_home_column() {
  auto& current = m_current->get();
  if(!current) {
    navigate_home();
  } else if(current->m_column != 0) {
    m_current->set(Index(current->m_row, 0));
  }
}

void TableCurrentController::navigate_end() {
  if(m_row_size > 0 && m_column_size > 0 &&
      m_current->get() != Index(m_row_size - 1, m_column_size - 1)) {
    m_current->set(Index(m_row_size - 1, m_column_size - 1));
  }
}

void TableCurrentController::navigate_end_row() {
  auto& current = m_current->get();
  if(!current) {
    navigate_end();
  } else if(current->m_row != m_row_size - 1) {
    m_current->set(Index(m_row_size - 1, current->m_column));
  }
}

void TableCurrentController::navigate_end_column() {
  auto& current = m_current->get();
  if(!current) {
    navigate_end();
  } else if(current->m_column != m_column_size - 1) {
    m_current->set(Index(current->m_row, m_column_size - 1));
  }
}

void TableCurrentController::navigate_next_row() {
  auto& current = m_current->get();
  if(!current) {
    navigate_home();
  } else if(current->m_row != m_row_size - 1) {
    m_current->set(Index(current->m_row + 1, current->m_column));
  }
}

void TableCurrentController::navigate_next_column() {
  auto& current = m_current->get();
  if(!current) {
    navigate_home();
  } else if(current->m_column != m_column_size - 1) {
    m_current->set(Index(current->m_row, current->m_column + 1));
  }
}

void TableCurrentController::navigate_previous_row() {
  auto& current = m_current->get();
  if(!current) {
    navigate_home();
  } else if(current->m_row != 0) {
    m_current->set(Index(current->m_row - 1, current->m_column));
  }
}

void TableCurrentController::navigate_previous_column() {
  auto& current = m_current->get();
  if(!current) {
    navigate_home();
  } else if(current->m_column != 0) {
    m_current->set(Index(current->m_row, current->m_column - 1));
  }
}

connection TableCurrentController::connect_update_signal(
    const UpdateSignal::slot_type& slot) const {
  return m_update_signal.connect(slot);
}

void TableCurrentController::on_current(const optional<Index>& current) {
  auto previous = m_last_current;
  m_last_current = current;
  m_update_signal(previous, current);
}<|MERGE_RESOLUTION|>--- conflicted
+++ resolved
@@ -32,12 +32,8 @@
   if(m_current->get() && m_current->get()->m_row >= index &&
       m_current->get()->m_row < m_row_size - 1) {
     auto blocker = shared_connection_block(m_connection);
-<<<<<<< HEAD
-    m_last_current = Index(m_current->get()->m_row + 1, m_current->get()->m_column);
-=======
     m_last_current =
       Index(m_current->get()->m_row + 1, m_current->get()->m_column);
->>>>>>> 168f8738
     m_current->set(m_last_current);
   }
 }
@@ -49,12 +45,8 @@
       m_current->set(Index(index, m_current->get()->m_column));
     } else if(m_current->get()->m_row > index) {
       auto blocker = shared_connection_block(m_connection);
-<<<<<<< HEAD
-      m_last_current = Index(m_current->get()->m_row - 1, m_current->get()->m_column);
-=======
       m_last_current =
         Index(m_current->get()->m_row - 1, m_current->get()->m_column);
->>>>>>> 168f8738
       m_current->set(m_last_current);
     }
   }
