#include "Spire/Ui/TitleBar.hpp"
#include <QApplication>
#include <QDesktopWidget>
#include <QMouseEvent>
#ifdef Q_OS_WIN
  #include <qt_windows.h>
#endif
#include "Spire/Spire/Dimensions.hpp"
#include "Spire/Spire/Utility.hpp"
#include "Spire/Ui/IconButton.hpp"
#include "Spire/Ui/Window.hpp"

using namespace boost;
using namespace boost::signals2;
using namespace Spire;

namespace {
  auto BUTTON_SIZE() {
    static auto size = scale(32, 26);
    return size;
  }

  const auto& BUTTON_STYLE() {
    static auto style = [] {
      auto style = IconButton::Style();
      style.m_default_color = "#333333";
      style.m_hover_color = "#333333";
      style.m_blur_color = "#D0D0D0";
      return style;
    }();
    return style;
  }

  auto create_button(const QString& icon, QWidget* parent) {
    auto button = new IconButton(imageFromSvg(icon, BUTTON_SIZE()),
      BUTTON_STYLE(), parent);
    button->setFocusPolicy(Qt::FocusPolicy::NoFocus);
    button->setFixedSize(BUTTON_SIZE());
    return button;
  }
}

TitleBar::TitleBar(const QImage& icon, QWidget* parent)
    : QWidget(parent),
      m_icon(icon),
      m_icon_button(nullptr) {
  setObjectName("title_bar");
  setFixedHeight(scale_height(26));
  setStyleSheet("#title_bar { background-color: #F5F5F5; }");
  m_layout = new QHBoxLayout(this);
  m_layout->setContentsMargins({});
  m_layout->setSpacing(0);
  set_icon(m_icon);
  m_title_label = new QLabel("", this);
  m_title_label->setSizePolicy(QSizePolicy::Ignored, QSizePolicy::Expanding);
  set_title_text_stylesheet(QColor("#000000"));
  m_layout->addWidget(m_title_label);
  m_layout->addSpacerItem(new QSpacerItem(scale_width(8), 10, QSizePolicy::Fixed,
    QSizePolicy::Expanding));
  m_minimize_button = create_button(":/Icons/minimize.svg", this);
<<<<<<< HEAD
  connect(m_minimize_button, &IconButton::released,
    [=] { on_minimize_button_press(); });
  m_layout->addWidget(m_minimize_button);
  m_maximize_button = create_button(":/Icons/maximize.svg", this);
  connect(m_maximize_button, &IconButton::released,
    [=] { on_maximize_button_press(); });
  m_layout->addWidget(m_maximize_button);
  m_restore_button = create_button(":/Icons/restore.svg", this);
  connect(m_restore_button, &IconButton::released,
    [=] { on_restore_button_press(); });
=======
  connect(m_minimize_button, &IconButton::released, [=] {
    on_minimize_button_press();
  });
  m_layout->addWidget(m_minimize_button);
  m_maximize_button = create_button(":/Icons/maximize.svg", this);
  connect(m_maximize_button, &IconButton::released, [=] {
    on_maximize_button_press();
  });
  m_layout->addWidget(m_maximize_button);
  m_restore_button = create_button(":/Icons/restore.svg", this);
  connect(m_restore_button, &IconButton::released, [=] {
    on_restore_button_press();
  });
>>>>>>> d8720479
  m_restore_button->hide();
  m_layout->addWidget(m_restore_button);
  auto close_button_style = BUTTON_STYLE();
  close_button_style.m_hover_color = "#E63F44";
  m_close_button = new IconButton(imageFromSvg(":/Icons/close.svg",
    BUTTON_SIZE()), close_button_style, parent);
  m_close_button->setFocusPolicy(Qt::FocusPolicy::NoFocus);
  m_close_button->setFixedSize(BUTTON_SIZE());
<<<<<<< HEAD
  connect(m_close_button, &IconButton::released,
    [=] { on_close_button_press(); });
=======
  connect(m_close_button, &IconButton::released, [=] {
    on_close_button_press();
  });
>>>>>>> d8720479
  m_layout->addWidget(m_close_button);
  connect(window(), &QWidget::windowTitleChanged,
    [=] (auto& title) {on_window_title_change(title);});
}

void TitleBar::set_icon(const QImage& icon) {
  m_icon = icon;
  set_icon(icon, "#333333");
}

void TitleBar::set_icon(const QImage& icon, const QColor& hover_color) {
  auto icon_button_style = BUTTON_STYLE();
  icon_button_style.m_hover_color = hover_color;
  icon_button_style.m_hover_background_color = Qt::transparent;
  delete m_icon_button;
  m_icon_button = new IconButton(icon, icon_button_style, this);
  m_icon_button->setFixedSize(scale(26, 26));
  m_icon_button->setFocusPolicy(Qt::NoFocus);
  m_layout->insertWidget(0, m_icon_button);
}

QLabel* TitleBar::get_title_label() const {
  return m_title_label;
}

void TitleBar::changeEvent(QEvent* event) {
  if(event->type() == QEvent::ParentChange) {
    connect(window(), &QWidget::windowTitleChanged,
      [=] (auto& title) {on_window_title_change(title);});
  }
}

bool TitleBar::eventFilter(QObject* watched, QEvent* event) {
  if(watched == window()) {
    if(event->type() == QEvent::WindowDeactivate) {
      set_title_text_stylesheet(QColor("#A0A0A0"));
      set_icon(m_icon, "#D0D0D0");
    } else if(event->type() == QEvent::WindowActivate) {
      set_title_text_stylesheet(QColor("#000000"));
      set_icon(m_icon, "#333333");
    } else if(event->type() == QEvent::WindowStateChange) {
      if(window()->isMaximized()) {
        m_maximize_button->hide();
        m_restore_button->show();
      } else {
        if(window()->windowFlags().testFlag(Qt::WindowMaximizeButtonHint)) {
          m_maximize_button->show();
        }
        m_restore_button->hide();
      }
    } else if(event->type() == QEvent::WinIdChange) {
      m_minimize_button->setVisible(
        window()->windowFlags().testFlag(Qt::WindowMinimizeButtonHint));
      m_maximize_button->setVisible(
        window()->windowFlags().testFlag(Qt::WindowMaximizeButtonHint));
      m_close_button->setVisible(
        window()->windowFlags().testFlag(Qt::WindowCloseButtonHint));
    }
  }
  return QWidget::eventFilter(watched, event);
}

void TitleBar::resizeEvent(QResizeEvent* event) {
  on_window_title_change(window()->windowTitle());
}

void TitleBar::on_window_title_change(const QString& title) {
  QFontMetrics metrics(m_title_label->font());
  auto shortened_text = metrics.elidedText(title,
    Qt::ElideRight, m_title_label->width());
  m_title_label->setText(shortened_text);
}

void TitleBar::on_minimize_button_press() {
  window()->showMinimized();
}

void TitleBar::on_maximize_button_press() {
  window()->showMaximized();
}

void TitleBar::on_restore_button_press() {
  window()->showNormal();
}

void TitleBar::on_close_button_press() {
  window()->close();
}

void TitleBar::set_title_text_stylesheet(const QColor& font_color) {
  m_title_label->setStyleSheet(QString(R"(
    QLabel {
      color: %2;
      font-family: Roboto;
      font-size: %1px;
    })").arg(scale_height(12)).arg(font_color.name()));
}<|MERGE_RESOLUTION|>--- conflicted
+++ resolved
@@ -58,18 +58,6 @@
   m_layout->addSpacerItem(new QSpacerItem(scale_width(8), 10, QSizePolicy::Fixed,
     QSizePolicy::Expanding));
   m_minimize_button = create_button(":/Icons/minimize.svg", this);
-<<<<<<< HEAD
-  connect(m_minimize_button, &IconButton::released,
-    [=] { on_minimize_button_press(); });
-  m_layout->addWidget(m_minimize_button);
-  m_maximize_button = create_button(":/Icons/maximize.svg", this);
-  connect(m_maximize_button, &IconButton::released,
-    [=] { on_maximize_button_press(); });
-  m_layout->addWidget(m_maximize_button);
-  m_restore_button = create_button(":/Icons/restore.svg", this);
-  connect(m_restore_button, &IconButton::released,
-    [=] { on_restore_button_press(); });
-=======
   connect(m_minimize_button, &IconButton::released, [=] {
     on_minimize_button_press();
   });
@@ -83,7 +71,6 @@
   connect(m_restore_button, &IconButton::released, [=] {
     on_restore_button_press();
   });
->>>>>>> d8720479
   m_restore_button->hide();
   m_layout->addWidget(m_restore_button);
   auto close_button_style = BUTTON_STYLE();
@@ -92,14 +79,9 @@
     BUTTON_SIZE()), close_button_style, parent);
   m_close_button->setFocusPolicy(Qt::FocusPolicy::NoFocus);
   m_close_button->setFixedSize(BUTTON_SIZE());
-<<<<<<< HEAD
-  connect(m_close_button, &IconButton::released,
-    [=] { on_close_button_press(); });
-=======
   connect(m_close_button, &IconButton::released, [=] {
     on_close_button_press();
   });
->>>>>>> d8720479
   m_layout->addWidget(m_close_button);
   connect(window(), &QWidget::windowTitleChanged,
     [=] (auto& title) {on_window_title_change(title);});
