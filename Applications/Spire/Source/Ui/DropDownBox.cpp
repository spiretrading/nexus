#include "Spire/Ui/DropDownBox.hpp"
#include <boost/signals2/shared_connection_block.hpp>
#include <QApplication>
#include <QEnterEvent>
#include <QKeyEvent>
#include "Spire/Spire/Dimensions.hpp"
#include "Spire/Spire/LocalValueModel.hpp"
#include "Spire/Spire/Utility.hpp"
#include "Spire/Ui/Button.hpp"
#include "Spire/Ui/CustomQtVariants.hpp"
#include "Spire/Ui/DropDownList.hpp"
#include "Spire/Ui/Icon.hpp"
#include "Spire/Ui/LayeredWidget.hpp"
#include "Spire/Ui/Layouts.hpp"
#include "Spire/Ui/ListItem.hpp"
#include "Spire/Ui/OverlayPanel.hpp"
#include "Spire/Ui/TextBox.hpp"

using namespace boost;
using namespace boost::signals2;
using namespace Spire;
using namespace Spire::Styles;

namespace {
  auto DEFAULT_STYLE() {
    auto style = StyleSheet();
    style.get(ReadOnly() > is_a<TextBox>()).
      set(BackgroundColor(QColor(Qt::transparent))).
      set(border_color(QColor(Qt::transparent))).
      set(horizontal_padding(0));
    style.get(Disabled() > is_a<TextBox>()).
      set(BackgroundColor(QColor(0xF5F5F5))).
      set(border_color(QColor(0xC8C8C8))).
      set(TextColor(QColor(0xC8C8C8)));
    style.get((ReadOnly() && Disabled()) > is_a<TextBox>()).
      set(BackgroundColor(QColor(Qt::transparent))).
      set(border_color(QColor(Qt::transparent)));
    style.get(Any() > (is_a<Icon>() && !(+Any() << is_a<ListItem>()))).
      set(Fill(QColor(0x333333))).
      set(BackgroundColor(QColor(Qt::transparent)));
    style.get(Disabled() > (is_a<Icon>() && !(+Any() << is_a<ListItem>()))).
      set(Fill(QColor(0xC8C8C8)));
    style.get(ReadOnly() > (is_a<Icon>() && !(+Any() << is_a<ListItem>()))).
      set(Visibility::NONE);
    style.get(Any() > (is_a<TextBox>() && !(+Any() << is_a<ListItem>()))).
      set(PaddingRight(scale_width(14)));
    style.get(PopUp() > is_a<TextBox>() ||
        (+Any() > is_a<Button>() && (Hover() || FocusIn())) > is_a<TextBox>()).
      set(border_color(QColor(0x4B23A0)));
    style.get(ReadOnly() > (is_a<TextBox>() && !(+Any() << is_a<ListItem>()))).
      set(horizontal_padding(0)).
      set(border_color(QColor(Qt::transparent))).
      set(BackgroundColor(QColor(Qt::transparent)));
    return style;
  }

  bool has_focus(const QWidget& root) {
    if(auto focus_widget = QApplication::focusWidget()) {
      return is_ancestor(&root, focus_widget);
    }
    return false;
  }
}

DropDownBox::DropDownBox(std::shared_ptr<AnyListModel> list, QWidget* parent)
  : DropDownBox(std::move(list), ListView::default_item_builder, parent) {}

DropDownBox::DropDownBox(std::shared_ptr<AnyListModel> list,
  ListViewItemBuilder<> item_builder, QWidget* parent)
  : DropDownBox(std::move(list),
      std::make_shared<LocalValueModel<optional<int>>>(),
      std::make_shared<ListSingleSelectionModel>(),
      std::move(item_builder), parent) {}

DropDownBox::DropDownBox(std::shared_ptr<AnyListModel> list,
  std::shared_ptr<CurrentModel> current, ListViewItemBuilder<> item_builder,
  QWidget* parent)
  : DropDownBox(std::move(list), std::move(current),
      std::make_shared<ListSingleSelectionModel>(), std::move(item_builder),
      parent) {}

DropDownBox::DropDownBox(std::shared_ptr<AnyListModel> list,
    std::shared_ptr<CurrentModel> current,
    std::shared_ptr<SelectionModel> selection,
    ListViewItemBuilder<> item_builder, QWidget* parent)
    : QWidget(parent),
      m_list(std::move(list)),
      m_current(std::move(current)),
      m_selection(std::move(selection)),
      m_item_builder(std::move(item_builder)),
      m_timer(this),
      m_is_read_only(false),
      m_is_modified(false),
      m_is_mouse_press_on_list(false),
      m_drop_down_list(nullptr) {
  m_text_box = new TextBox();
  m_text_box->setSizePolicy(QSizePolicy::Expanding, QSizePolicy::Expanding);
  m_text_box->setFocusPolicy(Qt::NoFocus);
  m_text_box->set_read_only(true);
  m_text_box->setDisabled(true);
  update_style(*m_text_box, [] (auto& style) {
    style.get(ReadOnly()).clear();
    style.get(Disabled()).clear();
    style.get(ReadOnly() && Disabled()).clear();
  });
  auto layers = new LayeredWidget();
  layers->add(m_text_box);
  link(*this, *m_text_box);
  auto icon_layer = new QWidget();
  icon_layer->setAttribute(Qt::WA_TransparentForMouseEvents);
  icon_layer->setSizePolicy(QSizePolicy::Expanding, QSizePolicy::Expanding);
  auto drop_down_icon =
    new Icon(imageFromSvg(":/Icons/dropdown-arrow.svg", scale(6, 4)));
  drop_down_icon->setFixedSize(scale(6, 4));
  auto icon_layer_layout = make_hbox_layout(icon_layer);
  icon_layer_layout->addStretch();
  icon_layer_layout->addWidget(drop_down_icon);
  icon_layer_layout->addSpacing(scale_width(8));
  layers->add(icon_layer);
  link(*this, *drop_down_icon);
  m_button = new Button(new QWidget());
  m_button->setSizePolicy(QSizePolicy::Expanding, QSizePolicy::Expanding);
  m_button_press_observer.emplace(*m_button);
  layers->add(m_button);
  link(*this, *m_button);
  enclose(*this, *layers);
  set_style(*this, DEFAULT_STYLE());
  setFocusProxy(m_button);
  on_current(get_current()->get());
  m_current_connection = get_current()->connect_update_signal(
    std::bind_front(&DropDownBox::on_current, this));
  m_button_press_observer->connect_press_end_signal(
    std::bind_front(&DropDownBox::on_button_press_end, this));
  m_button->installEventFilter(this);
  m_timer.setSingleShot(true);
}

const std::shared_ptr<AnyListModel>& DropDownBox::get_list() const {
  return m_list;
}

const std::shared_ptr<DropDownBox::CurrentModel>&
    DropDownBox::get_current() const {
  return m_current;
}

const std::shared_ptr<DropDownBox::SelectionModel>&
    DropDownBox::get_selection() const {
  return m_selection;
}

bool DropDownBox::is_read_only() const {
  return m_is_read_only;
}

void DropDownBox::set_read_only(bool is_read_only) {
  if(m_is_read_only == is_read_only) {
    return;
  }
  m_is_read_only = is_read_only;
  if(m_is_read_only) {
    match(*this, ReadOnly());
  } else {
    unmatch(*this, ReadOnly());
  }
}

connection DropDownBox::connect_submit_signal(
    const SubmitSignal::slot_type& slot) const {
  return m_submit_signal.connect(slot);
}

bool DropDownBox::eventFilter(QObject* watched, QEvent* event) {
  if(watched == m_button) {
    if(event->type() == QEvent::KeyPress) {
      auto& key_event = *static_cast<const QKeyEvent*>(event);
      if(key_event.key() == Qt::Key_Enter ||
          key_event.key() == Qt::Key_Return) {
        if(is_read_only()) {
          event->ignore();
        } else {
          m_is_modified = true;
          submit();
        }
        return true;
      }
    } else if(event->type() == QEvent::KeyRelease) {
      auto& key_event = *static_cast<const QKeyEvent*>(event);
      if(key_event.key() == Qt::Key_Enter ||
          key_event.key() == Qt::Key_Return) {
        return true;
      }
    } else if(event->type() == QEvent::FocusOut) {
      if(!is_read_only() && is_drop_down_list_visible() && !has_focus(*this)) {
        submit();
        if(m_submission) {
          m_selection->push(*m_submission);
        } else {
          clear(*m_selection);
        }
      }
    }
  } else if(watched == m_drop_down_list) {
    if(event->type() == QEvent::KeyPress) {
      if(!is_read_only()) {
        auto key = static_cast<QKeyEvent*>(event)->key();
        if(key == Qt::Key_Escape) {
          revert_current();
        }
      }
    } else if(event->type() == QEvent::MouseMove) {
      if(m_is_mouse_press_on_list) {
        auto& mouse_event = *static_cast<QMouseEvent*>(event);
        if(m_drop_down_list->rect().contains(
            m_drop_down_list->mapFromGlobal(mouse_event.globalPos()))) {
          if(m_drop_down_list->get_list_view().rect().contains(
              m_drop_down_list->get_list_view().mapFromGlobal(
                mouse_event.globalPos()))) {
            if(auto index = get_index_under_mouse(mouse_event.globalPos());
                index >= 0) {
              auto item =
                m_drop_down_list->get_list_view().get_list_item(index);
              if(m_hovered_item != item) {
                leave_hovered_item();
                m_hovered_item = item;
                enter_hovered_item(mouse_event);
              }
            }
          } else {
            leave_hovered_item();
          }
        } else {
          leave_hovered_item();
        }
      }
    } else if(event->type() == QEvent::MouseButtonPress) {
      auto& mouse_event = *static_cast<QMouseEvent*>(event);
      if(mouse_event.button() == Qt::LeftButton) {
        m_is_mouse_press_on_list = true;
      }
    } else if(event->type() == QEvent::MouseButtonRelease) {
      if(is_drop_down_list_visible()) {
        auto& mouse_event = *static_cast<QMouseEvent*>(event);
        if(mouse_event.button() == Qt::LeftButton &&
            m_drop_down_list->rect().contains(
              m_drop_down_list->mapFromGlobal(mouse_event.globalPos()))) {
          auto delta = mouse_event.globalPos() - m_mouse_press_position;
          if(delta.manhattanLength() > 9 || m_timer.isActive()) {
            if(auto index = get_index_under_mouse(mouse_event.globalPos());
                index >= 0) {
              m_current->set(index);
              on_submit(index);
              return true;
            }
          }
        }
      }
    }
  } else if(m_drop_down_list && watched == m_drop_down_list->window()) {
    if(event->type() == QEvent::Close) {
      auto& close_event = static_cast<QCloseEvent&>(*event);
      close_event.ignore();
      hide_drop_down_list();
    } else if(event->type() == QEvent::Show) {
      match(*this, PopUp());
    } else if(event->type() == QEvent::Hide) {
      leave_hovered_item();
      unmatch(*this, PopUp());
    } else if(event->type() == QEvent::MouseButtonPress) {
      auto& mouse_event = *static_cast<QMouseEvent*>(event);
      if(rect().contains(mapFromGlobal(mouse_event.globalPos()))) {
        m_drop_down_list->window()->setAttribute(Qt::WA_NoMouseReplay);
      }
    } else if(event->type() == QEvent::MouseButtonRelease) {
      if(!m_is_mouse_press_on_list) {
        auto& mouse_event = *static_cast<QMouseEvent*>(event);
        if(mouse_event.button() == Qt::LeftButton) {
          if(!m_timer.isActive()) {
            hide_drop_down_list();
          }
        }
      }
    }
  }
  return QWidget::eventFilter(watched, event);
}

void DropDownBox::keyPressEvent(QKeyEvent* event) {
  if(is_read_only()) {
    QWidget::keyPressEvent(event);
    return;
  }
  switch(event->key()) {
    case Qt::Key_Escape:
      revert_current();
      break;
    default:
      if(!is_read_only()) {
        make_drop_down_list();
        QCoreApplication::sendEvent(&m_drop_down_list->get_list_view(), event);
      }
  }
  QWidget::keyPressEvent(event);
}

void DropDownBox::mousePressEvent(QMouseEvent* event) {
  if(is_read_only()) {
    return;
  }
  if(event->button() == Qt::LeftButton) {
    if(is_drop_down_list_visible()) {
      hide_drop_down_list();
    } else {
      m_is_mouse_press_on_list = false;
      m_mouse_press_position = event->globalPos();
      show_drop_down_list();
      m_drop_down_list->setFocus();
      m_timer.start(QApplication::doubleClickInterval());
    }
  }
}

int DropDownBox::get_index_under_mouse(const QPoint& global_point) const {
  if(!is_drop_down_list_visible()) {
    return -1;
  }
  for(auto i = 0; i < m_list->get_size(); ++i) {
    auto& item = *m_drop_down_list->get_list_view().get_list_item(i);
    if(item.rect().contains(item.mapFromGlobal(global_point))) {
      return i;
    }
  }
  return -1;
}

void DropDownBox::enter_hovered_item(const QMouseEvent& event) {
  if(!m_hovered_item) {
    return;
  }
  auto local_position = m_hovered_item->mapFromGlobal(event.globalPos());
  auto enter_event =
    QEnterEvent(local_position, event.windowPos(), event.screenPos());
  QCoreApplication::sendEvent(m_hovered_item, &enter_event);
}

void DropDownBox::leave_hovered_item() {
  if(!m_hovered_item) {
    return;
  }
  auto leave_event = QEvent(QEvent::Type::Leave);
  QCoreApplication::sendEvent(m_hovered_item, &leave_event);
  m_hovered_item = nullptr;
}

void DropDownBox::revert_current() {
  if(m_submission != m_current->get()) {
    m_current->set(m_submission);
  }
}

<<<<<<< HEAD
void DropDownBox::show_drop_down_list() {
  auto list_view = new ListView(m_list, m_current, m_selection, m_item_builder);
=======
bool DropDownBox::is_drop_down_list_visible() const {
  return m_drop_down_list && m_drop_down_list->window()->isVisible();
}

void DropDownBox::make_drop_down_list() {
  if(m_drop_down_list) {
    return;
  }
  auto list_view = new ListView(m_list, m_current, m_selection, m_view_builder);
>>>>>>> effb8214
  m_drop_down_list = new DropDownList(*list_view, *this);
  m_drop_down_list->installEventFilter(this);
  auto window = m_drop_down_list->window();
  window->setWindowFlags(Qt::Popup | (window->windowFlags() & ~Qt::Tool));
  window->installEventFilter(this);
  m_submit_connection = list_view->connect_submit_signal(
    std::bind_front(&DropDownBox::on_submit, this));
}

void DropDownBox::show_drop_down_list() {
  make_drop_down_list();
  m_drop_down_list->window()->show();
}

void DropDownBox::hide_drop_down_list() {
  m_drop_down_list->hide();
  delete_later(m_drop_down_list);
}

void DropDownBox::submit() {
  if(!m_is_modified) {
    return;
  }
  m_submission = m_current->get();
  if(m_submission) {
    m_is_modified = false;
    m_submit_signal(m_list->get(*m_submission));
  }
}

void DropDownBox::on_button_press_end(PressObserver::Reason reason) {
  if(reason == PressObserver::Reason::KEYBOARD) {
    if(is_drop_down_list_visible()) {
      hide_drop_down_list();
    } else if(!is_read_only()) {
      show_drop_down_list();
      m_drop_down_list->setFocus();
    }
  }
}

void DropDownBox::on_current(const optional<int>& current) {
  auto text = [&] {
    if(current) {
      return to_text(m_list->get(*current));
    }
    return QString();
  }();
  m_is_modified = true;
  m_text_box->get_current()->set(text);
}

void DropDownBox::on_submit(const std::any& submission) {
  if(is_read_only()) {
    return;
  }
  hide_drop_down_list();
  submit();
}<|MERGE_RESOLUTION|>--- conflicted
+++ resolved
@@ -358,10 +358,6 @@
   }
 }
 
-<<<<<<< HEAD
-void DropDownBox::show_drop_down_list() {
-  auto list_view = new ListView(m_list, m_current, m_selection, m_item_builder);
-=======
 bool DropDownBox::is_drop_down_list_visible() const {
   return m_drop_down_list && m_drop_down_list->window()->isVisible();
 }
@@ -370,8 +366,7 @@
   if(m_drop_down_list) {
     return;
   }
-  auto list_view = new ListView(m_list, m_current, m_selection, m_view_builder);
->>>>>>> effb8214
+  auto list_view = new ListView(m_list, m_current, m_selection, m_item_builder);
   m_drop_down_list = new DropDownList(*list_view, *this);
   m_drop_down_list->installEventFilter(this);
   auto window = m_drop_down_list->window();
