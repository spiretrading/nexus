--- conflicted
+++ resolved
@@ -21,11 +21,6 @@
   auto DEFAULT_STYLE() {
     auto style = StyleSheet();
     style.get(Any() >> is_a<Icon>()).
-<<<<<<< HEAD
-      set(BackgroundColor(QColor(Qt::transparent))).
-      set(Fill(QColor(0x333333)));
-    style.get(Focus() >> (is_a<TextBox>() && !(+Any() << is_a<ListItem>()))).
-=======
       set(Fill(QColor(0x333333))).
       set(BackgroundColor(QColor(Qt::transparent)));
     style.get(Disabled() >> is_a<Icon>()).set(Fill(QColor(0xC8C8C8)));
@@ -33,7 +28,6 @@
     style.get(Any() >> is_a<TextBox>()).set(PaddingRight(scale_width(14)));
     style.get(PopUp() >> is_a<TextBox>() ||
       (+Any() >> is_a<Button>() && (Hover() || FocusIn())) >> is_a<TextBox>()).
->>>>>>> b9e079f2
       set(border_color(QColor(0x4B23A0)));
     style.get(ReadOnly() >> is_a<TextBox>()).
       set(horizontal_padding(0)).
@@ -44,84 +38,6 @@
   }
 }
 
-<<<<<<< HEAD
-class DropDownBox::DropDownListWrapper : public QWidget {
-  public:
-    DropDownListWrapper(ListView& list_view, QWidget* parent)
-        : QWidget(parent),
-          m_list_view(&list_view) {
-      m_drop_down_list = new DropDownList(*m_list_view, parent);
-      m_panel = m_drop_down_list->window();
-      m_drop_down_list->setFocusProxy(m_list_view);
-      for(auto i = 0; i < m_list_view->get_list_model()->get_size(); ++i) {
-        m_list_view->get_list_item(i)->setFocusPolicy(Qt::NoFocus);
-      }
-      m_list_view->installEventFilter(this);
-      m_panel->installEventFilter(this);
-    }
-
-  protected:
-    bool eventFilter(QObject* watched, QEvent* event) override {
-      if(watched == m_list_view) {
-        if(event->type() == QEvent::KeyPress) {
-          auto& key_event = *static_cast<QKeyEvent*>(event);
-          switch(key_event.key()) {
-            case Qt::Key_Tab:
-            case Qt::Key_Backtab:
-            case Qt::Key_Escape:
-              hide();
-              parentWidget()->setFocus();
-              QCoreApplication::sendEvent(parentWidget(), event);
-              break;
-          }
-        }
-      } else if(watched == m_panel) {
-        if(event->type() == QEvent::Close) {
-          hide();
-        } else if(event->type() == QEvent::KeyPress) {
-          QCoreApplication::sendEvent(m_list_view, event);
-        } else if(event->type() == QEvent::MouseButtonPress) {
-          auto& mouse_event = *static_cast<QMouseEvent*>(event);
-          if(parentWidget()->rect().contains(
-              parentWidget()->mapFromGlobal(mouse_event.globalPos()))) {
-            m_panel->setAttribute(Qt::WA_NoMouseReplay);
-          }
-        }
-      }
-      return QWidget::eventFilter(watched, event);
-    }
-
-    void showEvent(QShowEvent* event) override {
-      m_drop_down_list->show();
-      auto parent = parentWidget();
-      auto offset = [=] {
-        if(parent->mapToGlobal(QPoint(0, 0)).y() < m_panel->pos().y()) {
-          return QPoint(0, -scale_height(1));
-        }
-        return QPoint(0, scale_height(1));
-      }();
-      m_panel->move(m_panel->pos() + offset);
-      auto intersection = m_panel->geometry().intersected(
-        QRect(parent->mapToGlobal(QPoint(0, 0)), parent->size()));
-      m_panel->setMask(QPolygon(m_panel->rect()).subtracted(
-        QRect(m_panel->mapFromGlobal(intersection.topLeft()),
-          intersection.size())));
-      QWidget::showEvent(event);
-    }
-
-    void hideEvent(QHideEvent* event) override {
-      m_drop_down_list->hide();
-      QWidget::hideEvent(event);
-    }
-
-  private:
-    ListView* m_list_view;
-    DropDownList* m_drop_down_list;
-    QWidget* m_panel;
-};
-
-=======
->>>>>>> b9e079f2
 DropDownBox::DropDownBox(ListView& list_view, QWidget* parent)
     : QWidget(parent),
       m_list_view(&list_view) {
@@ -237,6 +153,19 @@
       m_drop_down_list->hide();
     } else if(event->type() == QEvent::Show) {
       match(*this, PopUp());
+      auto panel = m_drop_down_list->window();
+      auto offset = [=] {
+        if(mapToGlobal(QPoint(0, 0)).y() < panel->pos().y()) {
+          return QPoint(0, -scale_height(1));
+        }
+        return QPoint(0, scale_height(1));
+      }();
+      panel->move(panel->pos() + offset);
+      auto intersection = panel->geometry().intersected(
+        QRect(mapToGlobal(QPoint(0, 0)), size()));
+      panel->setMask(QPolygon(panel->rect()).subtracted(
+        QRect(panel->mapFromGlobal(intersection.topLeft()),
+          intersection.size())));
     } else if(event->type() == QEvent::Hide) {
       unmatch(*this, PopUp());
     }
