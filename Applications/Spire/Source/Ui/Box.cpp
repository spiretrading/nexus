--- conflicted
+++ resolved
@@ -179,6 +179,26 @@
             m_styles.set("border-left-color", color);
           });
         },
+        [&] (const BorderTopLeftRadius& radius) {
+          stylist.evaluate(radius, [=] (auto radius) {
+            m_styles.set("border-top-left-radius", radius);
+          });
+        },
+        [&] (const BorderTopRightRadius& radius) {
+          stylist.evaluate(radius, [=] (auto radius) {
+            m_styles.set("border-top-right-radius", radius);
+          });
+        },
+        [&] (const BorderBottomRightRadius& radius) {
+          stylist.evaluate(radius, [=] (auto radius) {
+            m_styles.set("border-bottom-right-radius", radius);
+          });
+        },
+        [&] (const BorderBottomLeftRadius& radius) {
+          stylist.evaluate(radius, [=] (auto radius) {
+            m_styles.set("border-bottom-left-radius", radius);
+          });
+        },
         [&] (const PaddingTop& size) {
           stylist.evaluate(size, [=] (auto size) {
             m_styles.set("padding-top", size);
@@ -215,173 +235,5 @@
           });
         });
     }
-<<<<<<< HEAD
-=======
-  }
-  QWidget::resizeEvent(event);
-}
-
-void Box::on_style() {
-  auto computed_style = compute_style(*this);
-  auto style = QString("#Box {");
-  style += "border-style: solid;";
-  auto body_geometry = QRect(0, 0, width(), height());
-  for(auto& property : computed_style.get_properties()) {
-    property.visit(
-      [&] (const BackgroundColor& color) {
-        style += "background-color: " +
-          color.get_expression().as<QColor>().name(QColor::HexArgb) + ";";
-      },
-      [&] (const BorderTopSize& size) {
-        auto computed_size = size.get_expression().as<int>();
-        style += "border-top-width: " + QString::number(computed_size) + "px;";
-        body_geometry.setTop(body_geometry.top() + computed_size);
-      },
-      [&] (const BorderRightSize& size) {
-        auto computed_size = size.get_expression().as<int>();
-        style += "border-right-width: " + QString::number(computed_size) +
-          "px;";
-        body_geometry.setRight(body_geometry.right() - computed_size);
-      },
-      [&] (const BorderBottomSize& size) {
-        auto computed_size = size.get_expression().as<int>();
-        style += "border-bottom-width: " + QString::number(computed_size) +
-          "px;";
-        body_geometry.setBottom(body_geometry.bottom() - computed_size);
-      },
-      [&] (const BorderLeftSize& size) {
-        auto computed_size = size.get_expression().as<int>();
-        style += "border-left-width: " + QString::number(computed_size) + "px;";
-        body_geometry.setLeft(body_geometry.left() + computed_size);
-      },
-      [&] (const BorderTopColor& color) {
-        style += "border-top-color: " +
-          color.get_expression().as<QColor>().name(QColor::HexArgb) + ";";
-      },
-      [&] (const BorderRightColor& color) {
-        style += "border-right-color: " +
-          color.get_expression().as<QColor>().name(QColor::HexArgb) + ";";
-      },
-      [&] (const BorderBottomColor& color) {
-        style += "border-bottom-color: " +
-          color.get_expression().as<QColor>().name(QColor::HexArgb) + ";";
-      },
-      [&] (const BorderLeftColor& color) {
-        style += "border-left-color: " +
-          color.get_expression().as<QColor>().name(QColor::HexArgb) + ";";
-      },
-      [&] (const BorderTopLeftRadius& radius) {
-        auto computed_size = radius.get_expression().as<int>();
-        style += "border-top-left-radius: " +
-          QString::number(computed_size) + "px;";
-      },
-      [&] (const BorderTopRightRadius& radius) {
-        auto computed_size = radius.get_expression().as<int>();
-        style += "border-top-right-radius: " +
-          QString::number(computed_size) + "px;";
-      },
-      [&] (const BorderBottomRightRadius& radius) {
-        auto computed_size = radius.get_expression().as<int>();
-        style += "border-bottom-right-radius: " +
-          QString::number(computed_size) + "px;";
-      },
-      [&] (const BorderBottomLeftRadius& radius) {
-        auto computed_size = radius.get_expression().as<int>();
-        style += "border-bottom-left-radius: " +
-          QString::number(computed_size) + "px;";
-      },
-      [&] (const PaddingTop& size) {
-        auto computed_size = size.get_expression().as<int>();
-        style += "padding-top: " + QString::number(computed_size) + "px;";
-        body_geometry.setTop(body_geometry.top() + computed_size);
-      },
-      [&] (const PaddingRight& size) {
-        auto computed_size = size.get_expression().as<int>();
-        style += "padding-right: " + QString::number(computed_size) + "px;";
-        body_geometry.setRight(body_geometry.right() - computed_size);
-      },
-      [&] (const PaddingBottom& size) {
-        auto computed_size = size.get_expression().as<int>();
-        style += "padding-bottom: " + QString::number(computed_size) + "px;";
-        body_geometry.setBottom(body_geometry.bottom() - computed_size);
-      },
-      [&] (const PaddingLeft& size) {
-        auto computed_size = size.get_expression().as<int>();
-        style += "padding-left: " + QString::number(computed_size) + "px;";
-        body_geometry.setLeft(body_geometry.left() + computed_size);
-      },
-      [&] (BodyAlign alignment) {
-        if(m_body) {
-          auto current_alignment = m_container->layout()->alignment();
-          auto computed_alignment =
-            alignment.get_expression().as<Qt::AlignmentFlag>();
-          if(current_alignment != computed_alignment) {
-            m_container->layout()->setAlignment(computed_alignment);
-            m_container->layout()->update();
-          }
-        }
-      });
-  }
-  style += "}";
-  if(style != styleSheet()) {
-    setStyleSheet(style);
-    this->style()->unpolish(this);
-    this->style()->polish(this);
-    if(m_body) {
-      m_container->setGeometry(body_geometry);
-    }
-  }
-}
-
-void Spire::display_warning_indicator(QWidget& widget) {
-  const auto WARNING_DURATION = 300;
-  const auto WARNING_FADE_OUT_DELAY = 250;
-  const auto WARNING_BACKGROUND_COLOR = QColor("#FFF1F1");
-  const auto WARNING_BORDER_COLOR = QColor("#B71C1C");
-  auto time_line = new QTimeLine(WARNING_DURATION, &widget);
-  time_line->setFrameRange(0, WARNING_FRAME_COUNT);
-  time_line->setEasingCurve(QEasingCurve::Linear);
-  auto computed_style = compute_style(widget);
-  auto computed_background_color = [&] {
-    if(auto color = find<BackgroundColor>(computed_style)) {
-      return color->get_expression().as<QColor>();
-    }
-    return QColor::fromRgb(0, 0, 0, 0);
-  }();
-  auto background_color_step =
-    get_color_step(WARNING_BACKGROUND_COLOR, computed_background_color);
-  auto computed_border_color = [&] {
-    if(auto border_color = find<BorderTopColor>(computed_style)) {
-      return border_color->get_expression().as<QColor>();
-    }
-    return QColor::fromRgb(0, 0, 0, 0);
-  }();
-  auto border_color_step =
-    get_color_step(WARNING_BORDER_COLOR, computed_border_color);
-  QObject::connect(time_line, &QTimeLine::frameChanged,
-    [=, &widget] (auto frame) {
-      auto frame_background_color = get_fade_out_color(WARNING_BACKGROUND_COLOR,
-        background_color_step, frame);
-      auto frame_border_color =
-        get_fade_out_color(WARNING_BORDER_COLOR, border_color_step, frame);
-      auto animated_style = get_style(widget);
-      animated_style.get(Any()).
-        set(BackgroundColor(frame_background_color)).
-        set(border_color(frame_border_color));
-      set_style(widget, std::move(animated_style));
-    });
-  auto style = get_style(widget);
-  QObject::connect(time_line, &QTimeLine::finished, [=, &widget] () mutable {
-    set_style(widget, std::move(style));
-    time_line->deleteLater();
-  });
-  auto animated_style = StyleSheet();
-  animated_style.get(Any()) = style.get(Any());
-  animated_style.get(Any()).set(BackgroundColor(WARNING_BACKGROUND_COLOR));
-  animated_style.get(Any()).set(border_color(WARNING_BORDER_COLOR));
-  set_style(widget, std::move(animated_style));
-  QTimer::singleShot(WARNING_FADE_OUT_DELAY, &widget, [=] {
-    time_line->start();
->>>>>>> bdda98a0
   });
 }