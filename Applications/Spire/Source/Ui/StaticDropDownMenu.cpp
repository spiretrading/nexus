#include "Spire/Ui/StaticDropDownMenu.hpp"
#include <QKeyEvent>
#include <QMouseEvent>
#include <QPainter>
#include "Spire/Spire/Dimensions.hpp"
#include "Spire/Ui/Ui.hpp"

using namespace boost::signals2;
using namespace Spire;

namespace {
  const auto INPUT_TIMEOUT_MS = 1000;

  auto PADDING() {
    static auto padding = scale_width(8);
    return padding;
  }
}

StaticDropDownMenu::StaticDropDownMenu(std::vector<QVariant> items,
  QWidget* parent)
  : StaticDropDownMenu(std::move(items), "", parent) {}

StaticDropDownMenu::StaticDropDownMenu(std::vector<QVariant> items,
    const QString& display_text, QWidget* parent)
    : QLineEdit(parent),
      m_display_text(display_text),
      m_dropdown_image(imageFromSvg(":/Icons/arrow-down.svg", scale(6, 4))),
      m_disabled_dropdown_image(imageFromSvg(":/Icons/arrow-down-grey.svg",
        scale(6, 4))),
      m_is_list_shown_with_menu(false),
      m_is_next_activated(true) {
<<<<<<< HEAD
  setReadOnly(true);
=======
  setAttribute(Qt::WA_Hover);
>>>>>>> 460483ed
  setFocusPolicy(Qt::StrongFocus);
  if(!items.empty()) {
    m_current_item = items.front();
  }
  m_menu_list = new DropDownList({}, true, this);
  m_menu_activated_connection = m_menu_list->connect_activated_signal(
    [=] (const auto& value) { on_item_activated(value); });
  m_menu_selection_connection = m_menu_list->connect_value_selected_signal(
    [=] (const auto& value) { on_item_selected(value); });
  m_menu_list->installEventFilter(this);
  m_menu_list->findChild<ScrollArea*>()->setFocusProxy(this);
  set_items(items);
  connect(&m_input_timer, &QTimer::timeout, this,
    &StaticDropDownMenu::on_input_timeout);
  installEventFilter(this);
}

int StaticDropDownMenu::item_count() const {
  return m_menu_list->item_count();
}

void StaticDropDownMenu::insert_item(DropDownItem* item) {
  m_menu_list->insert_item(item);
}

void StaticDropDownMenu::remove_item(int index) {
  m_menu_list->remove_item(index);
}

void StaticDropDownMenu::set_items(const std::vector<QVariant>& items) {
  auto widget_items = std::vector<DropDownItem*>(items.size());
  std::transform(items.begin(), items.end(), widget_items.begin(),
    [&] (const auto& item) {
      auto item_widget = new DropDownItem(item, this);
      item_widget->setFixedHeight(scale_height(20));
      return item_widget;
    });
  m_menu_list->set_items(widget_items);
  m_menu_list->setFixedWidth(width());
}

QVariant StaticDropDownMenu::get_current_item() const {
  if(m_last_activated_item.isValid()) {
    return m_last_activated_item;
  }
  return m_current_item;
}

void StaticDropDownMenu::set_current_item(const QVariant& item) {
  for(auto i = 0; i < m_menu_list->item_count(); ++i) {
    if(m_menu_list->get_value(i) == item) {
      m_current_item = item;
      break;
    }
  }
}

void StaticDropDownMenu::set_list_shown_with_menu(bool is_list_shown) {
  m_is_list_shown_with_menu = is_list_shown;
}

void StaticDropDownMenu::set_next_activated(bool is_next_activated) {
  m_is_next_activated = is_next_activated;
}

bool StaticDropDownMenu::eventFilter(QObject* watched, QEvent* event) {
  if(watched == m_menu_list) {
    if(event->type() == QEvent::KeyPress) {
      auto e = static_cast<QKeyEvent*>(event);
      if(e->key() == Qt::Key_Escape) {
        m_last_activated_item = QVariant();
      }
      on_key_press(e);
    } else if(event->type() == QEvent::Show) {
      if(m_entered_text.isEmpty()) {
        if(m_is_next_activated) {
          m_menu_list->set_highlight(m_item_delegate.displayText(
            m_current_item));
        } else {
          m_menu_list->clear_active_item();
          m_menu_list->activate_next();
        }
      }
    } else if(event->type() == QEvent::Hide) {
      if(m_last_activated_item.isValid()) {
        on_item_selected(m_last_activated_item);
      }
      update();
    }
  } else if(watched == this) {
    if(event->type() == QEvent::KeyPress) {
      auto e = static_cast<QKeyEvent*>(event);
      if(e->key() == Qt::Key_Escape) {
        m_last_activated_item = QVariant();
      } else if(e->key() == Qt::Key_Down) {
        if(!m_menu_list->isVisible()) {
          m_menu_list->show();
          if(m_is_next_activated) {
            m_menu_list->activate_next();
          }
          return true;
        }
      }
    }
  }
  return QWidget::eventFilter(watched, event);
}

void StaticDropDownMenu::keyPressEvent(QKeyEvent* event) {
  on_key_press(event);
}

void StaticDropDownMenu::paintEvent(QPaintEvent* event) {
  auto painter = QPainter(this);
  if(hasFocus() || underMouse() || m_menu_list->isActiveWindow()) {
    draw_border(QColor("#4B23A0"), painter);
  } else {
    draw_border(QColor("#C8C8C8"), painter);
  }
  if(isEnabled()) {
    draw_background(Qt::white, painter);
  } else {
    draw_background(Qt::transparent, painter);
  }
  if(!m_display_text.isEmpty()) {
    draw_item_text(m_display_text, painter);
  } else if(m_last_activated_item.isValid()) {
    draw_item_text(m_item_delegate.displayText(m_last_activated_item),
      painter);
  } else {
    draw_item_text(m_item_delegate.displayText(m_current_item), painter);
  }
  if(isEnabled()) {
    draw_arrow(m_dropdown_image, painter);
  } else {
    draw_arrow(m_disabled_dropdown_image, painter);
  }
}

void StaticDropDownMenu::resizeEvent(QResizeEvent* event) {
  m_menu_list->setFixedWidth(width());
}

void StaticDropDownMenu::showEvent(QShowEvent* event) {
  if(m_is_list_shown_with_menu) {
    m_menu_list->show();
  }
  QWidget::showEvent(event);
}

connection StaticDropDownMenu::connect_index_selected_signal(
    const IndexSelectedSignal::slot_type& slot) const {
  return m_menu_list->connect_index_selected_signal(slot);
}

connection StaticDropDownMenu::connect_value_selected_signal(
    const ValueSelectedSignal::slot_type& slot) const {
  return m_value_selected_signal.connect(slot);
}

void StaticDropDownMenu::draw_arrow(const QImage& arrow_image,
    QPainter& painter) {
  painter.drawImage(QPoint(width() - (arrow_image.width() + PADDING()),
    scale_height(11)), arrow_image);
}

void StaticDropDownMenu::draw_background(const QColor& color,
    QPainter& painter) {
  painter.fillRect(1, 1, width() - 2, height() - 2, color);
}

void StaticDropDownMenu::draw_border(const QColor& color, QPainter& painter) {
  painter.setPen(color);
  painter.drawRect(0, 0, width() - 1, height() - 1);
}

void StaticDropDownMenu::draw_item_text(const QString& text,
    QPainter& painter) {
  auto font = QFont("Roboto");
  font.setPixelSize(scale_height(12));
  painter.setFont(font);
  auto metrics = QFontMetrics(font);
  if(isEnabled()) {
    painter.setPen(Qt::black);
  } else {
    painter.setPen(QColor("#A0A0A0"));
  }
  painter.drawText(QPoint(PADDING(),
    (height() / 2) + (metrics.ascent() / 2) - 1),
    metrics.elidedText(text, Qt::ElideRight, width() - (PADDING() * 3)));
}

void StaticDropDownMenu::on_input_timeout() {
  m_input_timer.stop();
  m_entered_text.clear();
}

void StaticDropDownMenu::on_item_activated(const QVariant& value) {
  m_last_activated_item = value;
  update();
}

void StaticDropDownMenu::on_item_selected(const QVariant& value) {
  m_current_item = value;
  m_last_activated_item = QVariant();
  m_value_selected_signal(m_current_item);
  Q_EMIT editingFinished();
  update();
}

void StaticDropDownMenu::on_key_press(QKeyEvent* event) {
  if(event->key() >= Qt::Key_Exclam && event->key() <= Qt::Key_AsciiTilde) {
    m_input_timer.start(INPUT_TIMEOUT_MS);
    m_entered_text.push_back(event->text());
    if(m_menu_list->set_highlight(m_entered_text)) {
      m_menu_list->show();
    } else if(m_entered_text.size() == 1) {
      on_input_timeout();
    }
  }
}<|MERGE_RESOLUTION|>--- conflicted
+++ resolved
@@ -30,11 +30,8 @@
         scale(6, 4))),
       m_is_list_shown_with_menu(false),
       m_is_next_activated(true) {
-<<<<<<< HEAD
   setReadOnly(true);
-=======
   setAttribute(Qt::WA_Hover);
->>>>>>> 460483ed
   setFocusPolicy(Qt::StrongFocus);
   if(!items.empty()) {
     m_current_item = items.front();
