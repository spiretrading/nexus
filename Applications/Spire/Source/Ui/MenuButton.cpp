--- conflicted
+++ resolved
@@ -2,11 +2,7 @@
 #include <QCoreApplication>
 #include <QKeyEvent>
 #include "Spire/Spire/Dimensions.hpp"
-<<<<<<< HEAD
 #include "Spire/Ui/Box.hpp"
-=======
-#include "Spire/Ui/BoxPainter.hpp"
->>>>>>> c27aa3e6
 #include "Spire/Ui/Button.hpp"
 #include "Spire/Ui/ContextMenu.hpp"
 #include "Spire/Ui/Icon.hpp"
@@ -14,10 +10,7 @@
 #include "Spire/Ui/Layouts.hpp"
 #include "Spire/Ui/OverlayPanel.hpp"
 #include "Spire/Ui/TextBox.hpp"
-<<<<<<< HEAD
 #include "Spire/Ui/Tooltip.hpp"
-=======
->>>>>>> c27aa3e6
 
 using namespace Spire;
 using namespace Spire::Styles;
@@ -151,47 +144,6 @@
   QWidget::mouseReleaseEvent(event);
 }
 
-<<<<<<< HEAD
-MenuButton* Spire::make_menu_icon_button(QImage icon, QWidget* parent) {
-  return make_menu_icon_button(std::move(icon), "", parent);
-}
-
-MenuButton* Spire::make_menu_icon_button(QImage icon, QString tooltip,
-    QWidget* parent) {
-  auto action_icon = new Icon(std::move(icon));
-  action_icon->setSizePolicy(QSizePolicy::Expanding, QSizePolicy::Expanding);
-  auto arrow_icon =
-    new Icon(imageFromSvg(":/Icons/dropdown-arrow.svg", scale(6, 4)));
-  arrow_icon->setFixedSize(scale(6, 4));
-  auto body = new QWidget();
-  auto layout = make_hbox_layout(body);
-  layout->addWidget(action_icon);
-  layout->addWidget(arrow_icon);
-  auto box = new Box(body);
-  update_style(*box, [] (auto& style) {
-    style.get(Any()).
-      set(BackgroundColor(QColor(Qt::transparent))).
-      set(border(scale_width(1), QColor(Qt::transparent))).
-      set(PaddingRight(scale_width(2)));
-  });
-  auto menu_button = new MenuButton(*box);
-  add_tooltip(std::move(tooltip), *menu_button);
-  update_style(*menu_button, [] (auto& style) {
-    style.get((Press() || Hover() || FocusIn()) > is_a<Box>()).
-      set(BackgroundColor(QColor(0xE0E0E0)));
-    style.get(FocusVisible() > is_a<Box>()).
-      set(border_color(QColor(0x4B23A0)));
-    style.get(Any() > is_a<Icon>()).
-      set(Fill(QColor(0x535353)));
-    style.get(Hover() > is_a<Icon>()).
-      set(Fill(QColor(0x4B23A0)));
-    style.get(Press() > is_a<Icon>()).
-      set(Fill(QColor(0x7E71B8)));
-    style.get(FocusIn() > is_a<Icon>()).
-      set(Fill(QColor(0x684BC7)));
-    style.get(Disabled() > is_a<Icon>()).
-      set(Fill(QColor(0xC8C8C8)));
-=======
 void MenuButton::show_menu() {
   m_menu->show();
   update_menu_width();
@@ -230,6 +182,49 @@
   if(*has_update && m_menu->isVisible()) {
     update_menu_width();
   }
+}
+
+MenuButton* Spire::make_menu_icon_button(QImage icon, QWidget* parent) {
+  return make_menu_icon_button(std::move(icon), "", parent);
+}
+
+MenuButton* Spire::make_menu_icon_button(QImage icon, QString tooltip,
+    QWidget* parent) {
+  auto action_icon = new Icon(std::move(icon));
+  action_icon->setSizePolicy(QSizePolicy::Expanding, QSizePolicy::Expanding);
+  auto arrow_icon =
+    new Icon(imageFromSvg(":/Icons/dropdown-arrow.svg", scale(6, 4)));
+  arrow_icon->setFixedSize(scale(6, 4));
+  auto body = new QWidget();
+  auto layout = make_hbox_layout(body);
+  layout->addWidget(action_icon);
+  layout->addWidget(arrow_icon);
+  auto box = new Box(body);
+  update_style(*box, [] (auto& style) {
+    style.get(Any()).
+      set(BackgroundColor(QColor(Qt::transparent))).
+      set(border(scale_width(1), QColor(Qt::transparent))).
+      set(PaddingRight(scale_width(2)));
+  });
+  auto menu_button = new MenuButton(*box);
+  add_tooltip(std::move(tooltip), *menu_button);
+  update_style(*menu_button, [] (auto& style) {
+    style.get((Press() || Hover() || FocusIn()) > is_a<Box>()).
+      set(BackgroundColor(QColor(0xE0E0E0)));
+    style.get(FocusVisible() > is_a<Box>()).
+      set(border_color(QColor(0x4B23A0)));
+    style.get(Any() > is_a<Icon>()).
+      set(Fill(QColor(0x535353)));
+    style.get(Hover() > is_a<Icon>()).
+      set(Fill(QColor(0x4B23A0)));
+    style.get(Press() > is_a<Icon>()).
+      set(Fill(QColor(0x7E71B8)));
+    style.get(FocusIn() > is_a<Icon>()).
+      set(Fill(QColor(0x684BC7)));
+    style.get(Disabled() > is_a<Icon>()).
+      set(Fill(QColor(0xC8C8C8)));
+  });
+  return menu_button;
 }
 
 MenuButton* Spire::make_menu_label_button(QString label, QWidget* parent) {
@@ -277,7 +272,6 @@
       set(TextColor(QColor(0xFFFFFF)));
     style.get(Disabled() > Label()).
       set(TextColor(QColor(0xB8B8B8)));
->>>>>>> c27aa3e6
   });
   return menu_button;
 }