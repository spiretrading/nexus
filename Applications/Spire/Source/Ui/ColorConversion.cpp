--- conflicted
+++ resolved
@@ -281,19 +281,10 @@
     to_screen_luminance(background_color));
 }
 
-<<<<<<< HEAD
-QColor Spire::get_apca_text_color(const QColor& background_color) {
-  if(std::abs(apca(QColor(Qt::black), background_color)) >
-      std::abs(apca(QColor(Qt::white), background_color))) {
-    return QColor(Qt::black);
-  }
-  return QColor(Qt::white);
-=======
 QColor Spire::apca_text_color(const QColor& background_color) {
   if(std::abs(apca(Qt::black, background_color)) >
       std::abs(apca(Qt::white, background_color))) {
     return Qt::black;
   }
   return Qt::white;
->>>>>>> 0b33393d
 }