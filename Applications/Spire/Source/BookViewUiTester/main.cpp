--- conflicted
+++ resolved
@@ -25,11 +25,7 @@
     "Microsoft Corp", "Software", 100));
   model.add(SecurityInfo(
     Security("MG", DefaultMarkets::TSX(), DefaultCountries::CA()),
-<<<<<<< HEAD
-    "Magna International Inc.", "Automotive, probably", 100));
-=======
     "Magna International Inc.", "Automotive", 100));
->>>>>>> 1880f4bc
   model.add(SecurityInfo(
     Security("MFC", DefaultMarkets::TSX(), DefaultCountries::CA()),
     "Manulife Financial Corporation", "Finance", 100));
