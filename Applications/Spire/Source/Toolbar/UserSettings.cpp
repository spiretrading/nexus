--- conflicted
+++ resolved
@@ -23,13 +23,8 @@
 void Spire::export_settings(UserSettings::Categories categories,
     const std::filesystem::path& path, const UserProfile& user_profile) {
   auto settings = UserSettings();
-<<<<<<< HEAD
-  if(categories.Test(UserSettings::Category::BOOK_VIEW)) {
-=======
   if(categories.test(UserSettings::Category::BOOK_VIEW)) {
-    settings.m_book_view_properties =
-      user_profile.GetDefaultBookViewProperties();
->>>>>>> 73976117
+    /** TODO */
   }
   if(categories.test(UserSettings::Category::WATCHLIST)) {
     settings.m_dashboards = user_profile.GetSavedDashboards();
@@ -98,12 +93,8 @@
     throw std::runtime_error(
       QObject::tr("Unable to read from the specified path.").toStdString());
   }
-<<<<<<< HEAD
   auto windows = std::vector<QWidget*>();
-  if(categories.Test(UserSettings::Category::LAYOUT) && settings.m_layouts) {
-=======
   if(categories.test(UserSettings::Category::LAYOUT) && settings.m_layouts) {
->>>>>>> 73976117
     for(auto& widget : QApplication::topLevelWidgets()) {
       if(dynamic_cast<PersistentWindow*>(widget) &&
           !dynamic_cast<ToolbarWindow*>(widget)) {
@@ -119,16 +110,8 @@
       windows.push_back(window);
     }
   }
-<<<<<<< HEAD
-  if(categories.Test(UserSettings::Category::WATCHLIST) &&
-=======
-  if(categories.test(UserSettings::Category::BOOK_VIEW) &&
-      settings.m_book_view_properties) {
-    user_profile->SetDefaultBookViewProperties(
-      *settings.m_book_view_properties);
-  }
+  /** TODO: Book view. */
   if(categories.test(UserSettings::Category::WATCHLIST) &&
->>>>>>> 73976117
       settings.m_dashboards) {
     user_profile->GetSavedDashboards() = *settings.m_dashboards;
   }
