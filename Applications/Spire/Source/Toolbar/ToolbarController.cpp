#include "Spire/Toolbar/ToolbarController.hpp"
#include <vector>
#include <QApplication>
#include <QGuiApplication>
#include <QScreen>
#include "Nexus/Definitions/Security.hpp"
#include "Nexus/Definitions/Venue.hpp"
#include "Spire/AccountViewer/AccountViewWindow.hpp"
#include "Spire/AccountViewer/TraderProfileWindow.hpp"
#include "Spire/Blotter/BlotterModel.hpp"
#include "Spire/Blotter/BlotterSettings.hpp"
#include "Spire/Blotter/BlotterWindow.hpp"
#include "Spire/BookView/BookViewController.hpp"
#include "Spire/BookView/BookViewWindow.hpp"
#include "Spire/Charting/ChartWindow.hpp"
#include "Spire/Dashboard/DashboardWindow.hpp"
#include "Spire/Dashboard/DashboardModelSchema.hpp"
#include "Spire/LegacyUI/CanvasWindow.hpp"
#include "Spire/LegacyUI/UISerialization.hpp"
#include "Spire/LegacyUI/UserProfile.hpp"
#include "Spire/OrderImbalanceIndicator/OrderImbalanceIndicatorModel.hpp"
#include "Spire/OrderImbalanceIndicator/OrderImbalanceIndicatorProperties.hpp"
#include "Spire/OrderImbalanceIndicator/OrderImbalanceIndicatorWindow.hpp"
#include "Spire/PortfolioViewer/PortfolioViewerWindow.hpp"
#include "Spire/Spire/Dimensions.hpp"
#include "Spire/TimeAndSales/TimeAndSalesWindow.hpp"

using namespace Beam;
using namespace boost;
using namespace Nexus;
using namespace Spire;
using namespace Spire::LegacyUI;

namespace {
  std::vector<QWidget*> load_default_layout(
      UserProfile& user_profile, ToolbarWindow& toolbar_window) {
    auto instantiate_security_windows = true;
    auto next_position = QPoint(0, 0);
    auto next_height = 0;
    auto resolution = QGuiApplication::primaryScreen()->availableGeometry();
    auto securities = std::vector<Security>();
    securities.push_back(Security("RY", DefaultVenues::TSX));
    securities.push_back(Security("XIU", DefaultVenues::TSX));
    securities.push_back(Security("ABX", DefaultVenues::TSX));
    securities.push_back(Security("SU", DefaultVenues::TSX));
    securities.push_back(Security("BCE", DefaultVenues::TSX));
    auto index = std::size_t(0);
    auto windows = std::vector<QWidget*>();
    while(instantiate_security_windows && index < securities.size()) {
      auto width = 0;
      auto book_view_window = new BookViewWindow(Ref(user_profile),
        user_profile.GetSecurityInfoQueryModel(),
        user_profile.GetKeyBindings(),
        user_profile.GetMarketDatabase(),
        user_profile.GetBookViewPropertiesWindowFactory(),
        user_profile.GetBookViewModelBuilder());
      book_view_window->move(next_position);
      book_view_window->show();
      next_position.rx() += book_view_window->frameSize().width();
      width += book_view_window->frameSize().width();
      next_height = book_view_window->frameSize().height();
      windows.push_back(book_view_window);
      auto time_and_sales_window = new TimeAndSalesWindow(
        user_profile.GetSecurityInfoQueryModel(),
        user_profile.GetMarketDatabase(),
        user_profile.GetTimeAndSalesPropertiesWindowFactory(),
        user_profile.GetTimeAndSalesModelBuilder());
      book_view_window->Link(*time_and_sales_window);
      time_and_sales_window->resize(time_and_sales_window->width(),
        book_view_window->frameSize().height());
      time_and_sales_window->move(next_position);
      time_and_sales_window->show();
      time_and_sales_window->Link(*book_view_window);
      windows.push_back(time_and_sales_window);
      book_view_window->get_current()->set(securities[index]);
      next_position.rx() += time_and_sales_window->frameSize().width();
      width += time_and_sales_window->frameSize().width();
      instantiate_security_windows = index < securities.size() &&
        (next_position.x() + width < resolution.width());
      ++index;
    }
    next_position.setX(0);
    next_position.setY(next_height);
    toolbar_window.move(next_position);
    toolbar_window.show();
    next_position.ry() += toolbar_window.frameSize().height();
    auto& global_blotter = BlotterWindow::GetBlotterWindow(Ref(user_profile),
      Ref(user_profile.GetBlotterSettings().GetConsolidatedBlotter()));
    global_blotter.move(next_position);
    global_blotter.show();
    global_blotter.resize(global_blotter.width(),
      resolution.height() - next_position.y() -
        (global_blotter.frameSize().height() - global_blotter.size().height()));
    windows.push_back(&global_blotter);
    return windows;
  }
}

struct ToolbarController::EventFilter : QObject {
  ToolbarController* m_self;

  EventFilter(ToolbarController& self)
    : m_self(&self) {}

  bool eventFilter(QObject* receiver, QEvent* event) override {
    if(event->type() == QEvent::Close) {
      if(receiver == m_self->m_key_bindings_window.get()) {
        m_self->on_key_bindings_window_closed();
      }
    }
    return QObject::eventFilter(receiver, event);
  }
};

ToolbarController::ToolbarController(Ref<UserProfile> user_profile)
    : m_user_profile(user_profile.get()) {
  m_event_filter = std::make_unique<EventFilter>(*this);
}

ToolbarController::~ToolbarController() {
  close();
}

void ToolbarController::open() {
  if(m_toolbar_window) {
    return;
  }
  auto window_settings = WindowSettings::Load(*m_user_profile);
  for(auto i = window_settings.begin(); i != window_settings.end(); ++i) {
    auto& settings = **i;
    if(auto toolbar_settings =
        dynamic_cast<const ToolbarWindowSettings*>(&settings)) {
      m_toolbar_window =
        std::unique_ptr<ToolbarWindow>(dynamic_cast<ToolbarWindow*>(
          toolbar_settings->Reopen(Ref(*m_user_profile))));
      window_settings.erase(i);
      break;
    }
  }
  if(!m_toolbar_window) {
    m_toolbar_window =
      std::unique_ptr<ToolbarWindow>(static_cast<ToolbarWindow*>(
        ToolbarWindowSettings().Reopen(Ref(*m_user_profile))));
  }
  m_pinned_blotters = m_toolbar_window->get_pinned_blotters();
  m_blotter_added_connection =
    m_user_profile->GetBlotterSettings().ConnectBlotterAddedSignal(
      std::bind_front(&ToolbarController::on_blotter_added, this));
  m_blotter_removed_connection =
    m_user_profile->GetBlotterSettings().ConnectBlotterRemovedSignal(
      std::bind_front(&ToolbarController::on_blotter_removed, this));
  auto windows = std::vector<QWidget*>();
  if(!window_settings.empty()) {
    for(auto& settings : window_settings) {
      if(auto window = settings->Reopen(Ref(*m_user_profile))) {
        windows.push_back(window);
      }
    }
  } else {
    windows = load_default_layout(*m_user_profile, *m_toolbar_window);
  }
  for(auto& window : windows) {
    if(auto book_view = dynamic_cast<BookViewWindow*>(window)) {
      auto controller =
        std::make_unique<BookViewController>(Ref(*m_user_profile), *book_view);
      controller->open();
      m_book_view_controllers.push_back(std::move(controller));
    } else {
      window->show();
    }
  }
  m_toolbar_window->connect_open_signal(
    std::bind_front(&ToolbarController::on_open, this));
  m_toolbar_window->connect_reopen_signal(
    std::bind_front(&ToolbarController::on_reopen, this));
  m_toolbar_window->connect_open_blotter_signal(
    std::bind_front(&ToolbarController::on_open_blotter, this));
  m_toolbar_window->connect_minimize_all_signal(
    std::bind_front(&ToolbarController::on_minimize_all, this));
  m_toolbar_window->connect_restore_all_signal(
    std::bind_front(&ToolbarController::on_restore_all, this));
  m_toolbar_window->connect_import_signal(
    std::bind_front(&ToolbarController::on_import, this));
  m_toolbar_window->connect_export_signal(
    std::bind_front(&ToolbarController::on_export, this));
  m_toolbar_window->connect_new_blotter_signal(
    std::bind_front(&ToolbarController::on_new_blotter, this));
  m_toolbar_window->connect_sign_out_signal(
    std::bind_front(&ToolbarController::on_sign_out, this));
  m_toolbar_window->show();
}

void ToolbarController::close() {
  if(!m_toolbar_window) {
    return;
  }
  WindowSettings::Save(*m_user_profile);
  auto book_view_controllers = std::move(m_book_view_controllers);
  for(auto& controller : book_view_controllers) {
    controller->close();
  }
  for(auto& window : QApplication::topLevelWidgets()) {
    if(window != &*m_toolbar_window) {
      window->close();
    }
  }
  m_toolbar_window->close();
  auto window = m_toolbar_window.release();
  window->deleteLater();
  m_toolbar_window = nullptr;
}

void ToolbarController::open_chart_window() {
  auto window = new ChartWindow(Ref(*m_user_profile));
  window->setAttribute(Qt::WA_DeleteOnClose);
  window->show();
}

void ToolbarController::open_book_view_window() {
  auto controller = std::make_unique<BookViewController>(Ref(*m_user_profile));
  controller->connect_closed_signal(std::bind_front(
    &ToolbarController::on_book_view_closed, this, std::ref(*controller)));
  controller->open();
  m_book_view_controllers.push_back(std::move(controller));
}

void ToolbarController::open_time_and_sales_window() {
  auto window = new TimeAndSalesWindow(
    m_user_profile->GetSecurityInfoQueryModel(),
    m_user_profile->GetMarketDatabase(),
    m_user_profile->GetTimeAndSalesPropertiesWindowFactory(),
    m_user_profile->GetTimeAndSalesModelBuilder());
  window->setAttribute(Qt::WA_DeleteOnClose);
  window->show();
}

void ToolbarController::open_canvas_window() {
  auto window = new CanvasWindow(Ref(*m_user_profile));
  window->setAttribute(Qt::WA_DeleteOnClose);
  window->show();
}

void ToolbarController::open_watchlist_window() {
  auto window = new DashboardWindow(DashboardWindow::GetDefaultName(),
    DashboardModelSchema::GetDefaultSchema(), Ref(*m_user_profile));
  window->setAttribute(Qt::WA_DeleteOnClose);
  window->show();
}

void ToolbarController::open_order_imbalance_indicator_window() {
  if(auto settings =
      m_user_profile->GetInitialOrderImbalanceIndicatorWindowSettings()) {
    auto window = settings->Reopen(Ref(*m_user_profile));
    window->show();
  } else {
    auto model =
      std::make_shared<OrderImbalanceIndicatorModel>(Ref(*m_user_profile),
        m_user_profile->GetDefaultOrderImbalanceIndicatorProperties());
    auto window =
      new OrderImbalanceIndicatorWindow(Ref(*m_user_profile), model);
    window->setAttribute(Qt::WA_DeleteOnClose);
    window->show();
  }
}

void ToolbarController::open_account_directory_window() {
  auto window = new AccountViewWindow(Ref(*m_user_profile));
  window->setAttribute(Qt::WA_DeleteOnClose);
  window->show();
}

void ToolbarController::open_portfolio_window() {
  if(auto settings =
      m_user_profile->GetInitialPortfolioViewerWindowSettings()) {
    auto window = settings->Reopen(Ref(*m_user_profile));
    window->show();
  } else {
    auto window = new PortfolioViewerWindow(Ref(*m_user_profile),
      m_user_profile->GetDefaultPortfolioViewerProperties());
    window->setAttribute(Qt::WA_DeleteOnClose);
    window->show();
  }
}

void ToolbarController::open_key_bindings_window() {
  if(m_key_bindings_window) {
    m_key_bindings_window->activateWindow();
    return;
  }
  m_key_bindings_window = std::make_unique<KeyBindingsWindow>(
    m_user_profile->GetKeyBindings(),
    m_user_profile->GetSecurityInfoQueryModel(),
    m_user_profile->GetAdditionalTagDatabase());
  m_key_bindings_window->installEventFilter(m_event_filter.get());
  m_key_bindings_window->show();
}

void ToolbarController::open_profile_window() {
  auto window = new TraderProfileWindow(Ref(*m_user_profile));
  window->setAttribute(Qt::WA_DeleteOnClose);
  window->Load(
    m_user_profile->GetClients().get_service_locator_client().get_account());
  window->show();
}

void ToolbarController::on_open(ToolbarWindow::WindowType window) {
  if(window == ToolbarWindow::WindowType::CHART) {
    open_chart_window();
  } else if(window == ToolbarWindow::WindowType::BOOK_VIEW) {
    open_book_view_window();
  } else if(window == ToolbarWindow::WindowType::TIME_AND_SALES) {
    open_time_and_sales_window();
  } else if(window == ToolbarWindow::WindowType::CANVAS) {
    open_canvas_window();
  } else if(window == ToolbarWindow::WindowType::WATCHLIST) {
    open_watchlist_window();
  } else if(window == ToolbarWindow::WindowType::ORDER_IMBALANCE_INDICATOR) {
    open_order_imbalance_indicator_window();
  } else if(window == ToolbarWindow::WindowType::ACCOUNT_DIRECTORY) {
    open_account_directory_window();
  } else if(window == ToolbarWindow::WindowType::PORTFOLIO) {
    open_portfolio_window();
  } else if(window == ToolbarWindow::WindowType::KEY_BINDINGS) {
    open_key_bindings_window();
  } else if(window == ToolbarWindow::WindowType::PROFILE) {
    open_profile_window();
  }
}

void ToolbarController::on_reopen(const WindowSettings& settings) {
  auto window = settings.Reopen(Ref(*m_user_profile));
  auto recently_closed_windows = m_user_profile->GetRecentlyClosedWindows();
  for(auto i = 0; i != recently_closed_windows->get_size(); ++i) {
    if(&*recently_closed_windows->get(i) == &settings) {
      recently_closed_windows->remove(i);
      break;
    }
  }
  if(auto book_view = dynamic_cast<BookViewWindow*>(window)) {
    auto controller =
      std::make_unique<BookViewController>(Ref(*m_user_profile), *book_view);
    controller->open();
    m_book_view_controllers.push_back(std::move(controller));
  } else {
    window->show();
  }
}

void ToolbarController::on_open_blotter(BlotterModel& blotter) {
  auto& window =
    BlotterWindow::GetBlotterWindow(Ref(*m_user_profile), Ref(blotter));
  window.show();
  window.activateWindow();
}

void ToolbarController::on_minimize_all() {
  for(auto& widget : QApplication::topLevelWidgets()) {
    widget->setWindowState(Qt::WindowMinimized);
  }
}

void ToolbarController::on_restore_all() {
  for(auto& widget : QApplication::topLevelWidgets()) {
    widget->setWindowState(Qt::WindowActive);
  }
}

void ToolbarController::on_import(
    UserSettings::Categories categories, const std::filesystem::path& path) {
<<<<<<< HEAD
  auto windows = import_settings(categories, path, Store(*m_user_profile));
  for(auto& window : windows) {
    if(auto book_view = dynamic_cast<BookViewWindow*>(window)) {
      auto controller =
        std::make_unique<BookViewController>(Ref(*m_user_profile), *book_view);
      controller->open();
      m_book_view_controllers.push_back(std::move(controller));
    } else {
      window->show();
    }
  }
=======
  import_settings(categories, path, out(*m_user_profile));
>>>>>>> 73976117
}

void ToolbarController::on_export(
    UserSettings::Categories categories, const std::filesystem::path& path) {
  export_settings(categories, path, *m_user_profile);
}

void ToolbarController::on_new_blotter(const QString& name) {
  auto blotter = std::make_unique<BlotterModel>(name.toStdString(),
    m_user_profile->GetClients().get_service_locator_client().get_account(),
    false, Ref(*m_user_profile),
    m_user_profile->GetBlotterSettings().GetDefaultBlotterTaskProperties(),
    m_user_profile->GetBlotterSettings().GetDefaultOrderLogProperties());
  m_user_profile->GetBlotterSettings().AddBlotter(std::move(blotter));
  auto& window = BlotterWindow::GetBlotterWindow(Ref(*m_user_profile),
    Ref(*m_user_profile->GetBlotterSettings().GetAllBlotters().back()));
  window.show();
  window.activateWindow();
}

void ToolbarController::on_blotter_added(BlotterModel& blotter) {
  m_pinned_blotters->push(&blotter);
}

void ToolbarController::on_blotter_removed(BlotterModel& blotter) {
  for(auto i = 0; i != m_pinned_blotters->get_size(); ++i) {
    if(m_pinned_blotters->get(i) == &blotter) {
      m_pinned_blotters->remove(i);
      break;
    }
  }
}

void ToolbarController::on_book_view_closed(BookViewController& controller) {
  std::erase_if(m_book_view_controllers, [&] (const auto& entry) {
    return &controller == entry.get();
  });
}

void ToolbarController::on_key_bindings_window_closed() {
  auto window = std::move(m_key_bindings_window);
  window.release()->deleteLater();
}

void ToolbarController::on_sign_out() {
  close();
}<|MERGE_RESOLUTION|>--- conflicted
+++ resolved
@@ -51,7 +51,6 @@
       auto book_view_window = new BookViewWindow(Ref(user_profile),
         user_profile.GetSecurityInfoQueryModel(),
         user_profile.GetKeyBindings(),
-        user_profile.GetMarketDatabase(),
         user_profile.GetBookViewPropertiesWindowFactory(),
         user_profile.GetBookViewModelBuilder());
       book_view_window->move(next_position);
@@ -62,12 +61,11 @@
       windows.push_back(book_view_window);
       auto time_and_sales_window = new TimeAndSalesWindow(
         user_profile.GetSecurityInfoQueryModel(),
-        user_profile.GetMarketDatabase(),
         user_profile.GetTimeAndSalesPropertiesWindowFactory(),
         user_profile.GetTimeAndSalesModelBuilder());
       book_view_window->Link(*time_and_sales_window);
-      time_and_sales_window->resize(time_and_sales_window->width(),
-        book_view_window->frameSize().height());
+      time_and_sales_window->resize(
+        time_and_sales_window->width(), book_view_window->frameSize().height());
       time_and_sales_window->move(next_position);
       time_and_sales_window->show();
       time_and_sales_window->Link(*book_view_window);
@@ -227,7 +225,6 @@
 void ToolbarController::open_time_and_sales_window() {
   auto window = new TimeAndSalesWindow(
     m_user_profile->GetSecurityInfoQueryModel(),
-    m_user_profile->GetMarketDatabase(),
     m_user_profile->GetTimeAndSalesPropertiesWindowFactory(),
     m_user_profile->GetTimeAndSalesModelBuilder());
   window->setAttribute(Qt::WA_DeleteOnClose);
@@ -367,8 +364,7 @@
 
 void ToolbarController::on_import(
     UserSettings::Categories categories, const std::filesystem::path& path) {
-<<<<<<< HEAD
-  auto windows = import_settings(categories, path, Store(*m_user_profile));
+  auto windows = import_settings(categories, path, out(*m_user_profile));
   for(auto& window : windows) {
     if(auto book_view = dynamic_cast<BookViewWindow*>(window)) {
       auto controller =
@@ -379,9 +375,6 @@
       window->show();
     }
   }
-=======
-  import_settings(categories, path, out(*m_user_profile));
->>>>>>> 73976117
 }
 
 void ToolbarController::on_export(
