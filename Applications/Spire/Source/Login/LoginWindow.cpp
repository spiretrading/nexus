--- conflicted
+++ resolved
@@ -52,7 +52,6 @@
     return style;
   }
 
-<<<<<<< HEAD
   auto SIGN_IN_BUTTON_STYLE() {
     auto style = StyleSheet();
     auto font = QFont("Roboto");
@@ -73,11 +72,12 @@
       set(BackgroundColor(QColor(0x4B, 0x23, 0xA0))).
       set(TextColor(QColor(0x8D, 0x78, 0xEC))).
       set(border_color(QColor(0x68, 0x4B, 0xC7)));
-=======
+    return style;
+  }
+
   auto PASSWORD_INPUT_STYLE(StyleSheet style) {
     style = INPUT_STYLE(style);
     style.get(Any()).set(EchoMode(QLineEdit::EchoMode::Password));
->>>>>>> 854d98d2
     return style;
   }
 
@@ -132,8 +132,7 @@
   m_username_text_box->setFixedSize(scale(280, 30));
   m_username_text_box->get_model()->connect_current_signal(
     [=] (const auto& current) {
-      m_sign_in_button->setDisabled(
-        m_username_text_box->get_model()->get_current().isEmpty());
+      m_sign_in_button->setDisabled(current.isEmpty());
     });
   m_username_text_box->set_placeholder(tr("Username"));
   set_style(*m_username_text_box,
@@ -143,47 +142,15 @@
   auto password_layout = new QHBoxLayout();
   password_layout->setContentsMargins(scale_width(52), 0, scale_width(52), 0);
   password_layout->setSpacing(0);
-<<<<<<< HEAD
-  m_password_line_edit = new QLineEdit(this);
-  m_password_line_edit->setFixedSize(scale(246, 30));
-  connect(m_password_line_edit, &QLineEdit::textEdited,
-    [=] {on_input_updated();});
-  connect(m_password_line_edit, &QLineEdit::textEdited,
-    [=] {on_password_updated();});
-  m_password_line_edit->setEchoMode(QLineEdit::Password);
-  m_password_line_edit->setPlaceholderText(tr("Password"));
-  m_password_line_edit->setStyleSheet(QString(R"(
-    QLineEdit {
-      background-color: white;
-      border: 0px;
-      font-family: Roboto;
-      font-size: %2px;
-      padding-left: %1px;
-    })").arg(scale_width(6)).arg(scale_height(14)));
-  password_layout->addWidget(m_password_line_edit);
-=======
   m_password_text_box = new TextBox(this);
+  m_password_text_box->set_placeholder(tr("Password"));
   set_style(*m_password_text_box, PASSWORD_INPUT_STYLE(get_style(
     *m_password_text_box)));
   m_password_text_box->get_model()->connect_current_signal(
     [=] (const auto& current) {
       m_chroma_hash_widget->set_text(current);
     });
-  m_password_text_box->set_placeholder(tr("Password"));
-  m_password_text_box->setSizePolicy(QSizePolicy::Expanding,
-    QSizePolicy::Expanding);
   password_layout->addWidget(m_password_text_box);
-  password_layout->setStretchFactor(m_password_text_box, 246);
-  auto ch_outer_widget = new QWidget(this);
-  ch_outer_widget->setContentsMargins(scale_width(2), scale_height(2),
-    scale_width(2), scale_height(2));
-  ch_outer_widget->setSizePolicy(QSizePolicy::Expanding,
-    QSizePolicy::Expanding);
-  ch_outer_widget->setStyleSheet("background-color: white;");
-  auto ch_layout = new QHBoxLayout(ch_outer_widget);
-  ch_layout->setContentsMargins({});
-  ch_layout->setSpacing(0);
->>>>>>> 854d98d2
   m_chroma_hash_widget = new ChromaHashWidget(this);
   m_chroma_hash_widget->setFixedSize(scale(34, 30));
   m_chroma_hash_widget->setContentsMargins({scale_width(2), scale_height(2),
@@ -207,24 +174,10 @@
   m_sign_in_button->connect_clicked_signal([=] { try_login(); });
   m_sign_in_button->setDisabled(true);
   button_layout->addWidget(m_sign_in_button);
-<<<<<<< HEAD
   layout->addLayout(button_layout);
   layout->addSpacing(scale_height(48));
-  setTabOrder(m_username_text_box, m_password_line_edit);
-  setTabOrder(m_password_line_edit, m_sign_in_button);
-=======
-  button_layout->setStretchFactor(m_sign_in_button, 2);
-  content_layout->addLayout(button_layout);
-  content_layout->setStretchFactor(button_layout, 30);
-  content_layout->addStretch(48);
-  padding_layout->addLayout(content_layout);
-  padding_layout->setStretchFactor(content_layout, 280);
-  padding_layout->addStretch(52);
-  body_layout->addLayout(padding_layout);
-  body_layout->setStretchFactor(padding_layout, 320);
   setTabOrder(m_username_text_box, m_password_text_box);
   setTabOrder(m_password_text_box, m_sign_in_button);
->>>>>>> 854d98d2
   set_state(State::NONE);
 }
 
@@ -238,13 +191,9 @@
     }
     case State::LOGGING_IN: {
       m_username_text_box->setEnabled(false);
-<<<<<<< HEAD
-      m_password_line_edit->setEnabled(false);
+      m_password_text_box->setEnabled(false);
       static_cast<TextBox&>(m_sign_in_button->get_body()).get_model()->
         set_current(tr("Cancel"));
-=======
-      m_password_text_box->setEnabled(false);
->>>>>>> 854d98d2
       m_status_label->get_model()->set_current("");
       m_logo_widget->movie()->start();
       break;
