--- conflicted
+++ resolved
@@ -1072,11 +1072,7 @@
     std::shared_ptr<BookViewModel> model,
     std::shared_ptr<BookViewPropertiesModel> properties, Side side,
     const MarketDatabase& markets, QWidget* parent) {
-<<<<<<< HEAD
-  auto [book_quotes, orders, sort_order] = [&] {
-=======
   auto [book_quotes, orders, ordering] = [&] {
->>>>>>> 4d90ebf9
     if(side == Side::BID) {
       return std::tuple(model->get_bids(), model->get_bid_orders(),
         SortedTableModel::Ordering::DESCENDING);
@@ -1090,11 +1086,7 @@
   auto order_visibility = make_field_value_model(highlight_property,
     &BookViewHighlightProperties::m_order_visibility);
   auto column_orders = std::vector<SortedTableModel::ColumnOrder>{
-<<<<<<< HEAD
-    {1, sort_order}, {2, sort_order}};
-=======
     {1, ordering}, {2, ordering}};
->>>>>>> 4d90ebf9
   auto order_filtered_list = std::make_shared<OrderFilteredListModel>(
     std::move(book_quotes), highlight_property);
   auto table = std::make_shared<SortedTableModel>(
