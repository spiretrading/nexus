--- conflicted
+++ resolved
@@ -1,9 +1,10 @@
 #include "Spire/BookView/BookViewWindow.hpp"
+#include <QIcon>
 #include <QKeyEvent>
 #include <QScreen>
 #include "Spire/BookView/BookViewWindowSettings.hpp"
 #include "Spire/BookView/DefaultQuantityModel.hpp"
-#include "Spire/BookView/MarketDepth.hpp"
+#include "Spire/BookView/BookDepth.hpp"
 #include "Spire/BookView/TechnicalsPanel.hpp"
 #include "Spire/Canvas/Operations/CanvasNodeBuilder.hpp"
 #include "Spire/Canvas/OrderExecutionNodes/OptionalPriceNode.hpp"
@@ -39,84 +40,31 @@
     }
   };
 
-<<<<<<< HEAD
   template struct SendEvent<&QWidget::event>;
   void send_event(QWidget& widget, const QEvent& event);
-=======
-  BookViewWindow* FindPreviousWindow(const BookViewWindow& origin) {
-    auto previous = static_cast<BookViewWindow*>(nullptr);
-    auto next = FindNextWindow(origin);
-    while(next != nullptr && next != &origin) {
-      previous = next;
-      next = FindNextWindow(*next);
-    }
-    return previous;
-  }
-}
-
-BookViewWindow::BookViewWindow(Ref<UserProfile> userProfile,
-    const BookViewProperties& properties, const std::string& identifier,
-    QWidget* parent, Qt::WindowFlags flags)
-    : QFrame(parent, flags),
-      SecurityContext(identifier),
-      m_ui(std::make_unique<Ui_BookViewWindow>()),
-      m_userProfile(userProfile.get()),
-      m_properties(properties),
-      m_taskEntryWidget(nullptr),
-      m_isTaskEntryWidgetForInteractionsProperties(false),
-      m_bidPanelGuard(false),
-      m_askPanelGuard(false) {
-  m_ui->setupUi(this);
-  resize(scale(size()));
-  m_ui->m_highValue->Initialize("", Ref(*m_userProfile));
-  m_ui->m_lowValue->Initialize("", Ref(*m_userProfile));
-  m_ui->m_defaultQuantityValue->Initialize("", Ref(*m_userProfile));
-  m_ui->m_volumeValue->Initialize("", Ref(*m_userProfile));
-  m_ui->m_openValue->Initialize("", Ref(*m_userProfile));
-  m_ui->m_closeValue->Initialize("", Ref(*m_userProfile));
-  m_ui->m_bidPanel->Initialize(Ref(*m_userProfile), m_properties, Side::BID);
-  m_ui->m_askPanel->Initialize(Ref(*m_userProfile), m_properties, Side::ASK);
-  m_ui->m_askPanel->GetQuoteList().setContextMenuPolicy(Qt::CustomContextMenu);
-  connect(&m_ui->m_askPanel->GetQuoteList(),
-    &QTableView::customContextMenuRequested, this,
-    &BookViewWindow::OnContextMenu);
-  m_ui->m_bidPanel->GetQuoteList().setContextMenuPolicy(Qt::CustomContextMenu);
-  connect(&m_ui->m_bidPanel->GetQuoteList(),
-    &QTableView::customContextMenuRequested, this,
-    &BookViewWindow::OnContextMenu);
-  connect(
-    &m_updateTimer, &QTimer::timeout, this, &BookViewWindow::OnUpdateTimer);
-  m_updateTimer.start(UPDATE_INTERVAL);
-  SetupSecurityTechnicalsModel();
-}
-
-const BookViewProperties& BookViewWindow::GetBookViewProperties() const {
-  return m_properties;
->>>>>>> 73976117
 }
 
 BookViewWindow::BookViewWindow(Ref<UserProfile> user_profile,
   std::shared_ptr<SecurityInfoQueryModel> securities,
-  std::shared_ptr<KeyBindingsModel> key_bindings, MarketDatabase markets,
+  std::shared_ptr<KeyBindingsModel> key_bindings,
   std::shared_ptr<BookViewPropertiesWindowFactory> factory,
   ModelBuilder model_builder, QWidget* parent)
   : BookViewWindow(Ref(user_profile), std::move(securities),
-      std::move(key_bindings), std::move(markets), std::move(factory),
-      std::move(model_builder), "", parent)  {}
+      std::move(key_bindings), std::move(factory), std::move(model_builder), "",
+      parent)  {}
 
 BookViewWindow::BookViewWindow(Ref<UserProfile> user_profile,
     std::shared_ptr<SecurityInfoQueryModel> securities,
-    std::shared_ptr<KeyBindingsModel> key_bindings, MarketDatabase markets,
+    std::shared_ptr<KeyBindingsModel> key_bindings,
     std::shared_ptr<BookViewPropertiesWindowFactory> factory,
     ModelBuilder model_builder, std::string identifier, QWidget* parent)
     : Window(parent),
       SecurityContext(std::move(identifier)),
-      m_user_profile(user_profile.Get()),
+      m_user_profile(user_profile.get()),
       m_key_bindings(std::move(key_bindings)),
       m_factory(std::move(factory)),
       m_model_builder(std::move(model_builder)),
-      m_markets(std::move(markets)),
-      m_market_depth(nullptr),
+      m_book_depth(nullptr),
       m_task_entry_panel(nullptr),
       m_is_task_entry_panel_for_interactions(false) {
   set_svg_icon(":/Icons/bookview.svg");
@@ -136,19 +84,8 @@
   resize(scale(266, 361));
 }
 
-<<<<<<< HEAD
 const std::shared_ptr<SecurityModel>& BookViewWindow::get_current() const {
   return m_security_view->get_current();
-=======
-void BookViewWindow::DisplaySecurity(const Security& security) {
-  m_security = security;
-  setWindowTitle(QString::fromStdString(to_string(security)) +
-    tr(" - Book View"));
-  m_ui->m_askPanel->DisplaySecurity(m_security);
-  m_ui->m_bidPanel->DisplaySecurity(m_security);
-  SetupSecurityTechnicalsModel();
-  SetDisplayedSecurity(m_security);
->>>>>>> 73976117
 }
 
 connection BookViewWindow::connect_submit_task_signal(
@@ -171,11 +108,11 @@
   if(m_task_entry_panel) {
     on_task_entry_key_press(*event);
   } else if(sequence == QKeySequence(Qt::CTRL + Qt::Key_K)) {
-    if(auto current = m_market_depth->get_current()->get()) {
+    if(auto current = m_book_depth->get_current()->get()) {
       on_cancel_most_recent(*current);
     }
   } else if(sequence == QKeySequence(Qt::CTRL + Qt::SHIFT + Qt::Key_K)) {
-    if(auto current = m_market_depth->get_current()->get()) {
+    if(auto current = m_book_depth->get_current()->get()) {
       on_cancel_all(*current);
     }
   } else if(sequence.matches(Qt::Key_QuoteLeft) == QKeySequence::ExactMatch) {
@@ -211,7 +148,6 @@
   m_security_view->get_current()->set(context.GetDisplayedSecurity());
 }
 
-<<<<<<< HEAD
 void BookViewWindow::HandleUnlink() {
   m_link_connection.disconnect();
   m_link_identifier.clear();
@@ -227,8 +163,7 @@
     if(auto security_value_node =
         dynamic_cast<const SecurityNode*>(&*security_node)) {
       auto builder = CanvasNodeBuilder(*task_node);
-      builder.Replace(
-        *security_node, security_value_node->SetValue(security, m_markets));
+      builder.Replace(*security_node, security_value_node->SetValue(security));
       builder.SetReadOnly(*security_node, true);
       auto price_node =
         task_node->FindNode(SingleOrderTaskNode::PRICE_PROPERTY);
@@ -241,51 +176,6 @@
               if(side_value_node->GetValue() == Side::ASK) {
                 return m_model->get_bbo_quote()->get().m_ask.m_price;
               }
-=======
-void BookViewWindow::SetupSecurityTechnicalsModel() {
-  m_securityTechnicalsConnections.disconnect();
-  m_ui->m_openValue->Reset();
-  m_ui->m_closeValue->Reset();
-  m_ui->m_highValue->Reset();
-  m_ui->m_lowValue->Reset();
-  m_ui->m_volumeValue->Reset();
-  m_securityTechnicalsModel =
-    SecurityTechnicalsModel::GetModel(Ref(*m_userProfile), m_security);
-  m_securityTechnicalsConnections.add(
-    m_securityTechnicalsModel->ConnectOpenSignal(
-      std::bind_front(&BookViewWindow::OnOpenUpdate, this)));
-  m_securityTechnicalsConnections.add(
-    m_securityTechnicalsModel->ConnectCloseSignal(
-      std::bind_front(&BookViewWindow::OnCloseUpdate, this)));
-  m_securityTechnicalsConnections.add(
-    m_securityTechnicalsModel->ConnectHighSignal(
-      std::bind_front(&BookViewWindow::OnHighUpdate, this)));
-  m_securityTechnicalsConnections.add(
-    m_securityTechnicalsModel->ConnectLowSignal(
-      std::bind_front(&BookViewWindow::OnLowUpdate, this)));
-  m_securityTechnicalsConnections.add(
-    m_securityTechnicalsModel->ConnectVolumeSignal(
-      std::bind_front(&BookViewWindow::OnVolumeUpdate, this)));
-}
-
-std::unique_ptr<CanvasNode>
-    BookViewWindow::PrepareTaskNode(const CanvasNode& node) {
-  auto taskNode = CanvasNode::Clone(node);
-  auto securityNode =
-    taskNode->FindNode(SingleOrderTaskNode::SECURITY_PROPERTY);
-  if(securityNode && !securityNode->IsReadOnly()) {
-    if(auto securityValueNode =
-        dynamic_cast<const SecurityNode*>(&*securityNode)) {
-      auto builder = CanvasNodeBuilder(*taskNode);
-      builder.Replace(*securityNode, securityValueNode->SetValue(m_security));
-      builder.SetReadOnly(*securityNode, true);
-      auto price = [&] {
-        if(auto sideNode =
-            taskNode->FindNode(SingleOrderTaskNode::SIDE_PROPERTY)) {
-          if(auto sideValueNode = dynamic_cast<const SideNode*>(&*sideNode)) {
-            if(sideValueNode->GetValue() == Side::ASK) {
-              return m_ui->m_askPanel->GetBestQuote().m_price;
->>>>>>> 73976117
             }
           }
           return m_model->get_bbo_quote()->get().m_bid.m_price;
@@ -326,11 +216,10 @@
   return task_node;
 }
 
-<<<<<<< HEAD
 void BookViewWindow::display_interactions_panel() {
   auto security = m_security_view->get_current()->get();
   auto& interactions = *m_key_bindings->get_interactions_key_bindings(security);
-  auto interactions_node = InteractionsNode(security, m_markets, interactions);
+  auto interactions_node = InteractionsNode(security, interactions);
   m_task_entry_panel =
     new CondensedCanvasWidget("Interactions", Ref(*m_user_profile), this);
   m_is_task_entry_panel_for_interactions = true;
@@ -339,67 +228,6 @@
   m_task_entry_panel->setSizePolicy(QSizePolicy::Preferred, QSizePolicy::Fixed);
   m_transition_view->layout()->addWidget(m_task_entry_panel);
   m_task_entry_panel->Focus();
-=======
-void BookViewWindow::RemoveTaskEntry() {
-  setUpdatesEnabled(false);
-  m_ui->verticalLayout->removeWidget(m_taskEntryWidget);
-  m_taskEntryWidget->deleteLater();
-  m_taskEntryWidget = nullptr;
-  m_isTaskEntryWidgetForInteractionsProperties = false;
-  setUpdatesEnabled(true);
-}
-
-void BookViewWindow::ExecuteTask(const CanvasNode& node) {
-  auto errors = Validate(node);
-  if(!errors.empty()) {
-    QMessageBox::warning(this, QObject::tr("Error"),
-      QString::fromStdString(errors.front().GetErrorMessage()));
-    return;
-  }
-  auto& activeBlotter = m_userProfile->GetBlotterSettings().GetActiveBlotter();
-  auto& blotterWindow =
-    BlotterWindow::GetBlotterWindow(Ref(*m_userProfile), Ref(activeBlotter));
-  if(!blotterWindow.isVisible()) {
-    blotterWindow.setAttribute(Qt::WA_ShowWithoutActivating);
-    blotterWindow.show();
-    raise();
-  }
-  auto& entry = activeBlotter.GetTasksModel().Add(node);
-  m_tasksExecuted[m_security].push_back(entry.m_task);
-  entry.m_task->GetPublisher().monitor(
-    m_eventHandler.get_slot<Task::StateEntry>(
-      [=, task = entry.m_task] (const auto& update) {
-        OnTaskState(task, update);
-      }));
-  entry.m_task->Execute();
-}
-
-void BookViewWindow::HandleSecurityInputEvent(QKeyEvent* event) {
-  auto key = event->key();
-  if(key == Qt::Key_PageUp) {
-    m_securityViewStack.PushUp(m_security, [&] (const auto& security) {
-      DisplaySecurity(security);
-    });
-    return;
-  } else if(key == Qt::Key_PageDown) {
-    m_securityViewStack.PushDown(m_security, [&] (const auto& security) {
-      DisplaySecurity(security);
-    });
-    return;
-  }
-  auto text = event->text();
-  if(text.isEmpty() || !text[0].isLetterOrNumber()) {
-    return;
-  }
-  ShowSecurityInputDialog(Ref(*m_userProfile), text.toStdString(), this,
-    [=] (auto security) {
-      if(!security || security == Security() || security == m_security) {
-        return;
-      }
-      m_securityViewStack.Push(m_security);
-      DisplaySecurity(*security);
-    });
->>>>>>> 73976117
 }
 
 void BookViewWindow::display_task_entry_panel(
@@ -430,7 +258,6 @@
   }
 }
 
-<<<<<<< HEAD
 void BookViewWindow::remove_task_entry_panel() {
   setUpdatesEnabled(false);
   m_transition_view->layout()->removeWidget(m_task_entry_panel);
@@ -449,31 +276,11 @@
     return true;
   }
   return false;
-=======
-void BookViewWindow::HandleInteractionsPropertiesEvent() {
-  auto& interactions =
-    *m_userProfile->GetKeyBindings()->get_interactions_key_bindings(m_security);
-  auto interactionsNode = std::make_unique<InteractionsNode>(
-    m_security, interactions);
-  m_taskEntryWidget =
-    new CondensedCanvasWidget("Interactions", Ref(*m_userProfile), this);
-  m_isTaskEntryWidgetForInteractionsProperties = true;
-  auto coordinate = CanvasNodeModel::Coordinate(0, 0);
-  m_taskEntryWidget->Add(coordinate, *interactionsNode);
-  m_taskEntryWidget->setSizePolicy(QSizePolicy::Preferred, QSizePolicy::Fixed);
-  m_ui->verticalLayout->insertWidget(2, m_taskEntryWidget);
-  m_taskEntryWidget->Focus();
-}
-
-void BookViewWindow::HandleCancelBindingEvent(
-    const CancelKeyBindingsModel::Operation& operation) {
-  execute(operation, out(m_tasksExecuted[m_security]));
->>>>>>> 73976117
 }
 
 void BookViewWindow::on_context_menu(const QPoint& pos) {
-  auto menu = new ContextMenu(*m_market_depth);
-  if(auto current = m_market_depth->get_current()->get()) {
+  auto menu = new ContextMenu(*m_book_depth);
+  if(auto current = m_book_depth->get_current()->get()) {
     menu->add_action(tr("Cancel Most Recent"),
       std::bind_front(&BookViewWindow::on_cancel_most_recent, this, *current));
     menu->add_action(tr("Cancel All"),
@@ -482,9 +289,9 @@
   }
   menu->add_action(tr("Properties"),
     std::bind_front(&BookViewWindow::on_properties_menu, this));
-  add_link_menu(*menu, *this, m_markets);
+  add_link_menu(*menu, *this);
   menu->window()->setAttribute(Qt::WA_DeleteOnClose);
-  menu->window()->move(m_market_depth->mapToGlobal(pos));
+  menu->window()->move(m_book_depth->mapToGlobal(pos));
   menu->window()->show();
 }
 
@@ -520,7 +327,7 @@
 }
 
 void BookViewWindow::on_cancel_most_recent(const CurrentUserOrder& user_order) {
-  auto operation = Pick(user_order.m_side,
+  auto operation = pick(user_order.m_side,
     CancelKeyBindingsModel::Operation::MOST_RECENT_ASK,
     CancelKeyBindingsModel::Operation::MOST_RECENT_BID);
   m_cancel_operation_signal(
@@ -529,7 +336,7 @@
 }
 
 void BookViewWindow::on_cancel_all(const CurrentUserOrder& user_order) {
-  auto operation = Pick(user_order.m_side,
+  auto operation = pick(user_order.m_side,
     CancelKeyBindingsModel::Operation::ALL_ASKS,
     CancelKeyBindingsModel::Operation::ALL_BIDS);
   m_cancel_operation_signal(
@@ -537,10 +344,9 @@
       user_order.m_user_order.m_destination, user_order.m_user_order.m_price));
 }
 
-<<<<<<< HEAD
 void BookViewWindow::on_properties_menu() {
   auto properties_window = m_factory->make(
-    m_key_bindings, m_security_view->get_current()->get(), m_markets);
+    m_key_bindings, m_security_view->get_current()->get());
   if(!properties_window->isVisible()) {
     properties_window->show();
     if(screen()->geometry().right() - frameGeometry().right() >=
@@ -550,53 +356,13 @@
       properties_window->move(
         x() - properties_window->frameGeometry().width(), y());
     }
-=======
-void BookViewWindow::OnVolumeUpdate(Quantity volume) {
-  m_ui->m_volumeValue->SetValue(static_cast<int>(volume));
-}
-
-void BookViewWindow::OnTaskState(const std::shared_ptr<Task>& task,
-    const Task::StateEntry& update) {
-  if(IsTerminal(update.m_state)) {
-    remove_first(m_tasksExecuted[m_security], task);
->>>>>>> 73976117
   }
   properties_window->activateWindow();
 }
 
-<<<<<<< HEAD
 void BookViewWindow::on_current(const Security& security) {
-  if(security == Security()) {
+  if(!security) {
     return;
-=======
-void BookViewWindow::OnContextMenu(const QPoint& position) {
-  auto contextMenu = QMenu();
-  auto propertiesAction = QAction(&contextMenu);
-  propertiesAction.setText(tr("Properties"));
-  propertiesAction.setToolTip(tr("Opens the Book View properties."));
-  contextMenu.addAction(&propertiesAction);
-  auto linkMenu = QMenu("Links");
-  auto linkActions = LinkSecurityContextAction::MakeActions(
-    this, m_linkIdentifier, &linkMenu, *m_userProfile);
-  for(auto& action : linkActions) {
-    linkMenu.addAction(action.get());
-  }
-  if(!linkMenu.isEmpty()) {
-    contextMenu.addMenu(&linkMenu);
-  }
-  auto selectedAction =
-    contextMenu.exec(static_cast<QWidget*>(sender())->mapToGlobal(position));
-  if(selectedAction == &propertiesAction) {
-    auto propertiesWidget = BookViewPropertiesDialog(
-      Ref(*m_userProfile), m_security, m_properties, this);
-    if(propertiesWidget.exec() == QDialog::Rejected) {
-      return;
-    }
-    SetProperties(propertiesWidget.GetProperties());
-  } else if(auto linkAction =
-      dynamic_cast<LinkSecurityContextAction*>(selectedAction)) {
-    linkAction->Execute(out(*this));
->>>>>>> 73976117
   }
   setWindowTitle(to_text(security) + " " + QString(0x2013) + " " + TITLE_NAME);
   m_transition_view->set_status(TransitionView::Status::NONE);
@@ -611,11 +377,11 @@
       Ref(*m_user_profile), security, Side::ASK));
   panel->setSizePolicy(QSizePolicy::Expanding, QSizePolicy::Fixed);
   layout->addWidget(panel);
-  m_market_depth = new MarketDepth(m_model, m_factory->get_properties());
-  m_market_depth->setContextMenuPolicy(Qt::CustomContextMenu);
-  layout->addWidget(m_market_depth);
-  body->setFocusProxy(m_market_depth);
-  connect(m_market_depth, &QWidget::customContextMenuRequested,
+  m_book_depth = new BookDepth(m_model, m_factory->get_properties());
+  m_book_depth->setContextMenuPolicy(Qt::CustomContextMenu);
+  layout->addWidget(m_book_depth);
+  body->setFocusProxy(m_book_depth);
+  connect(m_book_depth, &QWidget::customContextMenuRequested,
     std::bind_front(&BookViewWindow::on_context_menu, this));
   m_transition_view->set_body(*body);
   m_transition_view->set_status(TransitionView::Status::READY);
@@ -634,7 +400,7 @@
   visit(operation,
     [&] (const ListModel<BookViewModel::UserOrder>::UpdateOperation&
         operation) {
-      auto cancel_operation = Pick(side,
+      auto cancel_operation = pick(side,
         CancelKeyBindingsModel::Operation::ALL_ASKS,
         CancelKeyBindingsModel::Operation::ALL_BIDS);
       if(operation.get_value().m_status == OrderStatus::FILLED &&
