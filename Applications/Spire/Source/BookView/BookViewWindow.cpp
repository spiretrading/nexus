#include "Spire/BookView/BookViewWindow.hpp"
#include <QKeyEvent>
#include <QScreen>
#include "Spire/BookView/BookViewWindowSettings.hpp"
#include "Spire/BookView/TechnicalsPanel.hpp"
#include "Spire/Canvas/Operations/CanvasNodeBuilder.hpp"
#include "Spire/Canvas/OrderExecutionNodes/OptionalPriceNode.hpp"
#include "Spire/Canvas/OrderExecutionNodes/SingleOrderTaskNode.hpp"
#include "Spire/Canvas/SystemNodes/InteractionsNode.hpp"
#include "Spire/Canvas/ValueNodes/IntegerNode.hpp"
#include "Spire/Canvas/ValueNodes/MoneyNode.hpp"
#include "Spire/Canvas/ValueNodes/SecurityNode.hpp"
#include "Spire/Canvas/ValueNodes/SideNode.hpp"
#include "Spire/CanvasView/CanvasNodeNotVisibleException.hpp"
#include "Spire/CanvasView/CondensedCanvasWidget.hpp"
#include "Spire/LegacyUI/UserProfile.hpp"
#include "Spire/Ui/ContextMenu.hpp"
#include "Spire/Ui/CustomQtVariants.hpp"
#include "Spire/Ui/SecurityView.hpp"
#include "Spire/Ui/TransitionView.hpp"

using namespace Beam;
using namespace boost;
using namespace boost::signals2;
using namespace Nexus;
using namespace Spire;
using namespace Spire::Styles;

namespace {
  const auto TITLE_NAME = QObject::tr("Book View");
}

BookViewWindow::BookViewWindow(Ref<UserProfile> user_profile,
  std::shared_ptr<SecurityInfoQueryModel> securities,
  std::shared_ptr<KeyBindingsModel> key_bindings, MarketDatabase markets,
  std::shared_ptr<BookViewPropertiesWindowFactory> factory,
  ModelBuilder model_builder, QWidget* parent)
  : BookViewWindow(Ref(user_profile), std::move(securities),
      std::move(key_bindings), std::move(markets), std::move(factory),
      std::move(model_builder), "", parent)  {}

BookViewWindow::BookViewWindow(Ref<UserProfile> user_profile,
    std::shared_ptr<SecurityInfoQueryModel> securities,
    std::shared_ptr<KeyBindingsModel> key_bindings, MarketDatabase markets,
    std::shared_ptr<BookViewPropertiesWindowFactory> factory,
    ModelBuilder model_builder, std::string identifier, QWidget* parent)
    : Window(parent),
      SecurityContext(std::move(identifier)),
      m_user_profile(user_profile.Get()),
      m_key_bindings(std::move(key_bindings)),
      m_markets(std::move(markets)),
      m_factory(std::move(factory)),
      m_model_builder(std::move(model_builder)),
      m_task_entry_panel(nullptr),
      m_is_task_entry_panel_for_interactions(false) {
  set_svg_icon(":/Icons/bookview.svg");
<<<<<<< HEAD
=======
  setWindowFlags(windowFlags() & ~Qt::WindowMaximizeButtonHint);
>>>>>>> dfa563f4
  setWindowIcon(QIcon(":/Icons/taskbar_icons/bookview.png"));
  setWindowTitle(TITLE_NAME);
  m_transition_view = new TransitionView(new QWidget());
  m_security_view = new SecurityView(std::move(securities), *m_transition_view);
  m_security_view->get_current()->connect_update_signal(
    std::bind_front(&BookViewWindow::on_current, this));
  m_security_view->setSizePolicy(
    QSizePolicy::Expanding, QSizePolicy::Expanding);
  set_body(m_security_view);
  update_style(*this, [] (auto& style) {
    style.get(Any()).set(BackgroundColor(QColor(0xFFFFFF)));
  });
  resize(scale(266, 361));
}

const std::shared_ptr<SecurityModel>& BookViewWindow::get_current() const {
  return m_security_view->get_current();
}

connection BookViewWindow::connect_submit_task_signal(
    const SubmitTaskSignal::slot_type& slot) const {
  return m_submit_task_signal.connect(slot);
}

connection BookViewWindow::connect_cancel_operation_signal(
    const CancelOperationSignal::slot_type& slot) const {
  return m_cancel_operation_signal.connect(slot);
}

std::unique_ptr<LegacyUI::WindowSettings>
    BookViewWindow::GetWindowSettings() const {
  return std::make_unique<BookViewWindowSettings>(*this);
}

void BookViewWindow::keyPressEvent(QKeyEvent* event) {
  auto sequence = QKeySequence(event->modifiers() | event->key());
  if(m_task_entry_panel) {
    on_task_entry_key_press(*event);
  } else if(
      m_selected_quote && sequence == QKeySequence(Qt::CTRL + Qt::Key_K)) {
    if(auto selected_quote = m_selected_quote->get()) {
      on_cancel_most_recent(*selected_quote);
    }
  } else if(m_selected_quote &&
      sequence == QKeySequence(Qt::CTRL + Qt::SHIFT + Qt::Key_K)) {
    if(auto selected_quote = m_selected_quote->get()) {
      on_cancel_all(*selected_quote);
    }
  } else if(sequence.matches(Qt::Key_QuoteLeft) == QKeySequence::ExactMatch) {
    display_interactions_panel();
  } else if(auto operation =
      m_key_bindings->get_cancel_key_bindings()->find_operation(sequence)) {
    m_cancel_operation_signal(
      *operation, m_security_view->get_current()->get(), none);
  } else if(auto arguments = find_order_task_arguments(
      *m_key_bindings->get_order_task_arguments(),
      m_security_view->get_current()->get(), sequence)) {
    display_task_entry_panel(*arguments);
  }
}

void BookViewWindow::showEvent(QShowEvent* event) {
  if(auto context = SecurityContext::FindSecurityContext(m_link_identifier)) {
    Link(*context);
  } else {
    HandleUnlink();
  }
  Window::showEvent(event);
}

void BookViewWindow::HandleLink(SecurityContext& context) {
  m_link_identifier = context.GetIdentifier();
  m_link_connection = context.ConnectSecurityDisplaySignal(
    [=] (const auto& security) {
      if(m_security_view->get_current()->get() != security) {
         m_security_view->get_current()->set(security);
      }
    });
  m_security_view->get_current()->set(context.GetDisplayedSecurity());
}

void BookViewWindow::HandleUnlink() {
  m_link_connection.disconnect();
  m_link_identifier.clear();
}

std::unique_ptr<CanvasNode>
    BookViewWindow::make_task_node(const CanvasNode& node) {
  auto task_node = CanvasNode::Clone(node);
  auto security_node =
    task_node->FindNode(SingleOrderTaskNode::SECURITY_PROPERTY);
  if(security_node && !security_node->IsReadOnly()) {
    auto security = m_security_view->get_current()->get();
    if(auto security_value_node =
        dynamic_cast<const SecurityNode*>(&*security_node)) {
      auto builder = CanvasNodeBuilder(*task_node);
      builder.Replace(
        *security_node, security_value_node->SetValue(security, m_markets));
      builder.SetReadOnly(*security_node, true);
      auto price_node =
        task_node->FindNode(SingleOrderTaskNode::PRICE_PROPERTY);
      if(price_node && !price_node->IsReadOnly()) {
        auto price = [&] {
          if(auto side_node =
              task_node->FindNode(SingleOrderTaskNode::SIDE_PROPERTY)) {
            if(auto side_value_node =
                dynamic_cast<const SideNode*>(&*side_node)) {
              if(side_value_node->GetValue() == Side::ASK) {
                return m_model->get_bbo_quote()->get().m_ask.m_price;
              }
            }
          }
          return m_model->get_bbo_quote()->get().m_bid.m_price;
        }();
        if(auto money_node = dynamic_cast<const MoneyNode*>(&*price_node)) {
          builder.Replace(*price_node, money_node->SetValue(price));
        } else if(auto money_node =
            dynamic_cast<const OptionalPriceNode*>(&*price_node)) {
          builder.Replace(*price_node, money_node->SetReferencePrice(price));
        }
      }
      auto quantity_node =
        task_node->FindNode(SingleOrderTaskNode::QUANTITY_PROPERTY);
      if(quantity_node && !quantity_node->IsReadOnly()) {
        if(auto quantity_value_node =
            dynamic_cast<const IntegerNode*>(&*quantity_node)) {
          auto quantity = [&] {
            auto side_node =
              task_node->FindNode(SingleOrderTaskNode::SIDE_PROPERTY);
            auto& interactions =
              *m_key_bindings->get_interactions_key_bindings(security);
            if(side_node) {
              if(auto side_value_node =
                  dynamic_cast<const SideNode*>(&*side_node)) {
                return get_default_order_quantity(
                  *m_user_profile, security, side_value_node->GetValue());
              }
            }
            return interactions.get_default_quantity()->get();
          }();
          builder.Replace(*quantity_node,
            quantity_value_node->SetValue(static_cast<int>(quantity)));
        }
      }
      task_node = builder.Make();
    }
  }
  return task_node;
}

void BookViewWindow::display_interactions_panel() {
  auto security = m_security_view->get_current()->get();
  auto& interactions = *m_key_bindings->get_interactions_key_bindings(security);
  auto interactions_node = InteractionsNode(security, m_markets, interactions);
  m_task_entry_panel =
    new CondensedCanvasWidget("Interactions", Ref(*m_user_profile), this);
  m_is_task_entry_panel_for_interactions = true;
  auto coordinate = CanvasNodeModel::Coordinate(0, 0);
  m_task_entry_panel->Add(coordinate, interactions_node);
  m_task_entry_panel->setSizePolicy(QSizePolicy::Preferred, QSizePolicy::Fixed);
  m_transition_view->layout()->addWidget(m_task_entry_panel);
  m_task_entry_panel->Focus();
}

void BookViewWindow::display_task_entry_panel(
    const OrderTaskArguments& arguments) {
  auto task_node = make_task_node(
    *make_canvas_node(arguments, m_user_profile->GetAdditionalTagDatabase()));
  m_task_entry_panel = new CondensedCanvasWidget(
    arguments.m_name.toStdString(), Ref(*m_user_profile), this);
  auto coordinate = CanvasNodeModel::Coordinate(0, 0);
  auto isVisible = [&] {
    try {
      m_task_entry_panel->Add(coordinate, *task_node);
      return true;
    } catch(const CanvasNodeNotVisibleException&) {
      return false;
    }
  }();
  if(isVisible) {
    m_task_entry_panel->setSizePolicy(
      QSizePolicy::Preferred, QSizePolicy::Fixed);
    m_transition_view->layout()->addWidget(m_task_entry_panel);
    m_task_entry_panel->Focus();
  } else {
    m_task_entry_panel->deleteLater();
    m_task_entry_panel = nullptr;
    auto signaled_task = std::shared_ptr(std::move(task_node));
    m_submit_task_signal(signaled_task);
  }
}

void BookViewWindow::remove_task_entry_panel() {
  setUpdatesEnabled(false);
  m_transition_view->layout()->removeWidget(m_task_entry_panel);
  m_task_entry_panel->deleteLater();
  m_task_entry_panel = nullptr;
  m_is_task_entry_panel_for_interactions = false;
  setUpdatesEnabled(true);
}

void BookViewWindow::on_context_menu(
    MarketDepth* market_depth, const QPoint& pos) {
  auto menu = new ContextMenu(*market_depth);
  if(auto selected_quote = market_depth->get_selected_book_quote()->get()) {
    menu->add_action(tr("Cancel Most Recent"),
      std::bind_front(
        &BookViewWindow::on_cancel_most_recent, this, *selected_quote));
    menu->add_action(tr("Cancel All"),
      std::bind_front(&BookViewWindow::on_cancel_all, this, *selected_quote));
    menu->add_separator();
  }
  menu->add_action(tr("Properties"),
    std::bind_front(&BookViewWindow::on_properties_menu, this));
  menu->window()->setAttribute(Qt::WA_DeleteOnClose);
  menu->window()->move(market_depth->mapToGlobal(pos));
  menu->window()->show();
}

void BookViewWindow::on_task_entry_key_press(const QKeyEvent& event) {
  auto base_key = event.key();
  if(base_key == Qt::Key_Escape) {
    remove_task_entry_panel();
  } else if(base_key == Qt::Key_Enter || base_key == Qt::Key_Return) {
    if(m_is_task_entry_panel_for_interactions) {
      auto& node = static_cast<const InteractionsNode&>(
        *m_task_entry_panel->GetRoots().front());
      apply(node, *m_key_bindings);
      remove_task_entry_panel();
    } else {
      auto task_node = std::shared_ptr(
        CanvasNode::Clone(*m_task_entry_panel->GetRoots().front()));
      remove_task_entry_panel();
      m_submit_task_signal(task_node);
    }
  } else if(base_key == Qt::Key_QuoteLeft) {
    remove_task_entry_panel();
    display_interactions_panel();
  } else {
    auto sequence =
      QKeySequence(static_cast<int>(event.modifiers() + event.key()));
    if(auto arguments = find_order_task_arguments(
        *m_key_bindings->get_order_task_arguments(),
        m_security_view->get_current()->get(), sequence)) {
      remove_task_entry_panel();
      display_task_entry_panel(*arguments);
    }
  }
}

void BookViewWindow::on_cancel_most_recent(const BookQuote& book_quote) {
  auto operation = Pick(book_quote.m_quote.m_side,
    CancelKeyBindingsModel::Operation::MOST_RECENT_ASK,
    CancelKeyBindingsModel::Operation::MOST_RECENT_BID);
  m_cancel_operation_signal(operation, m_security_view->get_current()->get(),
    CancelCriteria(book_quote.m_mpid.substr(1), book_quote.m_quote.m_price));
}

void BookViewWindow::on_cancel_all(const BookQuote& book_quote) {
  auto operation = Pick(book_quote.m_quote.m_side,
    CancelKeyBindingsModel::Operation::ALL_ASKS,
    CancelKeyBindingsModel::Operation::ALL_BIDS);
  m_cancel_operation_signal(operation, m_security_view->get_current()->get(),
    CancelCriteria(book_quote.m_mpid.substr(1), book_quote.m_quote.m_price));
}

void BookViewWindow::on_properties_menu() {
  auto properties_window = m_factory->make(
    m_key_bindings, m_security_view->get_current()->get(), m_markets);
  if(!properties_window->isVisible()) {
    properties_window->show();
    if(screen()->geometry().right() - frameGeometry().right() >=
        properties_window->frameGeometry().width()) {
      properties_window->move(frameGeometry().right(), y());
    } else {
      properties_window->move(
        x() - properties_window->frameGeometry().width(), y());
    }
  }
  properties_window->activateWindow();
}

void BookViewWindow::on_current(const Security& security) {
  if(security == Security()) {
    return;
  }
  setWindowTitle(to_text(security) + " " + QString(0x2013) + " " + TITLE_NAME);
  m_transition_view->set_status(TransitionView::Status::NONE);
  m_interactions = m_key_bindings->get_interactions_key_bindings(security);
  m_model = m_model_builder(security);
  auto body = new QWidget();
  auto layout = make_vbox_layout(body);
  auto panel = new TechnicalsPanel(m_model->get_technicals(),
    m_interactions->get_default_quantity(),
    m_interactions->get_default_quantity());
  panel->setSizePolicy(QSizePolicy::Expanding, QSizePolicy::Fixed);
  layout->addWidget(panel);
  auto market_depth = new MarketDepth(m_model, m_model->get_bbo_quote(),
    m_factory->get_properties(), m_markets);
  market_depth->setContextMenuPolicy(Qt::CustomContextMenu);
  m_selected_quote = market_depth->get_selected_book_quote();
  layout->addWidget(market_depth);
  body->setFocusProxy(market_depth);
  connect(market_depth, &QWidget::customContextMenuRequested,
    std::bind_front(&BookViewWindow::on_context_menu, this, market_depth));
  m_transition_view->set_body(*body);
  m_transition_view->set_status(TransitionView::Status::READY);
  m_bid_order_connection = m_model->get_bid_orders()->connect_operation_signal(
    std::bind_front(&BookViewWindow::on_order_operation, this, Side::BID));
  m_ask_order_connection = m_model->get_ask_orders()->connect_operation_signal(
    std::bind_front(&BookViewWindow::on_order_operation, this, Side::ASK));
  SetDisplayedSecurity(security);
}

void BookViewWindow::on_order_operation(Side side,
    const ListModel<BookViewModel::UserOrder>::Operation& operation) {
  visit(operation,
    [&] (const ListModel<BookViewModel::UserOrder>::UpdateOperation&
        operation) {
      auto cancel_operation = Pick(side,
        CancelKeyBindingsModel::Operation::ALL_ASKS,
        CancelKeyBindingsModel::Operation::ALL_BIDS);
      if(operation.get_value().m_status == OrderStatus::FILLED &&
          m_interactions->is_cancel_on_fill()->get()) {
        m_cancel_operation_signal(
          cancel_operation, m_security_view->get_current()->get(), none);
      }
    });
}<|MERGE_RESOLUTION|>--- conflicted
+++ resolved
@@ -54,10 +54,7 @@
       m_task_entry_panel(nullptr),
       m_is_task_entry_panel_for_interactions(false) {
   set_svg_icon(":/Icons/bookview.svg");
-<<<<<<< HEAD
-=======
   setWindowFlags(windowFlags() & ~Qt::WindowMaximizeButtonHint);
->>>>>>> dfa563f4
   setWindowIcon(QIcon(":/Icons/taskbar_icons/bookview.png"));
   setWindowTitle(TITLE_NAME);
   m_transition_view = new TransitionView(new QWidget());
