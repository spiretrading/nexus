--- conflicted
+++ resolved
@@ -28,7 +28,6 @@
     return QVariant();
   }
 
-<<<<<<< HEAD
   template<typename T, typename U>
   U map_to(T value, T a, T b, U c, U d) {
     return static_cast<U>((value - a) / (b - a) * (d - c) + c);
@@ -46,18 +45,11 @@
       map_to(value, a, b, static_cast<double>(c), static_cast<double>(d)));
   }
 
-  ChartValue calculate_step(ChartValue::Type value_type, ChartValue range) {
-    if(value_type == ChartValue::Type::MONEY) {
-      return ChartValue(10 * Money::ONE);
-    } else if(value_type == ChartValue::Type::TIMESTAMP) {
-      return ChartValue(minutes(10));
-=======
   Scalar calculate_step(Scalar::Type type, Scalar range) {
     if(type == Scalar::Type::MONEY) {
       return Scalar(Money::ONE);
     } else if(type == Scalar::Type::TIMESTAMP) {
       return Scalar(minutes(10));
->>>>>>> c009a802
     }
     return Scalar();
   }
@@ -245,11 +237,11 @@
   // TODO: no region in paint
   m_region = region;
   m_loaded_data_promise = m_model->load(
-    ChartValue(std::numeric_limits<Quantity>::lowest()),
+    Scalar(std::numeric_limits<Quantity>::lowest()),
     region.m_top_left.m_x, SnapshotLimit::FromTail(1)).then(
       [=] (auto& left_gap) {
         return m_model->load(region.m_bottom_right.m_x,
-          ChartValue(std::numeric_limits<Quantity>::max()),
+          Scalar(std::numeric_limits<Quantity>::max()),
           SnapshotLimit::FromHead(1)).then([=] (auto& right_gap) {
             auto required_data = LoadedData();
             if(left_gap.Get().empty()) {
@@ -505,21 +497,11 @@
 void ChartView::showEvent(QShowEvent* event) {
   if(m_region == Region{}) {
     auto current_time = boost::posix_time::second_clock::local_time();
-<<<<<<< HEAD
-    auto bottom_right = ChartPoint(//ChartValue(current_time),
-      ChartValue(100),
-      ChartValue(Nexus::Money(0)));
-    auto top_left = ChartPoint(
-      //ChartValue(current_time - boost::posix_time::hours(1)),
-      ChartValue(0),
-      ChartValue(Nexus::Money(1)));
-=======
     auto bottom_right = ChartPoint(Scalar(current_time),
       Scalar(Nexus::Money(0)));
     auto top_left = ChartPoint(
       Scalar(current_time - boost::posix_time::hours(1)),
       Scalar(Nexus::Money(1)));
->>>>>>> c009a802
     set_region({top_left, bottom_right});
   }
   QWidget::showEvent(event);
@@ -574,7 +556,7 @@
     if(!new_candlesticks.empty()) {
       if(tried) {
         // still need to set end here?
-        //data.m_end = ChartValue(230);//new_candlesticks.back().GetStart();
+        //data.m_end = Scalar(230);//new_candlesticks.back().GetStart();
         tried = false;
       }
       auto a = new_candlesticks.back().GetEnd() - new_candlesticks.front().GetStart() - gap_info.total_gaps_value;
@@ -596,7 +578,7 @@
         data.m_end += (data.m_end_x - data.m_current_x) * data.m_values_per_pixel;
         // TODO: don't assume max(), find a proper end/last value
         return load_data(model->load(data.m_start,
-          ChartValue(std::numeric_limits<Quantity>::max()),
+          Scalar(std::numeric_limits<Quantity>::max()),
           SnapshotLimit::FromHead(1)), std::move(data), model);
       }
     }
