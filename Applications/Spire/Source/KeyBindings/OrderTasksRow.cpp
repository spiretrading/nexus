--- conflicted
+++ resolved
@@ -276,7 +276,6 @@
   return m_row;
 }
 
-<<<<<<< HEAD
 QWidget* OrderTasksRow::get_grab_handle() const {
   if(m_is_draggable && m_grab_handle) {
     return m_grab_handle->parentWidget()->parentWidget();
@@ -284,8 +283,6 @@
   return nullptr;
 }
 
-=======
->>>>>>> bb05dfd0
 bool OrderTasksRow::is_draggable() const {
   return m_is_draggable;
 }
