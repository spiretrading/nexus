#include "Spire/KeyBindings/OrderTasksPage.hpp"
#include <boost/signals2/shared_connection_block.hpp>
#include <QMouseEvent>
#include "Spire/KeyBindings/GrabHandle.hpp"
#include "Spire/KeyBindings/OrderTasksTableViewModel.hpp"
#include "Spire/KeyBindings/OrderTasksToTableModel.hpp"
#include "Spire/Spire/ArrayListModel.hpp"
#include "Spire/Spire/Dimensions.hpp"
#include "Spire/Spire/FilteredTableModel.hpp"
#include "Spire/Ui/ContextMenu.hpp"
#include "Spire/Ui/CustomQtVariants.hpp"
#include "Spire/Ui/EditableBox.hpp"
#include "Spire/Ui/Layouts.hpp"
#include "Spire/Ui/PopupBox.hpp"
#include "Spire/Ui/ScrollBox.hpp"
#include "Spire/Ui/SearchBox.hpp"
#include "Spire/Ui/TableBody.hpp"
#include "Spire/Ui/TableHeaderItem.hpp"
#include "Spire/Ui/TableItem.hpp"

using namespace boost;
using namespace boost::signals2;
using namespace Nexus;
using namespace Spire;
using namespace Spire::Styles;

namespace {
  auto BOLD_LABEL_STYLE(StyleSheet style) {
    auto font = QFont("Roboto");
    font.setWeight(QFont::Bold);
    font.setPixelSize(scale_width(12));
    style.get(Any()).set(text_style(font, QColor(Qt::black)));
    return style;
  }

  auto TABLE_VIEW_STYLE(StyleSheet style) {
    style.get(Any()).
      set(BackgroundColor(QColor(0xFFFFFF))).
      set(BorderBottomColor(QColor(0xE0E0E0))).
      set(BorderBottomSize(scale_height(1))).
      set(BorderTopColor(QColor(0xE0E0E0))).
      set(BorderTopSize(scale_height(1)));
    style.get(Any() > is_a<TableBody>()).
      set(horizontal_padding(0));
    style.get(Any() > Current()).
      set(BackgroundColor(Qt::transparent));
    style.get((Any() > Editing()) << Current()).
      set(BackgroundColor(Qt::transparent)).
      set(border_color(QColor(Qt::transparent)));
    style.get(Any() > HoverItem()).set(border_color(QColor(0xA0A0A0)));
    style.get((Any() > is_a<GrabHandle>()) << HoverItem()).
      set(border_color(QColor(Qt::transparent)));
    style.get(Any() > CurrentRow()).set(BackgroundColor(QColor(0x88E2E0FF)));
    style.get(Any() > CurrentColumn()).set(BackgroundColor(Qt::transparent));
    style.get(Any() > OutOfRangeRow()).set(BackgroundColor(QColor(0xFDF8DE)));
    style.get(Any() > (DraggingCurrent() && Current())).
      set(border_color(QColor(0xE0E0E0)));
    return style;
  }

  auto make_header_model() {
    auto model = std::make_shared<ArrayListModel<TableHeaderItem::Model>>();
    model->push({"", "",
      TableHeaderItem::Order::UNORDERED, TableFilter::Filter::NONE});
    model->push({"Name", "Name",
      TableHeaderItem::Order::NONE, TableFilter::Filter::UNFILTERED});
    model->push({"Region", "Region",
      TableHeaderItem::Order::NONE, TableFilter::Filter::UNFILTERED});
    model->push({"Destination", "Dest",
      TableHeaderItem::Order::NONE, TableFilter::Filter::UNFILTERED});
    model->push({"Order Type", "Ord Type",
      TableHeaderItem::Order::NONE, TableFilter::Filter::UNFILTERED});
    model->push({"Side", "Side",
      TableHeaderItem::Order::NONE, TableFilter::Filter::UNFILTERED});
    model->push({"Quantity", "Qty",
      TableHeaderItem::Order::NONE, TableFilter::Filter::UNFILTERED});
    model->push({"Time in Force", "TIF",
      TableHeaderItem::Order::NONE, TableFilter::Filter::UNFILTERED});
    model->push({"Key", "Key",
      TableHeaderItem::Order::NONE, TableFilter::Filter::UNFILTERED});
    return model;
  }

  auto make_header_widths() {
    auto widths = std::vector<int>();
    widths.push_back(scale_width(20));
    widths.push_back(scale_width(192));
    widths.push_back(scale_width(104));
    widths.push_back(scale_width(110));
    widths.push_back(scale_width(110));
    widths.push_back(scale_width(70));
    widths.push_back(scale_width(90));
    widths.push_back(scale_width(70));
    return widths;
  }

  auto make_help_text_region() {
    auto help_text_body = new QWidget();
    auto help_text_layout = make_hbox_layout(help_text_body);
    auto dash = QString(0x2013);
    help_text_layout->addWidget(make_label(QObject::tr("Allowed keys are: ")));
    auto label1 = make_label("F1" + dash + "F12");
    label1->setSizePolicy(QSizePolicy::Preferred, QSizePolicy::Fixed);
    update_style(*label1, [] (auto& style) {
      style = BOLD_LABEL_STYLE(style);
    });
    help_text_layout->addWidget(label1);
    help_text_layout->addWidget(make_label(QObject::tr(" and ")));
    auto label2 = make_label("Ctrl, Shift, Alt  +  F1" + dash + "F12");
    label2->setSizePolicy(QSizePolicy::Preferred, QSizePolicy::Fixed);
    update_style(*label2, [] (auto& style) {
      style = BOLD_LABEL_STYLE(style);
      });
    help_text_layout->addWidget(label2);
    help_text_layout->addWidget(make_label(QObject::tr(" and ")));
    auto label3 = make_label("Ctrl, Shift, Alt  +  0" + dash + "9");
    label3->setSizePolicy(QSizePolicy::Preferred, QSizePolicy::Fixed);
    update_style(*label3, [] (auto& style) {
      style = BOLD_LABEL_STYLE(style);
    });
    help_text_layout->addWidget(label3);
    auto help_text_box = new Box(help_text_body);
    help_text_box->setSizePolicy(QSizePolicy::Expanding,
      QSizePolicy::Preferred);
    update_style(*help_text_box, [] (auto& style) {
      style.get(Any()).
        set(BackgroundColor(QColor(0xF5F5F5))).
        set(horizontal_padding(scale_width(8))).
        set(vertical_padding(scale_width(12)));
    });
    return help_text_box;
  }

  auto make_search_region() {
    auto search_box = new SearchBox();
    search_box->set_placeholder(QObject::tr("Search order tasks"));
    search_box->setSizePolicy(QSizePolicy::Expanding, QSizePolicy::Preferred);
    auto search_region = new Box(search_box);
    search_region->setSizePolicy(QSizePolicy::Expanding,
      QSizePolicy::Preferred);
    update_style(*search_region, [] (auto& style) {
      style.get(Any()).
        set(BackgroundColor(QColor(0xFFFFFF))).
        set(horizontal_padding(scale_width(8))).
        set(vertical_padding(scale_height(10)));
    });
    return std::tuple(search_region, search_box);
  }

  auto display(const Region& region) {
    auto text = QString();
    for(auto& country : region.GetCountries()) {
      text += displayText(country);
    }
    for(auto& market : region.GetMarkets()) {
      text += displayText(MarketToken(market));
    }
    for(auto& security : region.GetSecurities()) {
      text += displayText(security);
    }
    return text;
  }

  QString display_text(const std::any& value,
      OrderTasksToTableModel::Column column) {
    if(column == OrderTasksToTableModel::Column::QUANTITY) {
      auto quantity = std::any_cast<optional<Quantity>>(value);
      if(quantity) {
        auto osstr = std::ostringstream();
        osstr << *quantity;
        return QString::fromStdString(osstr.str()).toLower();
      }
      return {};
    } else if(column == OrderTasksToTableModel::Column::REGION) {
      return display(std::any_cast<Region>(value)).toLower();
    }
    auto text = displayText(value).toLower();
    if(text == "none" &&
        (column == OrderTasksToTableModel::Column::ORDER_TYPE ||
        column == OrderTasksToTableModel::Column::SIDE ||
        column == OrderTasksToTableModel::Column::TIME_IN_FORCE)) {
      return {};
    }
    return text;
  }

  bool compare_text(const QString& lhs, const QString& rhs) {
    return QString::compare(lhs, rhs, Qt::CaseInsensitive) < 0;
  }

  bool order_tasks_comparator(const AnyRef& lhs, const AnyRef& rhs) {
    if(lhs.get_type() != rhs.get_type()) {
      return false;
    } else if(!lhs.has_value() || !rhs.has_value()) {
      return false;
    } else if(lhs.get_type() == typeid(QString)) {
      return compare_text(any_cast<QString>(lhs), any_cast<QString>(rhs));
    } else if(lhs.get_type() == typeid(optional<Quantity>)) {
      auto& quantity_lhs = any_cast<optional<Quantity>>(lhs);
      auto& quantity_rhs = any_cast<optional<Quantity>>(rhs);
      if(quantity_lhs && quantity_rhs) {
        return *quantity_lhs < *quantity_rhs;
      } else if(quantity_lhs) {
        return false;
      } else if(quantity_rhs) {
        return true;
      }
    } else if(lhs.get_type() == typeid(Side)) {
      auto& side_lhs = any_cast<Side>(lhs);
      auto& side_rhs = any_cast<Side>(rhs);
      if(side_lhs != Side::NONE && side_rhs != Side::NONE) {
        return displayText(side_lhs) < displayText(side_rhs);
      } else if(side_lhs != Side::NONE) {
        return false;
      } else if(side_rhs != Side::NONE) {
        return true;
      }
    } else if(lhs.get_type() == typeid(TimeInForce)) {
      return any_cast<TimeInForce>(lhs).GetType() <
        any_cast<TimeInForce>(rhs).GetType();
    } else if(lhs.get_type() == typeid(OrderType)) {
      return any_cast<OrderType>(lhs) < any_cast<OrderType>(rhs);
    } else if(lhs.get_type() == typeid(Destination)) {
      return any_cast<Destination>(lhs) < any_cast<Destination>(rhs);
    } else if(lhs.get_type() == typeid(Region)) {
      return compare_text(display(any_cast<Region>(lhs)),
        display(any_cast<Region>(rhs)));
    } else if(lhs.get_type() == typeid(QKeySequence)) {
      return compare_text(any_cast<QKeySequence>(lhs).toString(),
        any_cast<QKeySequence>(rhs).toString());
    }
    return false;
  }

  auto is_in_layout(QLayout* layout, QWidget* widget) {
    for(auto i = 0; i < layout->count(); ++i) {
      if(layout->itemAt(i)->widget() == widget) {
        return true;
      }
    }
    return false;
  }

  QWidget& get_table_item_body(const TableItem& item) {
    return static_cast<Button*>(item.layout()->itemAt(0)->widget())->get_body();
  }

  EditableBox* get_editable_box_from_item(const TableItem& item) {
    return static_cast<EditableBox*>(&get_table_item_body(item));
  }

  EditableBox* get_editable_box_from_popup_item(const TableItem& item) {
    return static_cast<EditableBox*>(&static_cast<PopupBox*>(
      get_table_item_body(item).layout()->itemAt(0)->widget())->get_body());
  }
}

std::size_t OrderTasksPage::RegionKeyHash::operator()(
    const std::pair<Region, QKeySequence>& region_key) const {
  auto seed = std::size_t(0);
  hash_combine(seed, hash_range(region_key.first.GetCountries().begin(),
    region_key.first.GetCountries().end()));
  auto markets = region_key.first.GetMarkets();
  hash_combine(seed, hash_range(markets.begin(), markets.end()));
  hash_combine(seed, hash_range(region_key.first.GetSecurities().begin(),
    region_key.first.GetSecurities().end()));
  hash_combine(seed, qHash(region_key.second));
  return seed;
}

OrderTasksPage::AddedRow::AddedRow()
  : m_source_index(-1),
    m_filter_source_index(-1),
    m_is_filtered(false) {}

OrderTasksPage::OrderTasksPage(
    std::shared_ptr<ComboBox::QueryModel> region_query_model,
    std::shared_ptr<ListModel<OrderTask>> order_tasks,
    DestinationDatabase destinations, MarketDatabase markets, QWidget* parent)
    : QWidget(parent),
      m_region_query_model(std::move(region_query_model)),
      m_order_tasks(std::move(order_tasks)),
      m_destinations(std::move(destinations)),
      m_markets(std::move(markets)),
      m_rows(std::make_shared<ArrayListModel<std::shared_ptr<TableRow>>>()) {
  auto layout = make_vbox_layout(this);
  layout->setContentsMargins({0, 0, 0, scale_height(20)});
  layout->addWidget(make_help_text_region());
  auto [search_region, search_box] = make_search_region();
  m_search_box = search_box;
  m_search_box->get_current()->connect_update_signal(
    std::bind_front(&OrderTasksPage::on_search, this));
  layout->addWidget(search_region);
  m_order_tasks_table = std::make_shared<OrderTasksToTableModel>(m_order_tasks);
  m_source_table_operation_connection =
    m_order_tasks_table->connect_operation_signal(
      std::bind_front(&OrderTasksPage::on_source_table_operation, this));
  m_filtered_table = std::make_shared<FilteredTableModel>(
    std::make_shared<OrderTasksTableViewModel>(m_order_tasks_table),
    [] (const TableModel& model, int row) {
      return false;
    });
  m_filtered_table->connect_operation_signal(
    std::bind_front(&OrderTasksPage::on_filter_table_operation, this));
  auto table_view = TableViewBuilder(m_filtered_table).
    set_header(make_header_model()).
    set_view_builder(
      std::bind_front(&OrderTasksPage::table_view_builder, this)).
    set_comparator(order_tasks_comparator).
    make();
  table_view->setSizePolicy(QSizePolicy::Expanding, QSizePolicy::Expanding);
  m_current_connection = table_view->get_current()->connect_update_signal(
    std::bind_front(&OrderTasksPage::on_current, this));
  m_sort_connection = table_view->connect_sort_signal(
    std::bind_front(&OrderTasksPage::on_sort, this));
  auto table_header = static_cast<TableHeader*>(static_cast<Box*>(
    table_view->layout()->itemAt(0)->widget())->get_body()->layout()->
      itemAt(0)->widget());
  auto grab_handle_header =
    static_cast<TableHeaderItem*>(table_header->layout()->itemAt(
      static_cast<int>(Column::GRAB_HANDLE))->widget());
  grab_handle_header->set_is_resizeable(false);
  auto widths = make_header_widths();
  for(auto i = 0; i < std::ssize(widths); ++i) {
    table_header->get_widths()->set(i, widths[i]);
  }
  m_table_body = static_cast<TableBody*>(&static_cast<ScrollBox*>(
    table_view->layout()->itemAt(1)->widget())->get_body());
  m_table_body->installEventFilter(this);
  m_view_operation_connection =
    m_table_body->get_table()->connect_operation_signal(
      std::bind_front(&OrderTasksPage::on_view_table_operation, this));
  auto table_view_box = new Box(table_view);
  table_view_box->setSizePolicy(QSizePolicy::Expanding, QSizePolicy::Expanding);
  update_style(*table_view_box, [] (auto& style) {
    style = TABLE_VIEW_STYLE(style);
  });
  layout->addWidget(table_view_box);
  m_table_menu = new ContextMenu(*this);
  m_table_menu->add_action(tr("Delete Order"),
    std::bind_front(&OrderTasksPage::on_delete_order, this));
  m_table_body_focus_observer = std::make_unique<FocusObserver>(*m_table_body);
  m_table_body_focus_observer->connect_state_signal(
    std::bind_front(&OrderTasksPage::on_table_body_focus, this));
  build_search_text(*m_order_tasks_table);
  auto& children = m_table_body->children();
  auto count = 0;
  for(auto i = children.rbegin(); i != children.rend(); ++i) {
    if(count >= OrderTasksRow::COLUMN_SIZE) {
      break;
    }
    if((*i)->isWidgetType() &&
        !is_in_layout(m_table_body->layout(), static_cast<QWidget*>(*i))) {
      (*i)->installEventFilter(this);
      ++count;
    }
  }
  m_list_operation_connection = m_order_tasks->connect_operation_signal(
    std::bind_front(&OrderTasksPage::on_list_operation, this));
  m_table_row_drag_drop =
    std::make_unique<TableRowDragDrop>(m_order_tasks, m_rows, *table_view);
}

const std::shared_ptr<ComboBox::QueryModel>&
    OrderTasksPage::get_region_query_model() const {
  return m_region_query_model;
}

const std::shared_ptr<ListModel<OrderTask>>&
    OrderTasksPage::get_order_tasks() const {
  return m_order_tasks;
}

bool OrderTasksPage::eventFilter(QObject* watched, QEvent* event) {
  if(watched == m_table_body) {
    if(event->type() == QEvent::KeyPress) {
      auto& key_event = *static_cast<QKeyEvent*>(event);
      switch(key_event.key()) {
        case Qt::Key_Enter:
        case Qt::Key_Return:
        case Qt::Key_Backspace:
          if(auto current = m_table_body->get_current()->get();
              static_cast<Column>(current->m_column) != Column::GRAB_HANDLE) {
            QCoreApplication::sendEvent(find_focus_proxy(
              get_table_item_body(*m_table_body->get_item(*current))), event);
            return true;
          }
        case Qt::Key_Shift:
          return true;
        case Qt::Key_A:
          if(key_event.modifiers() & Qt::Modifier::CTRL &&
              !key_event.isAutoRepeat()) {
            return true;
          }
        default:
          if(auto text = key_event.text(); is_a_word(text)) {
            if(auto current = m_table_body->get_current()->get();
                static_cast<Column>(current->m_column) != Column::GRAB_HANDLE) {
              QCoreApplication::sendEvent(find_focus_proxy(
                get_table_item_body(*m_table_body->get_item(*current))), event);
              return true;
            }
          }
      }
    }
  } else if(event->type() == QEvent::MouseButtonPress) {
    auto& mouse_event = *static_cast<QMouseEvent*>(event);
    if(mouse_event.button() == Qt::RightButton) {
      for(auto i = 0; i < m_table_body->layout()->count(); ++i) {
        auto row = m_table_body->layout()->itemAt(i)->widget();
        auto pos = row->mapFromGlobal(mouse_event.globalPos());
        if(row->rect().contains(pos)) {
          for(auto j = 0; j < row->layout()->count(); ++j) {
            auto item = row->layout()->itemAt(j)->widget();
            pos = item->mapFromGlobal(mouse_event.globalPos());
            if(item->rect().contains(pos)) {
              m_table_body->get_current()->set(TableView::Index(i, j));
              break;
            }
          }
          if(i != m_table_body->layout()->count() - 1) {
            m_table_menu->window()->move(QCursor::pos());
            m_table_menu->show();
          }
          break;
        }
      }
      return true;
    }
  } else if(event->type() == QEvent::KeyPress) {
    if(auto current = m_table_body->get_current()->get();
        current && (static_cast<Column>(current->m_column) == Column::REGION ||
        static_cast<Column>(current->m_column) == Column::QUANTITY)) {
      auto& key_event = *static_cast<QKeyEvent*>(event);
      if(key_event.key() == Qt::Key_Tab) {
        focusNextPrevChild(true);
        return true;
      } else if(key_event.key() == Qt::Key_Backtab) {
        focusNextPrevChild(false);
        return true;
      }
    }
  }
  return QWidget::eventFilter(watched, event);
}

bool OrderTasksPage::focusNextPrevChild(bool next) {
  if(auto current = m_table_body->get_current()->get();
      !current || (static_cast<Column>(current->m_column) != Column::REGION &&
        static_cast<Column>(current->m_column) != Column::QUANTITY)) {
    auto focus_widget = QApplication::focusWidget();
    if(!m_table_body->isAncestorOf(focus_widget) &&
        m_table_body != focus_widget) {
      auto next_focus_widget = [&] {
        if(next) {
          return focus_widget->nextInFocusChain();
        }
        return focus_widget->previousInFocusChain();
      }();
      if(!m_table_body->isAncestorOf(next_focus_widget) &&
          m_table_body != focus_widget) {
        return QWidget::focusNextPrevChild(next);
      }
    }
  }
  auto is_editing = [&] {
    if(auto current = m_table_body->get_current()->get()) {
      if(static_cast<Column>(current->m_column) == Column::GRAB_HANDLE) {
        return false;
      } else if(static_cast<Column>(current->m_column) == Column::REGION ||
          static_cast<Column>(current->m_column) == Column::QUANTITY) {
        return get_editable_box_from_popup_item(
          *m_table_body->get_item(*current))->is_editing();
      }
      return get_editable_box_from_item(
        *m_table_body->get_item(*current))->is_editing();
    }
    return false;
  }();
  m_table_body->setFocus();
  if(next) {
    table_view_navigate_next();
  } else {
    table_view_navigate_previous();
  }
  if(is_editing) {
    if(auto current = m_table_body->get_current()->get()) {
      if(static_cast<Column>(current->m_column) == Column::GRAB_HANDLE) {
        return true;
      } else if(static_cast<Column>(current->m_column) == Column::REGION ||
          static_cast<Column>(current->m_column) == Column::QUANTITY) {
        get_editable_box_from_popup_item(
          *m_table_body->get_item(*current))->set_editing(true);
      } else {
        get_editable_box_from_item(
          *m_table_body->get_item(*current))->set_editing(true);
      }
    }
  }
  return true;
}

QWidget* OrderTasksPage::table_view_builder(
    const std::shared_ptr<TableModel>& table, int row, int column) {
  auto column_id = static_cast<Column>(column);
  if(column_id == Column::GRAB_HANDLE) {
    auto source_row = [&] {
      if(m_added_row.m_source_index != -1) {
        return m_added_row.m_source_index;
      }
      if(m_added_row.m_filter_source_index != -1) {
        return m_added_row.m_filter_source_index;
      }
      return row;
    }();
    m_rows->insert(
      std::make_shared<OrderTasksRow>(m_order_tasks, source_row), row);
  }
  auto cell = std::static_pointer_cast<OrderTasksRow>(m_rows->get(row))->
    build_cell(m_region_query_model, m_destinations, m_markets, table, row,
      column);
  if(!cell.m_editor) {
    return cell.m_cell;
  }
  cell.m_editor->connect_start_edit_signal([=] {
    if(column_id == Column::REGION || column_id == Column::QUANTITY) {
      find_focus_proxy(*cell.m_editor)->installEventFilter(this);
    }
  });
  cell.m_editor->connect_end_edit_signal([=] {
    if(column_id == Column::REGION || column_id == Column::QUANTITY) {
      find_focus_proxy(*cell.m_editor)->removeEventFilter(this);
    }
    if(!QApplication::focusWidget()) {
      m_table_body->setFocus();
    }
  });
  auto get_row_index = [=] (TableRow* table_row) {
    for(auto i = 0; i < m_rows->get_size() - 1; ++i) {
      if(m_rows->get(i).get() == table_row) {
        return i;
      }
    }
    return -1;
  };
  if(column_id == Column::REGION) {
    cell.m_editor->get_input_box().connect_submit_signal(
      [=, order_tasks_row = m_rows->get(row).get()] (const auto& submission) {
        if(auto row_index = get_row_index(order_tasks_row); row_index >= 0) {
          update_key(table, row_index, any_cast<Region>(submission),
            table->get<QKeySequence>(row_index, static_cast<int>(Column::KEY)));
        }
    });
  } else if(column_id == Column::KEY) {
    cell.m_editor->get_input_box().connect_submit_signal(
      [=, order_tasks_row = m_rows->get(row).get()] (const auto& submission) {
        if(auto row_index = get_row_index(order_tasks_row); row_index >= 0) {
          update_key(table, row_index,
            table->get<Region>(row_index, static_cast<int>(Column::REGION)),
            any_cast<QKeySequence>(submission));
        }
    });
  }
  return cell.m_cell;
}

void OrderTasksPage::build_search_text(const TableModel& table) {
  for(auto row = 0; row < table.get_row_size(); ++row) {
    auto row_text = std::vector<QString>();
    for(auto column = 0; column < table.get_column_size(); ++column) {
      row_text.push_back(display_text(to_any(table.at(row, column)),
        static_cast<OrderTasksToTableModel::Column>(column)));
    }
    m_row_text.push_back(row_text);
  }
}

void OrderTasksPage::table_view_navigate_next() {
  if(auto current = m_table_body->get_current()->get()) {
    auto column = current->m_column + 1;
    if(column >= m_table_body->get_table()->get_column_size()) {
      auto row = current->m_row + 1;
      if(row >= m_table_body->get_table()->get_row_size()) {
        auto next_focus_widget = nextInFocusChain();
        while(isAncestorOf(next_focus_widget)) {
          next_focus_widget = next_focus_widget->nextInFocusChain();
        }
        next_focus_widget->setFocus();
        m_table_body->get_current()->set(none);
      } else {
        m_table_body->get_current()->set(TableView::Index(row, 1));
      }
    } else {
      m_table_body->get_current()->set(
        TableView::Index(current->m_row, column));
    }
  } else {
    m_table_body->get_current()->set(TableView::Index(0, 1));
  }
}

void OrderTasksPage::table_view_navigate_previous() {
  if(auto current = m_table_body->get_current()->get()) {
    auto column = current->m_column - 1;
    if(column <= 0) {
      auto row = current->m_row - 1;
      if(row < 0) {
        QWidget::focusNextPrevChild(false);
        m_table_body->get_current()->set(none);
      } else {
        m_table_body->get_current()->set(TableView::Index(row,
          m_table_body->get_table()->get_column_size() - 1));
      }
    } else {
      m_table_body->get_current()->set(
        TableView::Index(current->m_row, column));
    }
  } else {
    m_table_body->get_current()->set(
      TableView::Index(m_table_body->get_table()->get_row_size() - 1,
        m_table_body->get_table()->get_column_size() - 1));
  }
}

void OrderTasksPage::do_search(const QString& query) {
  auto blocker = shared_connection_block(m_current_connection);
  m_filtered_table->set_filter([=] (const TableModel& model, int row) {
    if(query.isEmpty() || row == model.get_row_size() - 1) {
      return false;
    }
    auto is_filtered = [&] {
      for(auto& text : m_row_text[row]) {
        if(text.contains(query)) {
          return false;
        }
      }
      return true;
    }();
    if(m_added_row.m_source_index != -1) {
      if(m_added_row.m_source_index == row) {
        m_added_row.m_is_filtered = is_filtered;
      }
      return false;
    }
    for(auto i = 0; i < m_rows->get_size() - 1; ++i) {
      if(m_rows->get(i)->get_row_index() == row &&
          m_rows->get(i)->is_ignore_filters()) {
        return false;
      }
    }
    return is_filtered;
  });
}

void OrderTasksPage::do_search_excluding_a_row(int excluding_row) {
  if(m_search_box->get_current()->get().isEmpty()) {
    return;
  }
  auto need_do = false;
  for(auto row = 0; row < m_rows->get_size() - 1; ++row) {
    if(row != excluding_row && m_rows->get(row)->is_out_of_range()) {
      m_rows->get(row)->set_ignore_filters(false);
      need_do = true;
    }
  }
  if(need_do) {
    do_search(m_search_box->get_current()->get());
  }
}

void OrderTasksPage::do_search_on_all_rows() {
  do_search_excluding_a_row(-1);
}

void OrderTasksPage::update_key(const std::shared_ptr<TableModel>& table,
    int row, const Region& region, const QKeySequence& key) {
  if(!m_region_key_set.contains({region, key})) {
    return;
  }
  for(auto i = 0; i < table->get_row_size() - 1; ++i) {
    if(i != row) {
      if(table->get<QKeySequence>(i, static_cast<int>(Column::KEY)) == key &&
          table->get<Region>(i, static_cast<int>(Column::REGION)) == region) {
        table->set(i, static_cast<int>(Column::KEY), QKeySequence());
        return;
      }
    }
  }
}

void OrderTasksPage::on_current(const optional<TableView::Index>& index) {
  if(!index) {
    if(m_previous_index && m_previous_index->m_row < m_rows->get_size() - 1) {
      m_rows->get(m_previous_index->m_row)->set_ignore_filters(false);
    }
    do_search_on_all_rows();
  } else {
<<<<<<< HEAD
    m_rows->get(index->m_row)->set_ignore_filters(true);
=======
    if(index->m_column == 0) {
      m_table_body->get_current()->set(TableBody::Index{index->m_row, 1});
      return;
    }
    m_rows[index->m_row]->set_ignore_filters(true);
>>>>>>> e8b88c14
    if(!m_previous_index) {
      do_search_excluding_a_row(index->m_row);
    } else if(m_previous_index->m_row != index->m_row) {
      if(m_previous_index->m_row < m_rows->get_size() - 1) {
        m_rows->get(m_previous_index->m_row)->set_ignore_filters(false);
      }
      do_search_excluding_a_row(index->m_row);
    }
  }
  m_previous_index = index;
}

void OrderTasksPage::on_delete_order() {
  if(auto current = m_table_body->get_current()->get()) {
    m_order_tasks->remove(m_rows->get(current->m_row)->get_row_index());
  }
}

void OrderTasksPage::on_search(const QString& value) {
  for(auto row = 0; row < m_rows->get_size() - 1; ++row) {
    m_rows->get(row)->set_ignore_filters(false);
    m_rows->get(row)->set_out_of_range(false);
  }
  do_search(value.toLower());
  m_table_body->adjustSize();
  m_table_body->get_current()->set(m_table_body->get_current()->get());
}

void OrderTasksPage::on_sort(int column, TableHeaderItem::Order order) {
  m_table_body->update();
}

void OrderTasksPage::on_table_body_focus(FocusObserver::State state) {
  if(state == FocusObserver::State::NONE) {
    if(!QApplication::focusWidget()) {
      return;
    }
    if(auto current = m_table_body->get_current()->get()) {
      m_rows->get(current->m_row)->set_ignore_filters(false);
    }
    do_search_on_all_rows();
  }
}

void OrderTasksPage::on_list_operation(
    const ListModel<OrderTask>::Operation& operation) {
  visit(operation,
    [&] (const ListModel<OrderTask>::AddOperation& operation) {
      m_table_body->adjustSize();
    },
    [&] (const ListModel<OrderTask>::RemoveOperation& operation) {
      m_table_body->adjustSize();
    });
}

void OrderTasksPage::on_source_table_operation(
    const TableModel::Operation& operation) {
  visit(operation,
    [&] (const TableModel::AddOperation& operation) {
      auto row_text = std::vector<QString>();
      for(auto column = 0; column < operation.m_row->get_size(); ++column) {
        row_text.push_back(display_text(operation.m_row->get(column),
          static_cast<OrderTasksToTableModel::Column>(column)));
      }
      m_row_text.insert(m_row_text.begin() + operation.m_index, row_text);
      m_added_row.m_source_index = operation.m_index;
      auto region = std::any_cast<Region>(operation.m_row->get(
        static_cast<int>(OrderTasksToTableModel::Column::REGION)));
      auto key = std::any_cast<QKeySequence>(operation.m_row->get(
        static_cast<int>(OrderTasksToTableModel::Column::KEY)));
      if(!key.isEmpty()) {
        m_region_key_set.insert(std::pair(region, key));
      }
      update_key(m_table_body->get_table(), operation.m_index, region, key);
    },
    [&] (const TableModel::RemoveOperation& operation) {
      m_region_key_set.erase({
        std::any_cast<Region>(operation.m_row->get(
          static_cast<int>(OrderTasksToTableModel::Column::REGION))),
        std::any_cast<QKeySequence>(operation.m_row->get(
          static_cast<int>(OrderTasksToTableModel::Column::KEY)))});
      m_row_text.erase(m_row_text.begin() + operation.m_index);
    },
    [&] (const TableModel::UpdateOperation& operation) {
      if(static_cast<OrderTasksToTableModel::Column>(operation.m_column) ==
          OrderTasksToTableModel::Column::REGION) {
        auto& region = std::any_cast<const Region&>(operation.m_value);
        auto& key = m_order_tasks_table->get<QKeySequence>(operation.m_row,
          static_cast<int>(OrderTasksToTableModel::Column::KEY));
        m_region_key_set.erase(
          {std::any_cast<Region>(operation.m_previous), key});
        if(!key.isEmpty()) {
          m_region_key_set.insert({region, key});
        }
      } else if(static_cast<OrderTasksToTableModel::Column>(operation.m_column)
          == OrderTasksToTableModel::Column::KEY) {
        auto& region = m_order_tasks_table->get<Region>(operation.m_row,
          static_cast<int>(OrderTasksToTableModel::Column::REGION));
        auto& key = std::any_cast<const QKeySequence&>(operation.m_value);
        m_region_key_set.erase(
          {region, std::any_cast<QKeySequence>(operation.m_previous)});
        if(!key.isEmpty()) {
          m_region_key_set.insert({region, key});
        }
      }
      m_row_text[operation.m_row][operation.m_column] =
        display_text(operation.m_value,
          static_cast<OrderTasksToTableModel::Column>(operation.m_column));
    },
    [&] (const TableModel::MoveOperation& operation) {
      if(operation.m_source < operation.m_destination) {
        std::rotate(std::next(m_row_text.begin(), operation.m_source),
          std::next(m_row_text.begin(), operation.m_source + 1),
          std::next(m_row_text.begin(), operation.m_destination + 1));
      } else {
        std::rotate(
          std::next(
            m_row_text.rbegin(), m_row_text.size() - operation.m_source - 1),
          std::next(
            m_row_text.rbegin(), m_row_text.size() - operation.m_source),
          std::next(
            m_row_text.rbegin(), m_row_text.size() - operation.m_destination));
      }
    });
}

void OrderTasksPage::on_view_table_operation(
    const TableModel::Operation& operation) {
  visit(operation,
    [&] (const TableModel::AddOperation& operation) {
      m_rows->get(operation.m_index)->get_row()->show();
      if(m_added_row.m_source_index != -1) {
        if(auto current = m_table_body->get_current()->get()) {
          m_table_body->get_current()->set(
            TableView::Index(operation.m_index, current->m_column));
        }
        m_rows->get(operation.m_index)->set_out_of_range(
          m_added_row.m_is_filtered);
        m_added_row.m_source_index = -1;
        m_added_row.m_is_filtered = false;
      }
      if(m_added_row.m_filter_source_index != -1) {
        m_added_row.m_filter_source_index = -1;
      }
    },
    [&] (const TableModel::RemoveOperation& operation) {
      m_rows->remove(operation.m_index);
    },
    [&] (const TableModel::MoveOperation& operation) {
      m_rows->move(operation.m_source, operation.m_destination);
    });
}

void OrderTasksPage::on_filter_table_operation(
    const TableModel::Operation& operation) {
  visit(operation,
    [&] (const TableModel::AddOperation& operation) {
      m_added_row.m_filter_source_index =
        std::any_cast<int>(operation.m_row->get(0));
    });
}<|MERGE_RESOLUTION|>--- conflicted
+++ resolved
@@ -695,15 +695,11 @@
     }
     do_search_on_all_rows();
   } else {
-<<<<<<< HEAD
-    m_rows->get(index->m_row)->set_ignore_filters(true);
-=======
     if(index->m_column == 0) {
       m_table_body->get_current()->set(TableBody::Index{index->m_row, 1});
       return;
     }
-    m_rows[index->m_row]->set_ignore_filters(true);
->>>>>>> e8b88c14
+    m_rows->get(index->m_row)->set_ignore_filters(true);
     if(!m_previous_index) {
       do_search_excluding_a_row(index->m_row);
     } else if(m_previous_index->m_row != index->m_row) {
