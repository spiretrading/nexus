--- conflicted
+++ resolved
@@ -349,13 +349,10 @@
       ++count;
     }
   }
-<<<<<<< HEAD
+  m_list_operation_connection = m_order_tasks->connect_operation_signal(
+    std::bind_front(&OrderTasksPage::on_list_operation, this));
   m_table_row_drag_drop =
     std::make_unique<TableRowDragDrop>(m_order_tasks, m_rows, *table_view);
-=======
-  m_list_operation_connection = m_order_tasks->connect_operation_signal(
-    std::bind_front(&OrderTasksPage::on_list_operation, this));
->>>>>>> d0d87747
 }
 
 const std::shared_ptr<ComboBox::QueryModel>&
@@ -723,7 +720,6 @@
   m_table_body->update();
 }
 
-<<<<<<< HEAD
 void OrderTasksPage::on_table_body_focus(FocusObserver::State state) {
   if(state == FocusObserver::State::NONE) {
     if(!QApplication::focusWidget()) {
@@ -734,7 +730,8 @@
     }
     do_search_on_all_rows();
   }
-=======
+}
+
 void OrderTasksPage::on_list_operation(
     const ListModel<OrderTask>::Operation& operation) {
   visit(operation,
@@ -744,7 +741,6 @@
     [&] (const ListModel<OrderTask>::RemoveOperation& operation) {
       m_table_body->adjustSize();
     });
->>>>>>> d0d87747
 }
 
 void OrderTasksPage::on_source_table_operation(
