#include "Spire/KeyBindings/OrderTasksPage.hpp"
#include <boost/signals2/shared_connection_block.hpp>
#include <QMouseEvent>
#include <QStringBuilder>
#include "Spire/KeyBindings/GrabHandle.hpp"
#include "Spire/KeyBindings/OrderTaskMatch.hpp"
#include "Spire/KeyBindings/OrderTasksTableViewModel.hpp"
#include "Spire/KeyBindings/OrderTasksToTableModel.hpp"
#include "Spire/Spire/ArrayListModel.hpp"
#include "Spire/Spire/Dimensions.hpp"
#include "Spire/Spire/FilteredTableModel.hpp"
#include "Spire/Ui/ContextMenu.hpp"
#include "Spire/Ui/CustomQtVariants.hpp"
#include "Spire/Ui/EditableBox.hpp"
#include "Spire/Ui/Layouts.hpp"
#include "Spire/Ui/PopupBox.hpp"
#include "Spire/Ui/ScrollBox.hpp"
#include "Spire/Ui/SearchBox.hpp"
#include "Spire/Ui/TableBody.hpp"
#include "Spire/Ui/TableHeaderItem.hpp"
#include "Spire/Ui/TableItem.hpp"

using namespace boost;
using namespace boost::signals2;
using namespace Nexus;
using namespace Spire;
using namespace Spire::Styles;

namespace {
  auto BOLD_LABEL_STYLE(StyleSheet style) {
    auto font = QFont("Roboto");
    font.setWeight(QFont::Bold);
    font.setPixelSize(scale_width(12));
    style.get(Any()).set(text_style(font, QColor(Qt::black)));
    return style;
  }

  auto TABLE_VIEW_STYLE(StyleSheet style) {
    style.get(Any()).
      set(BackgroundColor(QColor(0xFFFFFF))).
      set(BorderBottomColor(QColor(0xE0E0E0))).
      set(BorderBottomSize(scale_height(1))).
      set(BorderTopColor(QColor(0xE0E0E0))).
      set(BorderTopSize(scale_height(1)));
    style.get(Any() > is_a<TableBody>()).
      set(horizontal_padding(0));
    style.get(Any() > Current()).
      set(BackgroundColor(Qt::transparent));
    style.get((Any() > Editing()) << Current()).
      set(BackgroundColor(Qt::transparent)).
      set(border_color(QColor(Qt::transparent)));
    style.get(Any() > HoverItem()).set(border_color(QColor(0xA0A0A0)));
    style.get((Any() > is_a<GrabHandle>()) << HoverItem()).
      set(border_color(QColor(Qt::transparent)));
    style.get(Any() > CurrentRow()).set(BackgroundColor(QColor(0x88E2E0FF)));
    style.get(Any() > CurrentColumn()).set(BackgroundColor(Qt::transparent));
    style.get(Any() > OutOfRangeRow()).set(BackgroundColor(QColor(0xFDF8DE)));
    style.get(Any() > (DraggingCurrent() && Current())).
      set(border_color(QColor(0xE0E0E0)));
    return style;
  }

  auto make_header_model() {
    auto model = std::make_shared<ArrayListModel<TableHeaderItem::Model>>();
    model->push({"", "",
      TableHeaderItem::Order::UNORDERED, TableFilter::Filter::NONE});
    model->push({"Name", "Name",
      TableHeaderItem::Order::NONE, TableFilter::Filter::UNFILTERED});
    model->push({"Region", "Region",
      TableHeaderItem::Order::NONE, TableFilter::Filter::UNFILTERED});
    model->push({"Destination", "Dest",
      TableHeaderItem::Order::NONE, TableFilter::Filter::UNFILTERED});
    model->push({"Order Type", "Ord Type",
      TableHeaderItem::Order::NONE, TableFilter::Filter::UNFILTERED});
    model->push({"Side", "Side",
      TableHeaderItem::Order::NONE, TableFilter::Filter::UNFILTERED});
    model->push({"Quantity", "Qty",
      TableHeaderItem::Order::NONE, TableFilter::Filter::UNFILTERED});
    model->push({"Time in Force", "TIF",
      TableHeaderItem::Order::NONE, TableFilter::Filter::UNFILTERED});
    model->push({"Key", "Key",
      TableHeaderItem::Order::NONE, TableFilter::Filter::UNFILTERED});
    return model;
  }

  auto make_header_widths() {
    auto widths = std::vector<int>();
    widths.push_back(scale_width(20));
    widths.push_back(scale_width(192));
    widths.push_back(scale_width(104));
    widths.push_back(scale_width(110));
    widths.push_back(scale_width(110));
    widths.push_back(scale_width(70));
    widths.push_back(scale_width(90));
    widths.push_back(scale_width(70));
    return widths;
  }

  auto make_help_text_region() {
    auto help_text_body = new QWidget();
    auto help_text_layout = make_hbox_layout(help_text_body);
    auto dash = QString(0x2013);
    help_text_layout->addWidget(make_label(QObject::tr("Allowed keys are: ")));
    auto label1 = make_label("F1" + dash + "F12");
    label1->setSizePolicy(QSizePolicy::Preferred, QSizePolicy::Fixed);
    update_style(*label1, [] (auto& style) {
      style = BOLD_LABEL_STYLE(style);
    });
    help_text_layout->addWidget(label1);
    help_text_layout->addWidget(make_label(QObject::tr(" and ")));
    auto label2 = make_label("Ctrl, Shift, Alt  +  F1" + dash + "F12");
    label2->setSizePolicy(QSizePolicy::Preferred, QSizePolicy::Fixed);
    update_style(*label2, [] (auto& style) {
      style = BOLD_LABEL_STYLE(style);
      });
    help_text_layout->addWidget(label2);
    help_text_layout->addWidget(make_label(QObject::tr(" and ")));
    auto label3 = make_label("Ctrl, Shift, Alt  +  0" + dash + "9");
    label3->setSizePolicy(QSizePolicy::Preferred, QSizePolicy::Fixed);
    update_style(*label3, [] (auto& style) {
      style = BOLD_LABEL_STYLE(style);
    });
    help_text_layout->addWidget(label3);
    auto help_text_box = new Box(help_text_body);
    help_text_box->setSizePolicy(QSizePolicy::Expanding,
      QSizePolicy::Preferred);
    update_style(*help_text_box, [] (auto& style) {
      style.get(Any()).
        set(BackgroundColor(QColor(0xF5F5F5))).
        set(horizontal_padding(scale_width(8))).
        set(vertical_padding(scale_width(12)));
    });
    return help_text_box;
  }

  auto make_search_region() {
    auto search_box = new SearchBox();
    search_box->set_placeholder(QObject::tr("Search order tasks"));
    search_box->setSizePolicy(QSizePolicy::Expanding, QSizePolicy::Preferred);
    auto search_region = new Box(search_box);
    search_region->setSizePolicy(QSizePolicy::Expanding,
      QSizePolicy::Preferred);
    update_style(*search_region, [] (auto& style) {
      style.get(Any()).
        set(BackgroundColor(QColor(0xFFFFFF))).
        set(horizontal_padding(scale_width(8))).
        set(vertical_padding(scale_height(10)));
    });
    return std::tuple(search_region, search_box);
  }

  auto display(const Region& region) {
    auto countries = std::set<QString>();
    for(auto& country : region.GetCountries()) {
      countries.insert(displayText(country));
    }
    auto markets = std::set<QString>();
    for(auto& market : region.GetMarkets()) {
      markets.insert(displayText(MarketToken(market)));
    }
    auto securities = std::set<QString>();
    for(auto& security : region.GetSecurities()) {
      securities.insert(displayText(security));
    }
    auto string = QString();
    for(auto& country : countries) {
      string = string % country;
    }
    for(auto& market : markets) {
      string = string % market;
    }
    for(auto& security : securities) {
      string = string % security;
    }
    return string;
  }

  bool compare_text(const QString& lhs, const QString& rhs) {
    return QString::compare(lhs, rhs, Qt::CaseInsensitive) < 0;
  }

  bool order_tasks_comparator(const AnyRef& lhs, const AnyRef& rhs) {
    if(lhs.get_type() != rhs.get_type()) {
      return false;
    } else if(!lhs.has_value() || !rhs.has_value()) {
      return false;
    } else if(lhs.get_type() == typeid(QString)) {
      return compare_text(any_cast<QString>(lhs), any_cast<QString>(rhs));
    } else if(lhs.get_type() == typeid(optional<Quantity>)) {
      auto& quantity_lhs = any_cast<optional<Quantity>>(lhs);
      auto& quantity_rhs = any_cast<optional<Quantity>>(rhs);
      if(quantity_lhs && quantity_rhs) {
        return *quantity_lhs < *quantity_rhs;
      } else if(quantity_lhs) {
        return false;
      } else if(quantity_rhs) {
        return true;
      }
    } else if(lhs.get_type() == typeid(Side)) {
      auto& side_lhs = any_cast<Side>(lhs);
      auto& side_rhs = any_cast<Side>(rhs);
      if(side_lhs != Side::NONE && side_rhs != Side::NONE) {
        return displayText(side_lhs) < displayText(side_rhs);
      } else if(side_lhs != Side::NONE) {
        return false;
      } else if(side_rhs != Side::NONE) {
        return true;
      }
    } else if(lhs.get_type() == typeid(TimeInForce)) {
      return any_cast<TimeInForce>(lhs).GetType() <
        any_cast<TimeInForce>(rhs).GetType();
    } else if(lhs.get_type() == typeid(OrderType)) {
      return any_cast<OrderType>(lhs) < any_cast<OrderType>(rhs);
    } else if(lhs.get_type() == typeid(Destination)) {
      return any_cast<Destination>(lhs) < any_cast<Destination>(rhs);
    } else if(lhs.get_type() == typeid(Region)) {
      return compare_text(display(any_cast<Region>(lhs)),
        display(any_cast<Region>(rhs)));
    } else if(lhs.get_type() == typeid(QKeySequence)) {
      return compare_text(any_cast<QKeySequence>(lhs).toString(),
        any_cast<QKeySequence>(rhs).toString());
    }
    return false;
  }

  auto is_in_layout(QLayout* layout, QWidget* widget) {
    for(auto i = 0; i < layout->count(); ++i) {
      if(layout->itemAt(i)->widget() == widget) {
        return true;
      }
    }
    return false;
  }

  QWidget& get_table_item_body(const TableItem& item) {
    return static_cast<Button*>(item.layout()->itemAt(0)->widget())->get_body();
  }

  EditableBox* get_editable_box_from_item(const TableItem& item) {
    return static_cast<EditableBox*>(&get_table_item_body(item));
  }

  EditableBox* get_editable_box_from_popup_item(const TableItem& item) {
    return static_cast<EditableBox*>(&static_cast<PopupBox*>(
      get_table_item_body(item).layout()->itemAt(0)->widget())->get_body());
  }

  template<typename T>
  auto make_matcher(const std::shared_ptr<TableModel>& table, int row,
      int column) {
    return [=] (const QString& query) {
      return matches(table->get<T>(row, column), query);
    };
  }
}

std::size_t OrderTasksPage::RegionKeyHash::operator()(
    const std::pair<Region, QKeySequence>& region_key) const {
  auto seed = std::size_t(0);
  hash_combine(seed, hash_range(region_key.first.GetCountries().begin(),
    region_key.first.GetCountries().end()));
  auto markets = region_key.first.GetMarkets();
  hash_combine(seed, hash_range(markets.begin(), markets.end()));
  hash_combine(seed, hash_range(region_key.first.GetSecurities().begin(),
    region_key.first.GetSecurities().end()));
  hash_combine(seed, qHash(region_key.second));
  return seed;
}

OrderTasksPage::AddedRow::AddedRow()
  : m_source_index(-1),
    m_is_filtered(false) {}

OrderTasksPage::OrderTasksPage(
    std::shared_ptr<ComboBox::QueryModel> region_query_model,
    std::shared_ptr<ListModel<OrderTask>> order_tasks,
    DestinationDatabase destinations, MarketDatabase markets, QWidget* parent)
    : QWidget(parent),
      m_region_query_model(std::move(region_query_model)),
      m_order_tasks(std::move(order_tasks)),
      m_destinations(std::move(destinations)),
      m_markets(std::move(markets)),
      m_rows(std::make_shared<ArrayListModel<std::shared_ptr<TableRow>>>()) {
  auto layout = make_vbox_layout(this);
  layout->setContentsMargins({0, 0, 0, scale_height(20)});
  layout->addWidget(make_help_text_region());
  auto [search_region, search_box] = make_search_region();
  m_search_box = search_box;
  m_search_box->get_current()->connect_update_signal(
    std::bind_front(&OrderTasksPage::on_search, this));
  layout->addWidget(search_region);
  m_order_tasks_table = std::make_shared<OrderTasksToTableModel>(m_order_tasks);
  m_source_table_operation_connection =
    m_order_tasks_table->connect_operation_signal(
      std::bind_front(&OrderTasksPage::on_source_table_operation, this));
  m_table_match_cache = std::make_unique<TableMatchCache>(m_order_tasks_table,
    std::bind_front(&OrderTasksPage::table_matcher_builder, this));
  m_filtered_table = std::make_shared<FilteredTableModel>(
    std::make_shared<OrderTasksTableViewModel>(m_order_tasks_table),
    [] (const TableModel& model, int row) {
      return false;
    });
  auto table_view = TableViewBuilder(m_filtered_table).
    set_header(make_header_model()).
    set_view_builder(
      std::bind_front(&OrderTasksPage::table_view_builder, this)).
    set_comparator(order_tasks_comparator).
    make();
  table_view->setSizePolicy(QSizePolicy::Expanding, QSizePolicy::Expanding);
  m_current_connection = table_view->get_current()->connect_update_signal(
    std::bind_front(&OrderTasksPage::on_current, this));
  m_sort_connection = table_view->connect_sort_signal(
    std::bind_front(&OrderTasksPage::on_sort, this));
  auto table_header = static_cast<TableHeader*>(static_cast<Box*>(
    table_view->layout()->itemAt(0)->widget())->get_body()->layout()->
      itemAt(0)->widget());
  auto grab_handle_header =
    static_cast<TableHeaderItem*>(table_header->layout()->itemAt(
      static_cast<int>(Column::GRAB_HANDLE))->widget());
  grab_handle_header->set_is_resizeable(false);
  auto widths = make_header_widths();
  for(auto i = 0; i < std::ssize(widths); ++i) {
    table_header->get_widths()->set(i, widths[i]);
  }
  m_table_body = static_cast<TableBody*>(&static_cast<ScrollBox*>(
    table_view->layout()->itemAt(1)->widget())->get_body());
  m_table_body->installEventFilter(this);
  m_view_operation_connection =
    m_table_body->get_table()->connect_operation_signal(
      std::bind_front(&OrderTasksPage::on_view_table_operation, this));
  auto table_view_box = new Box(table_view);
  table_view_box->setSizePolicy(QSizePolicy::Expanding, QSizePolicy::Expanding);
  update_style(*table_view_box, [] (auto& style) {
    style = TABLE_VIEW_STYLE(style);
  });
  layout->addWidget(table_view_box);
  m_table_menu = new ContextMenu(*this);
  m_table_menu->add_action(tr("Delete Order"),
    std::bind_front(&OrderTasksPage::on_delete_order, this));
<<<<<<< HEAD
  m_table_body_focus_observer = std::make_unique<FocusObserver>(*m_table_body);
  m_table_body_focus_observer->connect_state_signal(
    std::bind_front(&OrderTasksPage::on_table_body_focus, this));
=======
  build_search_text(*m_order_tasks_table);
>>>>>>> 0a083ca7
  auto& children = m_table_body->children();
  auto count = 0;
  for(auto i = children.rbegin(); i != children.rend(); ++i) {
    if(count >= OrderTasksRow::COLUMN_SIZE) {
      break;
    }
    if((*i)->isWidgetType() &&
        !is_in_layout(m_table_body->layout(), static_cast<QWidget*>(*i))) {
      (*i)->installEventFilter(this);
      ++count;
    }
  }
  m_list_operation_connection = m_order_tasks->connect_operation_signal(
    std::bind_front(&OrderTasksPage::on_list_operation, this));
  m_table_row_drag_drop =
    std::make_unique<TableRowDragDrop>(m_order_tasks, m_rows, *table_view);
  connect(qApp, &QApplication::focusChanged, this,
    &OrderTasksPage::on_focus_changed);
}

const std::shared_ptr<ComboBox::QueryModel>&
    OrderTasksPage::get_region_query_model() const {
  return m_region_query_model;
}

const std::shared_ptr<ListModel<OrderTask>>&
    OrderTasksPage::get_order_tasks() const {
  return m_order_tasks;
}

bool OrderTasksPage::eventFilter(QObject* watched, QEvent* event) {
  if(watched == m_table_body) {
    if(event->type() == QEvent::KeyPress) {
      auto& key_event = *static_cast<QKeyEvent*>(event);
      switch(key_event.key()) {
        case Qt::Key_Enter:
        case Qt::Key_Return:
        case Qt::Key_Backspace:
          if(auto current = m_table_body->get_current()->get();
              static_cast<Column>(current->m_column) != Column::GRAB_HANDLE) {
            QCoreApplication::sendEvent(find_focus_proxy(
              get_table_item_body(*m_table_body->get_item(*current))), event);
            return true;
          }
        case Qt::Key_Shift:
          return true;
        case Qt::Key_A:
          if(key_event.modifiers() & Qt::Modifier::CTRL &&
              !key_event.isAutoRepeat()) {
            return true;
          }
        default:
          if(auto text = key_event.text(); is_a_word(text)) {
            if(auto current = m_table_body->get_current()->get();
                static_cast<Column>(current->m_column) != Column::GRAB_HANDLE) {
              QCoreApplication::sendEvent(find_focus_proxy(
                get_table_item_body(*m_table_body->get_item(*current))), event);
              return true;
            }
          }
      }
    }
  } else if(event->type() == QEvent::MouseButtonPress) {
    auto& mouse_event = *static_cast<QMouseEvent*>(event);
    if(mouse_event.button() == Qt::RightButton) {
      for(auto i = 0; i < m_table_body->layout()->count(); ++i) {
        auto row = m_table_body->layout()->itemAt(i)->widget();
        auto pos = row->mapFromGlobal(mouse_event.globalPos());
        if(row->rect().contains(pos)) {
          for(auto j = 0; j < row->layout()->count(); ++j) {
            auto item = row->layout()->itemAt(j)->widget();
            pos = item->mapFromGlobal(mouse_event.globalPos());
            if(item->rect().contains(pos)) {
              m_table_body->get_current()->set(TableView::Index(i, j));
              break;
            }
          }
          if(i != m_table_body->layout()->count() - 1) {
            m_table_menu->window()->move(QCursor::pos());
            m_table_menu->show();
          }
          break;
        }
      }
      return true;
    }
  } else if(event->type() == QEvent::KeyPress) {
    if(auto current = m_table_body->get_current()->get();
        current && (static_cast<Column>(current->m_column) == Column::REGION ||
        static_cast<Column>(current->m_column) == Column::QUANTITY)) {
      auto& key_event = *static_cast<QKeyEvent*>(event);
      if(key_event.key() == Qt::Key_Tab) {
        focusNextPrevChild(true);
        return true;
      } else if(key_event.key() == Qt::Key_Backtab) {
        focusNextPrevChild(false);
        return true;
      }
    }
  }
  return QWidget::eventFilter(watched, event);
}

bool OrderTasksPage::focusNextPrevChild(bool next) {
  if(auto current = m_table_body->get_current()->get();
      !current || (static_cast<Column>(current->m_column) != Column::REGION &&
        static_cast<Column>(current->m_column) != Column::QUANTITY)) {
    auto focus_widget = QApplication::focusWidget();
    if(!m_table_body->isAncestorOf(focus_widget) &&
        m_table_body != focus_widget) {
      auto next_focus_widget = [&] {
        if(next) {
          return focus_widget->nextInFocusChain();
        }
        return focus_widget->previousInFocusChain();
      }();
      if(!m_table_body->isAncestorOf(next_focus_widget) &&
          m_table_body != focus_widget) {
        return QWidget::focusNextPrevChild(next);
      }
    }
  }
  auto is_editing = [&] {
    if(auto current = m_table_body->get_current()->get()) {
      if(static_cast<Column>(current->m_column) == Column::GRAB_HANDLE) {
        return false;
      } else if(static_cast<Column>(current->m_column) == Column::REGION ||
          static_cast<Column>(current->m_column) == Column::QUANTITY) {
        return get_editable_box_from_popup_item(
          *m_table_body->get_item(*current))->is_editing();
      }
      return get_editable_box_from_item(
        *m_table_body->get_item(*current))->is_editing();
    }
    return false;
  }();
  m_table_body->setFocus();
  if(next) {
    table_view_navigate_next();
  } else {
    table_view_navigate_previous();
  }
  if(is_editing) {
    if(auto current = m_table_body->get_current()->get()) {
      if(static_cast<Column>(current->m_column) == Column::GRAB_HANDLE) {
        return true;
      } else if(static_cast<Column>(current->m_column) == Column::REGION ||
          static_cast<Column>(current->m_column) == Column::QUANTITY) {
        get_editable_box_from_popup_item(
          *m_table_body->get_item(*current))->set_editing(true);
      } else {
        get_editable_box_from_item(
          *m_table_body->get_item(*current))->set_editing(true);
      }
    }
  }
  return true;
}

QWidget* OrderTasksPage::table_view_builder(
    const std::shared_ptr<TableModel>& table, int row, int column) {
  auto column_id = static_cast<Column>(column);
  if(column_id == Column::GRAB_HANDLE) {
    m_rows->insert(std::make_unique<OrderTasksRow>(
      m_order_tasks, table->get<int>(row, column)), row);
  }
  auto cell = std::static_pointer_cast<OrderTasksRow>(m_rows->get(row))->
    build_cell(m_region_query_model, m_destinations, m_markets, table, row,
      column);
  if(!cell.m_editor) {
    return cell.m_cell;
  }
  cell.m_editor->connect_start_edit_signal([=] {
    if(column_id == Column::REGION || column_id == Column::QUANTITY) {
      find_focus_proxy(*cell.m_editor)->installEventFilter(this);
    }
  });
  cell.m_editor->connect_end_edit_signal([=] {
    if(column_id == Column::REGION || column_id == Column::QUANTITY) {
      find_focus_proxy(*cell.m_editor)->removeEventFilter(this);
    }
    if(!QApplication::focusWidget()) {
      m_table_body->setFocus();
    }
  });
  auto get_row_index = [=] (TableRow* table_row) {
    for(auto i = 0; i < m_rows->get_size() - 1; ++i) {
      if(m_rows->get(i).get() == table_row) {
        return i;
      }
    }
    return -1;
  };
  if(column_id == Column::REGION) {
    cell.m_editor->get_input_box().connect_submit_signal(
      [=, order_tasks_row = m_rows->get(row).get()] (const auto& submission) {
        if(auto row_index = get_row_index(order_tasks_row); row_index >= 0) {
          update_key(table, row_index, any_cast<Region>(submission),
            table->get<QKeySequence>(row_index, static_cast<int>(Column::KEY)));
        }
    });
  } else if(column_id == Column::KEY) {
    cell.m_editor->get_input_box().connect_submit_signal(
      [=, order_tasks_row = m_rows->get(row).get()] (const auto& submission) {
        if(auto row_index = get_row_index(order_tasks_row); row_index >= 0) {
          update_key(table, row_index,
            table->get<Region>(row_index, static_cast<int>(Column::REGION)),
            any_cast<QKeySequence>(submission));
        }
    });
  }
  return cell.m_cell;
}

TableMatchCache::Matcher OrderTasksPage::table_matcher_builder(
    const std::shared_ptr<TableModel>& table, int row, int column) {
  auto column_id = static_cast<OrderTasksToTableModel::Column>(column);
  if(column_id == OrderTasksToTableModel::Column::NAME) {
    return make_matcher<QString>(table, row, column);
  } else if(column_id == OrderTasksToTableModel::Column::REGION) {
    return make_matcher<Region>(table, row, column);
  } else if(column_id == OrderTasksToTableModel::Column::DESTINATION) {
    return make_matcher<Destination>(table, row, column);
  } else if(column_id == OrderTasksToTableModel::Column::ORDER_TYPE) {
    return make_matcher<OrderType>(table, row, column);
  } else if(column_id == OrderTasksToTableModel::Column::SIDE) {
    return make_matcher<Side>(table, row, column);
  } else if(column_id == OrderTasksToTableModel::Column::QUANTITY) {
    return make_matcher<optional<Quantity>>(table, row, column);
  } else if(column_id == OrderTasksToTableModel::Column::TIME_IN_FORCE) {
    return make_matcher<TimeInForce>(table, row, column);
  } else if(column_id == OrderTasksToTableModel::Column::KEY) {
    return make_matcher<QKeySequence>(table, row, column);
  }
  return [] (const QString& query) { return false; };
}

void OrderTasksPage::table_view_navigate_next() {
  if(auto current = m_table_body->get_current()->get()) {
    auto column = current->m_column + 1;
    if(column >= m_table_body->get_table()->get_column_size()) {
      auto row = current->m_row + 1;
      if(row >= m_table_body->get_table()->get_row_size()) {
        auto next_focus_widget = nextInFocusChain();
        while(isAncestorOf(next_focus_widget) ||
            (next_focus_widget->focusPolicy() & Qt::TabFocus) != Qt::TabFocus) {
          next_focus_widget = next_focus_widget->nextInFocusChain();
        }
        next_focus_widget->setFocus(Qt::TabFocusReason);
        m_table_body->get_current()->set(none);
      } else {
        m_table_body->get_current()->set(TableView::Index(row, 1));
      }
    } else {
      m_table_body->get_current()->set(
        TableView::Index(current->m_row, column));
    }
  } else {
    m_table_body->get_current()->set(TableView::Index(0, 1));
  }
}

void OrderTasksPage::table_view_navigate_previous() {
  if(auto current = m_table_body->get_current()->get()) {
    auto column = current->m_column - 1;
    if(column <= 0) {
      auto row = current->m_row - 1;
      if(row < 0) {
        QWidget::focusNextPrevChild(false);
        m_table_body->get_current()->set(none);
      } else {
        m_table_body->get_current()->set(TableView::Index(row,
          m_table_body->get_table()->get_column_size() - 1));
      }
    } else {
      m_table_body->get_current()->set(
        TableView::Index(current->m_row, column));
    }
  } else {
    m_table_body->get_current()->set(
      TableView::Index(m_table_body->get_table()->get_row_size() - 1,
        m_table_body->get_table()->get_column_size() - 1));
  }
}

void OrderTasksPage::do_search(const QString& query) {
  auto blocker = shared_connection_block(m_current_connection);
  m_filtered_table->set_filter([=] (const TableModel& model, int row) {
    if(query.isEmpty() || row == model.get_row_size() - 1) {
      return false;
    }
<<<<<<< HEAD
    auto is_filtered = !m_table_match_cache->matches(row, query);
    if(m_added_row.m_source_index != -1) {
      if(m_added_row.m_source_index == row) {
        m_added_row.m_is_filtered = is_filtered;
      }
=======
    auto is_filtered = [&] {
      for(auto& text : m_row_text[row]) {
        if(text.contains(query)) {
          return false;
        }
      }
      return true;
    }();
    if(m_added_row.m_source_index == row) {
      m_added_row.m_is_filtered = is_filtered;
>>>>>>> 0a083ca7
      return false;
    }
    for(auto i = 0; i < m_rows->get_size() - 1; ++i) {
      if(m_rows->get(i)->get_row_index() == row &&
          m_rows->get(i)->is_ignore_filters()) {
        m_rows->get(i)->set_out_of_range(is_filtered);
        return false;
      }
    }
    return is_filtered;
  });
}

void OrderTasksPage::do_search_excluding_a_row(QWidget* excluding_row) {
  if(m_search_box->get_current()->get().isEmpty()) {
    return;
  }
  auto need_do = false;
  for(auto row = 0; row < m_rows->get_size() - 1; ++row) {
    if(m_rows->get(row)->get_row() != excluding_row &&
        m_rows->get(row)->is_out_of_range()) {
      m_rows->get(row)->set_ignore_filters(false);
      need_do = true;
    }
  }
  if(need_do) {
    do_search(m_search_box->get_current()->get());
  }
}

void OrderTasksPage::do_search_on_all_rows() {
  do_search_excluding_a_row(nullptr);
}

void OrderTasksPage::update_key(const std::shared_ptr<TableModel>& table,
    int row, const Region& region, const QKeySequence& key) {
  if(!m_region_key_set.contains({region, key})) {
    return;
  }
  for(auto i = 0; i < table->get_row_size() - 1; ++i) {
    if(i != row) {
      if(table->get<QKeySequence>(i, static_cast<int>(Column::KEY)) == key &&
          table->get<Region>(i, static_cast<int>(Column::REGION)) == region) {
        table->set(i, static_cast<int>(Column::KEY), QKeySequence());
        return;
      }
    }
  }
}

void OrderTasksPage::on_current(const optional<TableView::Index>& index) {
  if(!index) {
    if(m_previous_index && m_previous_index->m_row < m_rows->get_size() - 1) {
      m_rows->get(m_previous_index->m_row)->set_ignore_filters(false);
    }
    do_search_on_all_rows();
    m_previous_row = nullptr;
  } else {
    if(index->m_column == 0) {
      m_table_body->get_current()->set(TableBody::Index{index->m_row, 1});
      return;
    }
    auto current_row = [&] () -> QWidget* {
      if(index && index->m_row < m_rows->get_size()) {
        return m_table_body->get_item(*index)->parentWidget();
      }
      return nullptr;
    }();
    auto current_row_index = [&] () -> optional<int> {
      if(!current_row) {
        return none;
      }
      for(auto i = 0; i < m_rows->get_size(); ++i) {
        if(m_rows->get(i)->get_row() == current_row) {
          return i;
        }
      }
      return none;
    }();
    if(current_row_index) {
      m_rows->get(*current_row_index)->set_ignore_filters(true);
      if(!m_previous_index) {
        do_search_excluding_a_row(current_row);
      } else if(m_previous_row != current_row) {
        if(m_previous_index->m_row != *current_row_index &&
            m_previous_index->m_row < m_rows->get_size() - 1) {
          m_rows->get(m_previous_index->m_row)->set_ignore_filters(false);
        }
        do_search_excluding_a_row(current_row);
      }
    }
    m_previous_row = current_row;
  }
  m_previous_index = index;
}

void OrderTasksPage::on_delete_order() {
  if(auto current = m_table_body->get_current()->get()) {
    m_order_tasks->remove(m_rows->get(current->m_row)->get_row_index());
  }
}

void OrderTasksPage::on_search(const QString& value) {
  for(auto row = 0; row < m_rows->get_size() - 1; ++row) {
    m_rows->get(row)->set_ignore_filters(false);
    m_rows->get(row)->set_out_of_range(false);
  }
  do_search(value);
  m_table_body->adjustSize();
  m_table_body->get_current()->set(m_table_body->get_current()->get());
}

void OrderTasksPage::on_sort(int column, TableHeaderItem::Order order) {
  m_table_body->update();
}

void OrderTasksPage::on_list_operation(
    const ListModel<OrderTask>::Operation& operation) {
  visit(operation,
    [&] (const ListModel<OrderTask>::AddOperation& operation) {
      m_table_body->adjustSize();
    },
    [&] (const ListModel<OrderTask>::RemoveOperation& operation) {
      m_table_body->adjustSize();
    });
}

void OrderTasksPage::on_source_table_operation(
    const TableModel::Operation& operation) {
  visit(operation,
    [&] (const TableModel::AddOperation& operation) {
      m_added_row.m_source_index = operation.m_index;
      auto region = std::any_cast<Region>(operation.m_row->get(
        static_cast<int>(OrderTasksToTableModel::Column::REGION)));
      auto key = std::any_cast<QKeySequence>(operation.m_row->get(
        static_cast<int>(OrderTasksToTableModel::Column::KEY)));
      if(!key.isEmpty()) {
        m_region_key_set.insert(std::pair(region, key));
      }
      update_key(m_table_body->get_table(), operation.m_index, region, key);
    },
    [&] (const TableModel::RemoveOperation& operation) {
      m_region_key_set.erase({
        std::any_cast<Region>(operation.m_row->get(
          static_cast<int>(OrderTasksToTableModel::Column::REGION))),
        std::any_cast<QKeySequence>(operation.m_row->get(
          static_cast<int>(OrderTasksToTableModel::Column::KEY)))});
    },
    [&] (const TableModel::UpdateOperation& operation) {
      if(static_cast<OrderTasksToTableModel::Column>(operation.m_column) ==
          OrderTasksToTableModel::Column::REGION) {
        auto& region = std::any_cast<const Region&>(operation.m_value);
        auto& key = m_order_tasks_table->get<QKeySequence>(operation.m_row,
          static_cast<int>(OrderTasksToTableModel::Column::KEY));
        m_region_key_set.erase(
          {std::any_cast<Region>(operation.m_previous), key});
        if(!key.isEmpty()) {
          m_region_key_set.insert({region, key});
        }
      } else if(static_cast<OrderTasksToTableModel::Column>(operation.m_column)
          == OrderTasksToTableModel::Column::KEY) {
        auto& region = m_order_tasks_table->get<Region>(operation.m_row,
          static_cast<int>(OrderTasksToTableModel::Column::REGION));
        auto& key = std::any_cast<const QKeySequence&>(operation.m_value);
        m_region_key_set.erase(
          {region, std::any_cast<QKeySequence>(operation.m_previous)});
        if(!key.isEmpty()) {
          m_region_key_set.insert({region, key});
        }
      }
    });
}

void OrderTasksPage::on_view_table_operation(
    const TableModel::Operation& operation) {
  visit(operation,
    [&] (const TableModel::AddOperation& operation) {
      m_rows->get(operation.m_index)->get_row()->show();
      if(m_added_row.m_source_index != -1) {
        if(auto current = m_table_body->get_current()->get()) {
          auto index = TableView::Index(operation.m_index, current->m_column);
          auto blocker = shared_connection_block(m_current_connection);
          m_table_body->get_current()->set(index);
          m_previous_index = index;
          m_previous_row = m_table_body->get_item(index)->parentWidget();
          m_rows->get(index.m_row)->set_ignore_filters(true);
        }
        m_rows->get(operation.m_index)->set_out_of_range(
          m_added_row.m_is_filtered);
        m_added_row.m_source_index = -1;
        m_added_row.m_is_filtered = false;
      }
    },
    [&] (const TableModel::RemoveOperation& operation) {
      m_rows->remove(operation.m_index);
    },
    [&] (const TableModel::MoveOperation& operation) {
      m_rows->move(operation.m_source, operation.m_destination);
    });
}

void OrderTasksPage::on_focus_changed(QWidget* old, QWidget* now) {
  if(!now || find_focus_state(*m_table_body) != FocusObserver::State::NONE ||
      !m_table_body->isAncestorOf(old)) {
    return;
  }
  if(auto current = m_table_body->get_current()->get()) {
    if(static_cast<Column>(current->m_column) == Column::REGION
        || static_cast<Column>(current->m_column) == Column::QUANTITY) {
      auto& item = *m_table_body->get_item(*current);
      auto& popup_box =
        *get_table_item_body(item).layout()->itemAt(0)->widget();
      if(popup_box.layout()->count() == 0) {
        return;
      }
    }
    m_rows->get(current->m_row)->set_ignore_filters(false);
    do_search_on_all_rows();
  }
}<|MERGE_RESOLUTION|>--- conflicted
+++ resolved
@@ -337,13 +337,6 @@
   m_table_menu = new ContextMenu(*this);
   m_table_menu->add_action(tr("Delete Order"),
     std::bind_front(&OrderTasksPage::on_delete_order, this));
-<<<<<<< HEAD
-  m_table_body_focus_observer = std::make_unique<FocusObserver>(*m_table_body);
-  m_table_body_focus_observer->connect_state_signal(
-    std::bind_front(&OrderTasksPage::on_table_body_focus, this));
-=======
-  build_search_text(*m_order_tasks_table);
->>>>>>> 0a083ca7
   auto& children = m_table_body->children();
   auto count = 0;
   for(auto i = children.rbegin(); i != children.rend(); ++i) {
@@ -635,24 +628,9 @@
     if(query.isEmpty() || row == model.get_row_size() - 1) {
       return false;
     }
-<<<<<<< HEAD
     auto is_filtered = !m_table_match_cache->matches(row, query);
-    if(m_added_row.m_source_index != -1) {
-      if(m_added_row.m_source_index == row) {
-        m_added_row.m_is_filtered = is_filtered;
-      }
-=======
-    auto is_filtered = [&] {
-      for(auto& text : m_row_text[row]) {
-        if(text.contains(query)) {
-          return false;
-        }
-      }
-      return true;
-    }();
     if(m_added_row.m_source_index == row) {
       m_added_row.m_is_filtered = is_filtered;
->>>>>>> 0a083ca7
       return false;
     }
     for(auto i = 0; i < m_rows->get_size() - 1; ++i) {
