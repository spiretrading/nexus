--- conflicted
+++ resolved
@@ -350,7 +350,7 @@
     }
   }
   m_table_row_drag_drop =
-    std::make_unique<TableRowDragDrop>(m_model, m_rows, *table_view);
+    std::make_unique<TableRowDragDrop>(m_order_tasks, m_rows, *table_view);
 }
 
 const std::shared_ptr<ComboBox::QueryModel>&
@@ -503,12 +503,8 @@
       }
       return row;
     }();
-<<<<<<< HEAD
-    m_rows->insert(std::make_shared<OrderTasksRow>(m_model, source_row), row);
-=======
-    m_rows.insert(m_rows.begin() + row,
-      std::make_unique<OrderTasksRow>(m_order_tasks, source_row));
->>>>>>> bb05dfd0
+    m_rows->insert(
+      std::make_shared<OrderTasksRow>(m_order_tasks, source_row), row);
   }
   auto cell = std::static_pointer_cast<OrderTasksRow>(m_rows->get(row))->
     build_cell(m_region_query_model, m_destinations, m_markets, table, row,
@@ -704,11 +700,7 @@
 
 void OrderTasksPage::on_delete_order() {
   if(auto current = m_table_body->get_current()->get()) {
-<<<<<<< HEAD
-    m_model->remove(m_rows->get(current->m_row)->get_row_index());
-=======
-    m_order_tasks->remove(m_rows[current->m_row]->get_row_index());
->>>>>>> bb05dfd0
+    m_order_tasks->remove(m_rows->get(current->m_row)->get_row_index());
   }
 }
 
@@ -808,7 +800,7 @@
     const TableModel::Operation& operation) {
   visit(operation,
     [&] (const TableModel::AddOperation& operation) {
-      m_rows[operation.m_index]->get_row()->show();
+      m_rows->get(operation.m_index)->get_row()->show();
       if(m_added_row.m_source_index != -1) {
         if(auto current = m_table_body->get_current()->get()) {
           m_table_body->get_current()->set(
