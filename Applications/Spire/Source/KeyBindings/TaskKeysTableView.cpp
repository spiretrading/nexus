--- conflicted
+++ resolved
@@ -367,13 +367,9 @@
         }
       });
       m_editable_box->connect_end_edit_signal([=] {
-<<<<<<< HEAD
         if(!m_is_destroyed) {
-          set_editing(false);
-        }
-=======
-        set_read_only(true);
->>>>>>> b98aead3
+          set_read_only(true);
+        }
       });
       m_popup_box = new PopupBox(*m_editable_box);
       m_popup_box->setAttribute(Qt::WA_TransparentForMouseEvents);
