--- conflicted
+++ resolved
@@ -288,21 +288,11 @@
       return result;
     }
 
-<<<<<<< HEAD
     QValidator::State remove(int row) override {
       m_region_keys.erase({get<Region>(row, REGION_INDEX),
         get<QKeySequence>(row, KEY_INDEX)});
       return m_source->remove(row);
     }
-=======
-  QValidator::State remove(int row) override {
-    auto key = std::pair(
-      get<Region>(row, REGION_INDEX), get<QKeySequence>(row, KEY_INDEX));
-    auto state = m_source->remove(row);
-    m_region_keys.erase(key);
-    return state;
-  }
->>>>>>> effb8214
 
     connection connect_operation_signal(
         const OperationSignal::slot_type& slot) const override {
@@ -468,34 +458,33 @@
       auto column_id = static_cast<OrderTaskColumns>(column);
       auto input_box = [&] {
         if(column_id == OrderTaskColumns::NAME) {
-          auto model = make_proxy_value_model(
-            to_value_model<QString>(table, row, column));
+          auto model =
+            make_proxy_value_model(to_value_model<QString>(table, row, column));
           auto box = new AnyInputBox(*new TextBox(model));
           m_models[box] = model;
           return box;
         } else if(column_id == OrderTaskColumns::REGION) {
-          return new AnyInputBox(*new RegionBox(m_region_query_model,
-            to_value_model<Region>(table, row, column)));
+          return new AnyInputBox(*new RegionBox(
+            m_region_query_model, to_value_model<Region>(table, row, column)));
         } else if(column_id == OrderTaskColumns::DESTINATION) {
-          auto region_model = to_value_model<Region>(table, row,
-            static_cast<int>(OrderTaskColumns::REGION));
+          auto region_model = to_value_model<Region>(
+            table, row, static_cast<int>(OrderTaskColumns::REGION));
           auto query_model = std::make_shared<DestinationQueryModel>(
             std::move(region_model), m_destinations, m_markets);
           auto current_model = std::make_shared<DestinationValueModel>(
             to_value_model<Destination>(table, row, column), query_model);
-          return new AnyInputBox(*new DestinationBox(std::move(query_model),
-            std::move(current_model)));
+          return new AnyInputBox(*new DestinationBox(
+            std::move(query_model), std::move(current_model)));
         } else if(column_id == OrderTaskColumns::ORDER_TYPE) {
           return new AnyInputBox(*make_order_type_box(
             to_value_model<OrderType>(table, row, column)));
         } else if(column_id == OrderTaskColumns::SIDE) {
-          return new AnyInputBox(*make_side_box(
-            to_value_model<Side>(table, row, column)));
+          return new AnyInputBox(
+            *make_side_box(to_value_model<Side>(table, row, column)));
         } else if(column_id == OrderTaskColumns::QUANTITY) {
           return new AnyInputBox(*new QuantityBox(
             std::make_shared<ScalarValueModelDecorator<optional<Quantity>>>(
-              to_value_model<optional<Quantity>>(table, row, column)),
-            make_quantity_modifiers()));
+              to_value_model<optional<Quantity>>(table, row, column))));
         } else if(column_id == OrderTaskColumns::TIME_IN_FORCE) {
           return new AnyInputBox(*make_time_in_force_box(
             to_value_model<TimeInForce>(table, row, column)));
@@ -505,7 +494,7 @@
           return new AnyInputBox(*new KeyInputBox(
             make_validated_value_model<QKeySequence>(&key_input_box_validator,
               to_value_model<QKeySequence>(table, row, column))));
-        } 
+        }
       }();
       if(column_id == OrderTaskColumns::REGION) {
         return new EditablePopupBox(*input_box);
@@ -527,63 +516,10 @@
         to_value_model<QString>(table, row, column));
     }
 
-<<<<<<< HEAD
     void unmount(QWidget* widget) {
       delete widget;
     }
   };
-=======
-EditableBox* make_table_item(
-    std::shared_ptr<ComboBox::QueryModel> region_query_model,
-    const DestinationDatabase& destinations, const MarketDatabase& markets,
-    const std::shared_ptr<TableModel>& table, int row, int column) {
-  auto column_id = static_cast<OrderTaskColumns>(column);
-  auto input_box = [&] {
-    if(column_id == OrderTaskColumns::NAME) {
-      return new AnyInputBox(*new TextBox(
-        to_value_model<QString>(table, row, column)));
-    } else if(column_id == OrderTaskColumns::REGION) {
-      return new AnyInputBox(*new RegionBox(region_query_model,
-        to_value_model<Region>(table, row, column)));
-    } else if(column_id == OrderTaskColumns::DESTINATION) {
-      auto region_model = to_value_model<Region>(table, row,
-        static_cast<int>(OrderTaskColumns::REGION));
-      auto query_model = std::make_shared<DestinationQueryModel>(
-        std::move(region_model), destinations, markets);
-      auto current_model = std::make_shared<DestinationValueModel>(
-        to_value_model<Destination>(table, row, column), query_model);
-      return new AnyInputBox(*new DestinationBox(std::move(query_model),
-        std::move(current_model)));
-    } else if(column_id == OrderTaskColumns::ORDER_TYPE) {
-      return new AnyInputBox(*make_order_type_box(
-        to_value_model<OrderType>(table, row, column)));
-    } else if(column_id == OrderTaskColumns::SIDE) {
-      return new AnyInputBox(*make_side_box(
-        to_value_model<Side>(table, row, column)));
-    } else if(column_id == OrderTaskColumns::QUANTITY) {
-      return new AnyInputBox(*new QuantityBox(
-        std::make_shared<ScalarValueModelDecorator<optional<Quantity>>>(
-          to_value_model<optional<Quantity>>(table, row, column))));
-    } else if(column_id == OrderTaskColumns::TIME_IN_FORCE) {
-      return new AnyInputBox(*make_time_in_force_box(
-        to_value_model<TimeInForce>(table, row, column)));
-    } else if(column_id == OrderTaskColumns::TAGS) {
-      return new AnyInputBox(*make_label(""));
-    } else {
-      return new AnyInputBox(*new KeyInputBox(
-        make_validated_value_model<QKeySequence>(&key_input_box_validator,
-          to_value_model<QKeySequence>(table, row, column))));
-    } 
-  }();
-  if(column_id == OrderTaskColumns::REGION) {
-    return new EditablePopupBox(*input_box);
-  } else if(column_id == OrderTaskColumns::KEY) {
-    return new EditableBox(*input_box, [] (const auto& key) {
-      return key_input_box_validator(key) != QValidator::Invalid;
-    });
-  }
-  return new EditableBox(*input_box);
->>>>>>> effb8214
 }
 
 TableView* Spire::make_task_keys_table_view(
