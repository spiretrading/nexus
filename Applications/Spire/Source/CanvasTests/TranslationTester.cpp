#include <doctest/doctest.h>
#include "Nexus/Definitions/DefaultDestinationDatabase.hpp"
#include "Nexus/Definitions/DefaultTimeZoneDatabase.hpp"
#include "Nexus/TestEnvironment/TestClients.hpp"
#include "Nexus/TestEnvironment/TestEnvironment.hpp"
#include "Spire/Canvas/ControlNodes/ChainNode.hpp"
#include "Spire/Canvas/ControlNodes/SpawnNode.hpp"
#include "Spire/Canvas/ControlNodes/UntilNode.hpp"
#include "Spire/Canvas/Operations/CanvasNodeTranslator.hpp"
#include "Spire/Canvas/OrderExecutionNodes/SingleOrderTaskNode.hpp"
#include "Spire/Canvas/ReferenceNodes/ReferenceNode.hpp"
#include "Spire/Canvas/Tasks/Executor.hpp"
#include "Spire/Canvas/Tasks/Task.hpp"
#include "Spire/Canvas/ValueNodes/IntegerNode.hpp"
#include "Spire/Canvas/ValueNodes/MoneyNode.hpp"
#include "Spire/Canvas/ValueNodes/OrderTypeNode.hpp"
#include "Spire/Canvas/ValueNodes/SecurityNode.hpp"
#include "Spire/Canvas/ValueNodes/SideNode.hpp"
#include "Spire/LegacyUI/UserProfile.hpp"

using namespace Beam;
using namespace Nexus;
using namespace Spire;

namespace {
  struct Environment {
    TestEnvironment m_environment;
    Clients m_clients;
    UserProfile m_userProfile;

    Environment()
<<<<<<< HEAD
      : m_serviceClients(std::in_place_type<TestServiceClients>,
          Ref(m_environment)),
        m_telemetryEnvironment(m_serviceClients.GetServiceLocatorClient(),
          m_serviceClients.GetTimeClient(),
          m_serviceClients.GetAdministrationClient()),
        m_telemetryClient(m_telemetryEnvironment.MakeClient(
          m_serviceClients.GetServiceLocatorClient())),
        m_userProfile("", false, false, GetDefaultCountryDatabase(),
          GetDefaultTimeZoneDatabase(), GetDefaultCurrencyDatabase(), {},
          GetDefaultMarketDatabase(), GetDefaultDestinationDatabase(),
          EntitlementDatabase(), get_default_additional_tag_database(),
          BookViewProperties(), TimeAndSalesProperties(), m_serviceClients,
          m_telemetryClient) {}
=======
      : m_clients(std::in_place_type<TestClients>, Ref(m_environment)),
        m_userProfile("", false, false, {}, {},
          get_default_additional_tag_database(), m_clients) {}
>>>>>>> 73976117
  };

  const auto TEST_SECURITY = parse_security("TST.TSX");
}

TEST_SUITE("Translation") {
  TEST_CASE("translating_constant") {
    auto environment = Environment();
    auto value = IntegerNode(100);
    auto executor = Executor();
    auto context = CanvasNodeTranslationContext(Ref(environment.m_userProfile),
      Ref(executor), DirectoryEntry());
    auto translation = Translate(context, value);
    auto result = translation.Extract<Aspen::Box<Quantity>>();
    REQUIRE(result.commit(0) == Aspen::State::COMPLETE_EVALUATED);
    REQUIRE(result.eval() == 100);
  }

  TEST_CASE("translating_chain") {
    auto environment = Environment();
    auto chain = std::unique_ptr<CanvasNode>(std::make_unique<ChainNode>());
    chain = chain->Replace("i0", std::make_unique<IntegerNode>(123));
    chain = chain->Replace("i1", std::make_unique<IntegerNode>(456));
    auto executor = Executor();
    auto context = CanvasNodeTranslationContext(Ref(environment.m_userProfile),
      Ref(executor), DirectoryEntry());
    auto translation = Translate(context, *chain);
    auto result = translation.Extract<Aspen::Box<Quantity>>();
    REQUIRE(result.commit(0) == Aspen::State::CONTINUE_EVALUATED);
    REQUIRE(result.eval() == 123);
    REQUIRE(result.commit(1) == Aspen::State::COMPLETE_EVALUATED);
    REQUIRE(result.eval() == 456);
  }

  TEST_CASE("translating_chain_with_tail_reference") {
    auto environment = Environment();
    auto chain = std::unique_ptr<CanvasNode>(std::make_unique<ChainNode>());
    chain = chain->Replace("i0", std::make_unique<IntegerNode>(123));
    chain = chain->Replace("i1", std::make_unique<ReferenceNode>("i0"));
    auto executor = Executor();
    auto context = CanvasNodeTranslationContext(Ref(environment.m_userProfile),
      Ref(executor), DirectoryEntry());
    auto translation = Translate(context, *chain);
    auto result = translation.Extract<Aspen::Box<Quantity>>();
    REQUIRE(result.commit(0) == Aspen::State::CONTINUE_EVALUATED);
    REQUIRE(result.eval() == 123);
    REQUIRE(result.commit(1) == Aspen::State::COMPLETE_EVALUATED);
    REQUIRE(result.eval() == 123);
  }

  TEST_CASE("translating_chain_with_head_reference") {
    auto environment = Environment();
    auto chain = std::unique_ptr<CanvasNode>(std::make_unique<ChainNode>());
    chain = chain->Replace("i0", std::make_unique<ReferenceNode>("i1"));
    chain = chain->Replace("i1", std::make_unique<IntegerNode>(123));
    chain = chain->Convert(IntegerType::GetInstance());
    auto executor = Executor();
    auto context = CanvasNodeTranslationContext(Ref(environment.m_userProfile),
      Ref(executor), DirectoryEntry());
    auto translation = Translate(context, *chain);
    auto result = translation.Extract<Aspen::Box<Quantity>>();
    REQUIRE(result.commit(0) == Aspen::State::CONTINUE_EVALUATED);
    REQUIRE(result.eval() == 123);
    REQUIRE(result.commit(1) == Aspen::State::COMPLETE_EVALUATED);
    REQUIRE(result.eval() == 123);
  }

  TEST_CASE("translating_order") {
    auto environment = Environment();
    auto orderNode = std::unique_ptr<CanvasNode>(
      std::make_unique<SingleOrderTaskNode>());
    orderNode = orderNode->Replace(SingleOrderTaskNode::SECURITY_PROPERTY,
      std::make_unique<SecurityNode>(TEST_SECURITY));
    orderNode = orderNode->Replace(SingleOrderTaskNode::QUANTITY_PROPERTY,
      std::make_unique<IntegerNode>(100));
    orderNode = orderNode->Replace(SingleOrderTaskNode::SIDE_PROPERTY,
      std::make_unique<SideNode>(Side::BID));
    orderNode = orderNode->Replace(SingleOrderTaskNode::PRICE_PROPERTY,
      std::make_unique<MoneyNode>(Money::ONE));
    orderNode = orderNode->Replace(SingleOrderTaskNode::ORDER_TYPE_PROPERTY,
      std::make_unique<OrderTypeNode>(OrderType::LIMIT));
    auto executor = Executor();
    auto context = CanvasNodeTranslationContext(Ref(environment.m_userProfile),
      Ref(executor), DirectoryEntry());
    auto translation = Translate(context, *orderNode);
    auto result = translation.Extract<Aspen::Box<const Order*>>();
    REQUIRE(result.commit(0) == Aspen::State::EVALUATED);
    auto order1 = result.eval();
    REQUIRE(order1->get_info().m_fields.m_security == TEST_SECURITY);
    REQUIRE(order1->get_info().m_fields.m_quantity == 100);
    REQUIRE(order1->get_info().m_fields.m_side == Side::BID);
    REQUIRE(order1->get_info().m_fields.m_price == Money::ONE);
    REQUIRE(order1->get_info().m_fields.m_type == OrderType::LIMIT);
  }

  TEST_CASE("translating_order_task") {
    auto environment = Environment();
    auto orderNode = std::unique_ptr<CanvasNode>(
      std::make_unique<SingleOrderTaskNode>());
    orderNode = orderNode->Replace(SingleOrderTaskNode::SECURITY_PROPERTY,
      std::make_unique<SecurityNode>(TEST_SECURITY));
    orderNode = orderNode->Replace(SingleOrderTaskNode::QUANTITY_PROPERTY,
      std::make_unique<IntegerNode>(100));
    orderNode = orderNode->Replace(SingleOrderTaskNode::SIDE_PROPERTY,
      std::make_unique<SideNode>(Side::BID));
    orderNode = orderNode->Replace(SingleOrderTaskNode::PRICE_PROPERTY,
      std::make_unique<MoneyNode>(Money::ONE));
    orderNode = orderNode->Replace(SingleOrderTaskNode::ORDER_TYPE_PROPERTY,
      std::make_unique<OrderTypeNode>(OrderType::LIMIT));
    auto task = std::make_shared<Task>(*orderNode, DirectoryEntry(),
      Ref(environment.m_userProfile));
    auto submittedOrders = std::make_shared<Queue<std::shared_ptr<Order>>>();
    task->GetContext().GetOrderPublisher().monitor(submittedOrders);
    auto taskState = std::make_shared<Queue<Task::StateEntry>>();
    task->GetPublisher().monitor(taskState);
    task->Execute();
    REQUIRE(taskState->pop().m_state == Task::State::INITIALIZING);
    auto submittedOrder1 = submittedOrders->pop();
    REQUIRE(taskState->pop().m_state == Task::State::ACTIVE);
    REQUIRE(submittedOrder1->get_info().m_fields.m_security ==
      TEST_SECURITY);
    REQUIRE(submittedOrder1->get_info().m_fields.m_quantity == 100);
    REQUIRE(submittedOrder1->get_info().m_fields.m_side == Side::BID);
    REQUIRE(submittedOrder1->get_info().m_fields.m_price == Money::ONE);
    REQUIRE(submittedOrder1->get_info().m_fields.m_type == OrderType::LIMIT);
    auto receivedOrders = std::make_shared<Queue<std::shared_ptr<Order>>>();
    environment.m_environment.monitor_order_submissions(receivedOrders);
    auto receivedOrder1 = receivedOrders->pop();
    environment.m_environment.accept(*receivedOrder1);
    auto executionReports = std::make_shared<Queue<ExecutionReport>>();
    submittedOrder1->get_publisher().monitor(executionReports);
    REQUIRE(executionReports->pop().m_status == OrderStatus::PENDING_NEW);
    REQUIRE(executionReports->pop().m_status == OrderStatus::NEW);
    task->Cancel();
    REQUIRE(taskState->pop().m_state == Task::State::PENDING_CANCEL);
    REQUIRE(executionReports->pop().m_status == OrderStatus::PENDING_CANCEL);
    environment.m_environment.cancel(*receivedOrder1);
    REQUIRE(taskState->pop().m_state == Task::State::CANCELED);
  }

  TEST_CASE("translating_spawn") {
    auto environment = Environment();
    auto spawnNode = std::make_unique<SpawnNode>()->Replace(
      SpawnNode::TRIGGER_PROPERTY, std::make_unique<IntegerNode>())->Replace(
      SpawnNode::SERIES_PROPERTY, std::make_unique<IntegerNode>());
    auto task = std::make_shared<Task>(
      *spawnNode, DirectoryEntry(), Ref(environment.m_userProfile));
    auto taskState = std::make_shared<Queue<Task::StateEntry>>();
    task->GetPublisher().monitor(taskState);
    task->Execute();
    REQUIRE(taskState->pop().m_state == Task::State::INITIALIZING);
    REQUIRE(taskState->pop().m_state == Task::State::ACTIVE);
    REQUIRE(taskState->pop().m_state == Task::State::COMPLETE);
  }
}<|MERGE_RESOLUTION|>--- conflicted
+++ resolved
@@ -29,25 +29,10 @@
     UserProfile m_userProfile;
 
     Environment()
-<<<<<<< HEAD
-      : m_serviceClients(std::in_place_type<TestServiceClients>,
-          Ref(m_environment)),
-        m_telemetryEnvironment(m_serviceClients.GetServiceLocatorClient(),
-          m_serviceClients.GetTimeClient(),
-          m_serviceClients.GetAdministrationClient()),
-        m_telemetryClient(m_telemetryEnvironment.MakeClient(
-          m_serviceClients.GetServiceLocatorClient())),
-        m_userProfile("", false, false, GetDefaultCountryDatabase(),
-          GetDefaultTimeZoneDatabase(), GetDefaultCurrencyDatabase(), {},
-          GetDefaultMarketDatabase(), GetDefaultDestinationDatabase(),
-          EntitlementDatabase(), get_default_additional_tag_database(),
-          BookViewProperties(), TimeAndSalesProperties(), m_serviceClients,
-          m_telemetryClient) {}
-=======
       : m_clients(std::in_place_type<TestClients>, Ref(m_environment)),
         m_userProfile("", false, false, {}, {},
-          get_default_additional_tag_database(), m_clients) {}
->>>>>>> 73976117
+          get_default_additional_tag_database(), BookViewProperties(),
+          TimeAndSalesProperties(), m_clients) {}
   };
 
   const auto TEST_SECURITY = parse_security("TST.TSX");
