#include <random>
#include <QApplication>
#include <QTimer>
#include "Nexus/Definitions/DefaultMarketDatabase.hpp"
#include "Nexus/Definitions/Security.hpp"
#include "Nexus/Definitions/SecurityInfo.hpp"
#include "Nexus/TechnicalAnalysis/Candlestick.hpp"
#include "Spire/Charting/CachedChartModel.hpp"
#include "Spire/Charting/LocalChartModel.hpp"
#include "Spire/Charting/ChartingWindow.hpp"
#include "Spire/SecurityInput/LocalSecurityInputModel.hpp"
#include "Spire/Spire/LocalTechnicalsModel.hpp"
#include "Spire/Spire/Resources.hpp"
#include "Spire/Ui/CustomQtVariants.hpp"
#include "Version.hpp"

using namespace Beam;
using namespace Nexus;
using namespace Spire;

int main(int argc, char** argv) {
  auto application = new QApplication(argc, argv);
  application->setOrganizationName(QObject::tr("Eidolon Systems Ltd"));
  application->setApplicationName(QObject::tr("Charting Window Tester"));
  initialize_resources();
  LocalSecurityInputModel model;
  model.add(SecurityInfo(
    Security("MSFT", DefaultMarkets::NASDAQ(), DefaultCountries::US()),
    "Microsoft Corp", "Software"));
  model.add(SecurityInfo(
    Security("MG", DefaultMarkets::TSX(), DefaultCountries::CA()),
    "Magna International Inc.", "Automotive, probably"));
  model.add(SecurityInfo(
    Security("MFC", DefaultMarkets::TSX(), DefaultCountries::CA()),
    "Manulife Financial Corporation", "Finance"));
  model.add(SecurityInfo(
    Security("MX", DefaultMarkets::TSX(), DefaultCountries::CA()),
    "Methanex Corporation", ""));
  model.add(SecurityInfo(
    Security("MRU", DefaultMarkets::TSX(), DefaultCountries::CA()),
    "Metro Inc.", ""));
  model.add(SecurityInfo(
    Security("MON", DefaultMarkets::NYSE(), DefaultCountries::US()),
    "Monsanto Co.", ""));
  model.add(SecurityInfo(
    Security("MS", DefaultMarkets::NYSE(), DefaultCountries::US()),
    "Morgan Stanley", "Finance"));
  auto window = new ChartingWindow(Ref(model));
  auto test_timer = QTimer();
  window->connect_security_change_signal(
    [=, &test_timer] (const auto& security) {
      test_timer.stop();
      window->setWindowTitle(CustomVariantItemDelegate().displayText(
        QVariant::fromValue(security), QLocale()) + QObject::tr(" - Chart"));
      auto candlesticks = std::vector<Candlestick>();
<<<<<<< HEAD
      auto up = [&] (auto start, auto end) {
          candlesticks.push_back(Candlestick(
          ChartValue(start), ChartValue(end),
          ChartValue(0.4), ChartValue(0.6), ChartValue(0.8), ChartValue(0.2)));
        };
      auto down = [&] (auto start, auto end) {
          candlesticks.push_back(Candlestick(
          ChartValue(start), ChartValue(end),
          ChartValue(0.6), ChartValue(0.4), ChartValue(0.8), ChartValue(0.2)));
        };
      up(0, 25);
      down(100, 125);
      up(200, 225);
      up(225, 250);
      up(250, 275);
      up(275, 300);
      //auto rand = std::default_random_engine(std::random_device()());
      //auto time = boost::posix_time::second_clock::local_time();
      //for(auto i = 0; i < 100; ++i) {
      //  auto open = ChartValue(Money((rand() % 40 + 40) *
      //    Money::FromValue("0.01").get()));
      //  auto close = ChartValue(Money((rand() % 40 + 40) *
      //    Money::FromValue("0.01").get()));
      //  auto [high, low] = [&] {
      //    if(open > close) {
      //      return std::make_tuple(ChartValue(Money((rand() % 40) *
      //        Money::FromValue("0.01").get())) + open, close - ChartValue(Money(
      //        (rand() % 40) * Money::FromValue("0.01").get())));
      //    }
      //    return std::make_tuple(ChartValue(Money((rand() % 40) *
      //      Money::FromValue("0.01").get())) + close, open - ChartValue(Money(
      //      (rand() % 40) * Money::FromValue("0.01").get())));
      //  }();
      //  candlesticks.push_back(Candlestick(
      //    ChartValue(time - boost::posix_time::minutes(1)), ChartValue(time),
      //    open, close, high, low));
      //  if(rand() % 5 == 1) {
      //    time -= boost::posix_time::minutes(rand() % 25 + 1);
      //  } else {
      //    time -= boost::posix_time::minutes(1);
      //  }
      //}
      auto chart_model = std::make_shared<LocalChartModel>(
        ChartValue::Type::MONEY, ChartValue::Type::MONEY, candlesticks);
      //auto cached_model = std::make_shared<CachedChartModel>(*chart_model);
=======
      auto rand = std::default_random_engine(std::random_device()());
      auto time = boost::posix_time::second_clock::local_time();
      for(auto i = 0; i < 100; ++i) {
        auto open = Scalar(Money((rand() % 40 + 40) *
          Money::FromValue("0.01").get()));
        auto close = Scalar(Money((rand() % 40 + 40) *
          Money::FromValue("0.01").get()));
        auto [high, low] = [&] {
          if(open > close) {
            return std::make_tuple(Scalar(Money((rand() % 40) *
              Money::FromValue("0.01").get())) + open, close - Scalar(Money(
              (rand() % 40) * Money::FromValue("0.01").get())));
          }
          return std::make_tuple(Scalar(Money((rand() % 40) *
            Money::FromValue("0.01").get())) + close, open - Scalar(Money(
            (rand() % 40) * Money::FromValue("0.01").get())));
        }();
        candlesticks.push_back(Candlestick(
          Scalar(time - boost::posix_time::minutes(1)), Scalar(time), open,
          close, high, low));
        if(rand() % 5 == 1) {
          time -= boost::posix_time::minutes(rand() % 25 + 1);
        } else {
          time -= boost::posix_time::minutes(1);
        }
      }
      auto chart_model = new LocalChartModel(Scalar::Type::TIMESTAMP,
        Scalar::Type::MONEY, candlesticks);
      auto cached_model = std::make_shared<CachedChartModel>(*chart_model);
>>>>>>> c009a802
      auto technicals_model = std::make_shared<LocalTechnicalsModel>(Security());
      test_timer.start(1500);
      QObject::connect(&test_timer, &QTimer::timeout, [=] {
        auto rand = std::default_random_engine(std::random_device()())() % 100;
        technicals_model->update(TimeAndSale(boost::posix_time::ptime(),
          Money(rand * Money::ONE), 100, TimeAndSale::Condition(), "null"));
      });
      window->set_models(chart_model, technicals_model);
    });
  window->show();
  application->exec();
}<|MERGE_RESOLUTION|>--- conflicted
+++ resolved
@@ -53,53 +53,6 @@
       window->setWindowTitle(CustomVariantItemDelegate().displayText(
         QVariant::fromValue(security), QLocale()) + QObject::tr(" - Chart"));
       auto candlesticks = std::vector<Candlestick>();
-<<<<<<< HEAD
-      auto up = [&] (auto start, auto end) {
-          candlesticks.push_back(Candlestick(
-          ChartValue(start), ChartValue(end),
-          ChartValue(0.4), ChartValue(0.6), ChartValue(0.8), ChartValue(0.2)));
-        };
-      auto down = [&] (auto start, auto end) {
-          candlesticks.push_back(Candlestick(
-          ChartValue(start), ChartValue(end),
-          ChartValue(0.6), ChartValue(0.4), ChartValue(0.8), ChartValue(0.2)));
-        };
-      up(0, 25);
-      down(100, 125);
-      up(200, 225);
-      up(225, 250);
-      up(250, 275);
-      up(275, 300);
-      //auto rand = std::default_random_engine(std::random_device()());
-      //auto time = boost::posix_time::second_clock::local_time();
-      //for(auto i = 0; i < 100; ++i) {
-      //  auto open = ChartValue(Money((rand() % 40 + 40) *
-      //    Money::FromValue("0.01").get()));
-      //  auto close = ChartValue(Money((rand() % 40 + 40) *
-      //    Money::FromValue("0.01").get()));
-      //  auto [high, low] = [&] {
-      //    if(open > close) {
-      //      return std::make_tuple(ChartValue(Money((rand() % 40) *
-      //        Money::FromValue("0.01").get())) + open, close - ChartValue(Money(
-      //        (rand() % 40) * Money::FromValue("0.01").get())));
-      //    }
-      //    return std::make_tuple(ChartValue(Money((rand() % 40) *
-      //      Money::FromValue("0.01").get())) + close, open - ChartValue(Money(
-      //      (rand() % 40) * Money::FromValue("0.01").get())));
-      //  }();
-      //  candlesticks.push_back(Candlestick(
-      //    ChartValue(time - boost::posix_time::minutes(1)), ChartValue(time),
-      //    open, close, high, low));
-      //  if(rand() % 5 == 1) {
-      //    time -= boost::posix_time::minutes(rand() % 25 + 1);
-      //  } else {
-      //    time -= boost::posix_time::minutes(1);
-      //  }
-      //}
-      auto chart_model = std::make_shared<LocalChartModel>(
-        ChartValue::Type::MONEY, ChartValue::Type::MONEY, candlesticks);
-      //auto cached_model = std::make_shared<CachedChartModel>(*chart_model);
-=======
       auto rand = std::default_random_engine(std::random_device()());
       auto time = boost::posix_time::second_clock::local_time();
       for(auto i = 0; i < 100; ++i) {
@@ -129,7 +82,6 @@
       auto chart_model = new LocalChartModel(Scalar::Type::TIMESTAMP,
         Scalar::Type::MONEY, candlesticks);
       auto cached_model = std::make_shared<CachedChartModel>(*chart_model);
->>>>>>> c009a802
       auto technicals_model = std::make_shared<LocalTechnicalsModel>(Security());
       test_timer.start(1500);
       QObject::connect(&test_timer, &QTimer::timeout, [=] {
@@ -137,7 +89,7 @@
         technicals_model->update(TimeAndSale(boost::posix_time::ptime(),
           Money(rand * Money::ONE), 100, TimeAndSale::Condition(), "null"));
       });
-      window->set_models(chart_model, technicals_model);
+      window->set_models(cached_model, technicals_model);
     });
   window->show();
   application->exec();
