#include "Spire/Blotter/BlotterTasksModel.hpp"
#include <unordered_set>
#include <Beam/Queues/FilteredQueueReader.hpp>
#include <Beam/Queues/QueueReaderPublisher.hpp>
#include <Beam/Queues/StateQueue.hpp>
#include "Nexus/OrderExecutionService/StandardQueries.hpp"
#include "Spire/Blotter/BlotterModelUtilities.hpp"
#include "Spire/Blotter/BlotterTaskMonitor.hpp"
#include "Spire/Canvas/OrderExecutionNodes/OrderWrapperTaskNode.hpp"
#include "Spire/Canvas/SystemNodes/CanvasObserver.hpp"
#include "Spire/UI/CustomQtVariants.hpp"
#include "Spire/UI/UserProfile.hpp"

using namespace Beam;
using namespace Beam::Queries;
using namespace Beam::Reactors;
using namespace Beam::Routines;
using namespace Beam::ServiceLocator;
using namespace Beam::Threading;
using namespace boost;
using namespace boost::posix_time;
using namespace boost::signals2;
using namespace Nexus;
using namespace Nexus::OrderExecutionService;
using namespace Spire;

namespace {
  const auto UPDATE_INTERVAL = 100;
  const auto EXPIRY_INTERVAL = 500;

  RoutineHandler QueryDailyOrderSubmissions(const UserProfile& userProfile,
      const DirectoryEntry& account, ScopedQueueWriter<const Order*> queue) {
<<<<<<< HEAD
    Spawn(
      [&userProfile, account, queue = std::move(queue)] () mutable {
        auto currentTime =
          userProfile.GetServiceClients().GetTimeClient().GetTime();
        auto lastSequence = Beam::Queries::Sequence::First();
        auto timeOfDay =
          userProfile.GetServiceClients().GetTimeClient().GetTime();
        for(auto& market : userProfile.GetMarketDatabase().GetEntries()) {
          auto snapshotQuery = MakeDailyOrderSubmissionQuery(market.m_code,
            account, timeOfDay, timeOfDay, userProfile.GetMarketDatabase(),
            userProfile.GetTimeZoneDatabase());
          auto snapshotQueue = std::make_shared<Queue<SequencedOrder>>();
          userProfile.GetServiceClients().GetOrderExecutionClient().
            QueryOrderSubmissions(snapshotQuery, snapshotQueue);
          try {
            while(true) {
              auto value = snapshotQueue->Pop();
              queue.Push(value.GetValue());
              lastSequence = std::max(lastSequence, value.GetSequence());
            }
          } catch(const std::exception&) {}
        }
        auto query = AccountQuery();
        query.SetIndex(account);
        query.SetSnapshotLimit(SnapshotLimit::Unlimited());
        if(lastSequence == Beam::Queries::Sequence::First()) {
          query.SetRange(currentTime, pos_infin);
        } else {
          query.SetRange(Increment(lastSequence), pos_infin);
        }
=======
    return Spawn([&userProfile, account, queue = std::move(queue)] () mutable {
      auto currentTime =
        userProfile.GetServiceClients().GetTimeClient().GetTime();
      auto lastSequence = Beam::Queries::Sequence::First();
      auto timeOfDay =
        userProfile.GetServiceClients().GetTimeClient().GetTime();
      for(auto& market : userProfile.GetMarketDatabase().GetEntries()) {
        auto snapshotQuery = BuildDailyOrderSubmissionQuery(market.m_code,
          account, timeOfDay, timeOfDay, userProfile.GetMarketDatabase(),
          userProfile.GetTimeZoneDatabase());
        auto snapshotQueue = std::make_shared<Queue<SequencedOrder>>();
>>>>>>> 6ca91c6f
        userProfile.GetServiceClients().GetOrderExecutionClient().
          QueryOrderSubmissions(snapshotQuery, snapshotQueue);
        try {
          while(true) {
            auto value = snapshotQueue->Pop();
            queue.Push(value.GetValue());
            lastSequence = std::max(lastSequence, value.GetSequence());
          }
        } catch(const std::exception&) {}
      }
      auto query = AccountQuery();
      query.SetIndex(account);
      query.SetSnapshotLimit(SnapshotLimit::Unlimited());
      if(lastSequence == Beam::Queries::Sequence::First()) {
        query.SetRange(currentTime, pos_infin);
      } else {
        query.SetRange(Increment(lastSequence), pos_infin);
      }
      query.SetInterruptionPolicy(InterruptionPolicy::RECOVER_DATA);
      userProfile.GetServiceClients().GetOrderExecutionClient().
        QueryOrderSubmissions(query, std::move(queue));
    });
  }

  struct UniqueFilter {
    std::unordered_set<const Order*> m_orders;

    bool operator ()(const Order* order) {
      return m_orders.insert(order).second;
    }
  };
}

BlotterTasksModel::ObserverEntry::ObserverEntry(std::string name,
  std::unique_ptr<CanvasObserver> observer)
  : m_name(std::move(name)),
    m_observer(std::move(observer)) {}

BlotterTasksModel::BlotterTasksModel(Ref<UserProfile> userProfile,
    const DirectoryEntry& executingAccount, bool isConsolidated,
    const BlotterTaskProperties& properties)
    : m_userProfile(userProfile.Get()),
      m_executingAccount(executingAccount),
      m_properties(properties),
      m_isRefreshing(false) {
  m_taskSlotHandler.emplace();
  if(isConsolidated) {
    auto orderQueue = std::make_shared<Queue<const Order*>>();
    m_pendingRoutines.Add(QueryDailyOrderSubmissions(*m_userProfile,
      m_executingAccount, orderQueue));
    m_accountOrderPublisher = MakeSequencePublisherAdaptor(
      std::make_shared<QueueReaderPublisher<const Order*>>(orderQueue));
  } else {
    m_accountOrderPublisher =
      std::make_shared<SequencePublisher<const Order*>>();
  }
  m_accountOrderPublisher->Monitor(m_orderSlotHandler.GetSlot<const Order*>(
    [=] (const Order* order) { OnOrderSubmitted(order); }));
  SetupLinkedOrderExecutionMonitor();
  connect(&m_updateTimer, &QTimer::timeout, this,
    &BlotterTasksModel::OnUpdateTimer);
  m_updateTimer.start(UPDATE_INTERVAL);
  connect(&m_expiryTimer, &QTimer::timeout, this,
    &BlotterTasksModel::OnExpiryTimer);
  m_expiryTimer.start(EXPIRY_INTERVAL);
  for(auto& monitor : m_properties.GetMonitors()) {
    m_taskMonitors.push_back(monitor);
  }
}

const BlotterTaskProperties& BlotterTasksModel::GetProperties() const {
  return m_properties;
}

void BlotterTasksModel::SetProperties(const BlotterTaskProperties& properties) {
  m_properties = properties;
  m_taskMonitors.clear();
  for(auto& monitor : m_properties.GetMonitors()) {
    m_taskMonitors.push_back(monitor);
  }
  Refresh();
}

const OrderExecutionPublisher&
    BlotterTasksModel::GetOrderExecutionPublisher() const {
  return *m_linkedOrderExecutionPublisher;
}

const BlotterTasksModel::TaskEntry& BlotterTasksModel::Add(
    const CanvasNode& node) {
  return Add(
    std::make_shared<Task>(node, m_executingAccount, Ref(*m_userProfile)));
}

const BlotterTasksModel::TaskEntry& BlotterTasksModel::Add(
    std::shared_ptr<Task> task) {
  auto taskIterator = m_taskIds.find(task->GetId());
  if(taskIterator != m_taskIds.end()) {
    return *(taskIterator->second);
  }
  auto index = static_cast<int>(m_entries.size());
  beginInsertRows(QModelIndex(), index, index);
  auto entry = std::make_unique<TaskEntry>();
  entry->m_index = index;
  entry->m_sticky = false;
  entry->m_task = std::move(task);
  entry->m_task->GetPublisher().Monitor(
    m_taskSlotHandler->GetSlot<Task::StateEntry>(
      [=, entry = entry.get()] (const Task::StateEntry& state) {
        OnTaskState(*entry, state);
      }));
  m_taskIds.insert(std::make_pair(entry->m_task->GetId(), entry.get()));
  for(auto& taskMonitor : m_taskMonitors) {
    auto observer =
      std::make_unique<CanvasObserver>(entry->m_task, taskMonitor.GetMonitor());
    auto observerEntry = std::make_unique<ObserverEntry>(
      taskMonitor.GetName(), std::move(observer));
    observerEntry->m_connection =
      observerEntry->m_observer->ConnectUpdateSignal(
        [=, entry = entry.get(), name = taskMonitor.GetName()] (
            const any& value) {
          OnMonitorUpdate(*entry, name, value);
        });
    entry->m_monitors.push_back(std::move(observerEntry));
  }
  auto& entryReference = *entry;
  m_entries.push_back(std::move(entry));
  endInsertRows();
  m_taskAddedSignal(entryReference);
  for(auto& link : m_outgoingLinks) {
    link->Add(entryReference.m_task);
  }
  entryReference.m_task->GetContext().GetOrderPublisher().Monitor(
    m_orders->GetWriter());
  entryReference.m_task->GetContext().GetOrderPublisher().Monitor(
    m_orderSlotHandler.GetSlot<const Order*>(
      [=] (const Order* order) { OnTaskOrderSubmitted(order); }));
  return entryReference;
}

const std::vector<BlotterTasksModel*>&
    BlotterTasksModel::GetIncomingLinks() const {
  return m_incomingLinks;
}

void BlotterTasksModel::Refresh() {
  if(m_isRefreshing) {
    return;
  }
  beginResetModel();
  m_isRefreshing = true;
  if(!m_entries.empty()) {
    beginRemoveRows(QModelIndex(), 0, m_entries.size() - 1);
    auto entries = std::vector<std::unique_ptr<TaskEntry>>();
    entries.swap(m_entries);
    m_pendingExpiryEntries.clear();
    m_expiredEntries.clear();
    m_taskSlotHandler = std::nullopt;
    m_taskSlotHandler.emplace();
    m_taskIds.clear();
    m_submittedOrders.clear();
    m_taskOrders.clear();
    endRemoveRows();
    for(auto& entry : entries) {
      m_taskRemovedSignal(*entry);
    }
  }
  for(auto& link : m_outgoingLinks) {
    link->Refresh();
  }
  WithModels(*this, [&] (const BlotterTasksModel& model) {
    model.GetOrderExecutionPublisher().Monitor(m_orders->GetWriter());
    auto size = model.rowCount();
    for(auto i = 0; i != size; ++i) {
      auto& entry = model.GetEntry(i);
      Add(entry.m_task);
    }
  });
  m_isRefreshing = false;
  endResetModel();
}

void BlotterTasksModel::Link(Ref<BlotterTasksModel> model) {
  model->GetOrderExecutionPublisher().Monitor(m_orders->GetWriter());
  m_incomingLinks.push_back(model.Get());
  model->m_outgoingLinks.push_back(this);
  for(const auto& link : m_outgoingLinks) {
    link->Refresh();
  }
  WithModels(*model.Get(), [&] (const BlotterTasksModel& model) {
    auto size = model.rowCount();
    for(auto i = 0; i != size; ++i) {
      auto& entry = model.GetEntry(i);
      Add(entry.m_task);
    }
  });
}

void BlotterTasksModel::Unlink(BlotterTasksModel& model) {
  m_incomingLinks.erase(find(m_incomingLinks.begin(), m_incomingLinks.end(),
    &model));
  model.m_outgoingLinks.erase(find(model.m_outgoingLinks.begin(),
    model.m_outgoingLinks.end(), this));
  SetupLinkedOrderExecutionMonitor();
  Refresh();
}

const BlotterTasksModel::TaskEntry& BlotterTasksModel::GetEntry(
    int index) const {
  return *m_entries[index];
}

connection BlotterTasksModel::ConnectTaskAddedSignal(
    const TaskAddedSignal::slot_function_type& slot) const {
  return m_taskAddedSignal.connect(slot);
}

connection BlotterTasksModel::ConnectTaskRemovedSignal(
    const TaskRemovedSignal::slot_function_type& slot) const {
  return m_taskRemovedSignal.connect(slot);
}

int BlotterTasksModel::rowCount(const QModelIndex& parent) const {
  return static_cast<int>(m_entries.size());
}

int BlotterTasksModel::columnCount(const QModelIndex& parent) const {
  return STANDARD_COLUMN_COUNT + m_taskMonitors.size();
}

QVariant BlotterTasksModel::data(const QModelIndex& index, int role) const {
  if(!index.isValid()) {
    return QVariant();
  }
  auto& entry = *m_entries[index.row()];
  if(role == Qt::TextAlignmentRole) {
    return static_cast<int>(Qt::AlignHCenter | Qt::AlignVCenter);
  } else if(role == Qt::DisplayRole) {
    if(index.column() == STICKY_COLUMN) {
      return entry.m_sticky;
    } else if(index.column() == NAME_COLUMN) {
      return QString::fromStdString(entry.m_task->GetNode().GetText());
    } else if(index.column() == ID_COLUMN) {
      return entry.m_task->GetId();
    } else if(index.column() == STATE_COLUMN) {
      return QVariant::fromValue(entry.m_state);
    } else if(index.column() - STANDARD_COLUMN_COUNT >= 0 &&
        index.column() - STANDARD_COLUMN_COUNT < entry.m_monitors.size()) {
      auto value = entry.m_monitors[
        index.column() - STANDARD_COLUMN_COUNT]->m_observer->GetValue();
      return QVariant::fromValue(value);
    } else {
      return QVariant();
    }
  }
  return QVariant();
}

QVariant BlotterTasksModel::headerData(
    int section, Qt::Orientation orientation, int role) const {
  if(role == Qt::TextAlignmentRole) {
    return static_cast<int>(Qt::AlignHCenter | Qt::AlignVCenter);
  } else if(role == Qt::DisplayRole) {
    if(section == STICKY_COLUMN) {
      return QString("");
    } else if(section == NAME_COLUMN) {
      return QString("Name");
    } else if(section == ID_COLUMN) {
      return QString("ID");
    } else if(section == STATE_COLUMN) {
      return QString("State");
    } else if(section - STANDARD_COLUMN_COUNT >= 0 &&
        section - STANDARD_COLUMN_COUNT < m_taskMonitors.size()) {
      return QString::fromStdString(
        m_taskMonitors[section - STANDARD_COLUMN_COUNT].GetName());
    }
  }
  return QVariant();
}

bool BlotterTasksModel::setData(
    const QModelIndex& index, const QVariant& value, int role) {
  if(!index.isValid() || index.column() != STICKY_COLUMN ||
      role != Qt::EditRole || !value.canConvert<bool>()) {
    return false;
  }
  auto& entry = m_entries[index.row()];
  entry->m_sticky = value.value<bool>();
  if(!entry->m_sticky && IsTerminal(entry->m_state)) {
    m_pendingExpiryEntries.insert(entry.get());
  }
  Q_EMIT dataChanged(index, index);
  return true;
}

void BlotterTasksModel::SetupLinkedOrderExecutionMonitor() {
  m_orders = std::make_shared<MultiQueueWriter<const Order*>>();
  m_linkedOrderExecutionPublisher = MakeSequencePublisherAdaptor(
    std::make_shared<QueueReaderPublisher<const Order*>>(
      MakeFilteredQueueReader(m_orders, UniqueFilter())));
  m_accountOrderPublisher->Monitor(m_orders->GetWriter());
}

void BlotterTasksModel::OnMonitorUpdate(TaskEntry& entry,
    const std::string& property, const any& value) {
  Q_EMIT dataChanged(index(entry.m_index, 0),
    index(entry.m_index, columnCount(QModelIndex()) - 1));
}

void BlotterTasksModel::OnTaskState(TaskEntry& entry,
    const Task::StateEntry& update) {
  entry.m_state = update.m_state;
  Q_EMIT dataChanged(index(entry.m_index, 0),
    index(entry.m_index, columnCount(QModelIndex()) - 1));
  if(!entry.m_sticky && IsTerminal(entry.m_state)) {
    m_pendingExpiryEntries.insert(&entry);
  }
}

void BlotterTasksModel::OnOrderSubmitted(const Order* order) {
  if(m_taskOrders.count(order) != 0) {
    m_taskOrders.erase(order);
    return;
  } else if(m_submittedOrders.insert(order).second) {
    m_orderSlotHandler.Push([=] {
      OnOrderSubmitted(order);
    });
    return;
  }
  m_submittedOrders.erase(order);
  auto reportQueue = std::make_shared<StateQueue<ExecutionReport>>();
  order->GetPublisher().Monitor(reportQueue);
  if(auto report = reportQueue->Peek(); IsTerminal(report.m_status)) {
    m_orders->Push(order);
    return;
  }
  auto& entry = Add(OrderWrapperTaskNode(*order, *m_userProfile));
  entry.m_task->Execute();
}

void BlotterTasksModel::OnTaskOrderSubmitted(const Order* order) {
  m_taskOrders.insert(order);
}

void BlotterTasksModel::OnUpdateTimer() {
  HandleTasks(m_orderSlotHandler);
  HandleTasks(*m_taskSlotHandler);
}

void BlotterTasksModel::OnExpiryTimer() {
  for(auto& entry : m_expiredEntries) {
    auto index = entry->m_index;
    if(index == -1) {
      continue;
    }
    entry->m_index = -1;
    beginRemoveRows(QModelIndex(), index, index);
    for(auto j = std::size_t(index + 1); j < m_entries.size(); ++j) {
      assert(m_entries[j]->m_index > 0);
      --(m_entries[j]->m_index);
    }
    m_entries.erase(m_entries.begin() + index);
    endRemoveRows();
    m_taskRemovedSignal(*entry);
  }
  m_expiredEntries.clear();
  m_expiredEntries.insert(m_expiredEntries.begin(),
    m_pendingExpiryEntries.begin(), m_pendingExpiryEntries.end());
  m_pendingExpiryEntries.clear();
}<|MERGE_RESOLUTION|>--- conflicted
+++ resolved
@@ -30,38 +30,6 @@
 
   RoutineHandler QueryDailyOrderSubmissions(const UserProfile& userProfile,
       const DirectoryEntry& account, ScopedQueueWriter<const Order*> queue) {
-<<<<<<< HEAD
-    Spawn(
-      [&userProfile, account, queue = std::move(queue)] () mutable {
-        auto currentTime =
-          userProfile.GetServiceClients().GetTimeClient().GetTime();
-        auto lastSequence = Beam::Queries::Sequence::First();
-        auto timeOfDay =
-          userProfile.GetServiceClients().GetTimeClient().GetTime();
-        for(auto& market : userProfile.GetMarketDatabase().GetEntries()) {
-          auto snapshotQuery = MakeDailyOrderSubmissionQuery(market.m_code,
-            account, timeOfDay, timeOfDay, userProfile.GetMarketDatabase(),
-            userProfile.GetTimeZoneDatabase());
-          auto snapshotQueue = std::make_shared<Queue<SequencedOrder>>();
-          userProfile.GetServiceClients().GetOrderExecutionClient().
-            QueryOrderSubmissions(snapshotQuery, snapshotQueue);
-          try {
-            while(true) {
-              auto value = snapshotQueue->Pop();
-              queue.Push(value.GetValue());
-              lastSequence = std::max(lastSequence, value.GetSequence());
-            }
-          } catch(const std::exception&) {}
-        }
-        auto query = AccountQuery();
-        query.SetIndex(account);
-        query.SetSnapshotLimit(SnapshotLimit::Unlimited());
-        if(lastSequence == Beam::Queries::Sequence::First()) {
-          query.SetRange(currentTime, pos_infin);
-        } else {
-          query.SetRange(Increment(lastSequence), pos_infin);
-        }
-=======
     return Spawn([&userProfile, account, queue = std::move(queue)] () mutable {
       auto currentTime =
         userProfile.GetServiceClients().GetTimeClient().GetTime();
@@ -69,11 +37,10 @@
       auto timeOfDay =
         userProfile.GetServiceClients().GetTimeClient().GetTime();
       for(auto& market : userProfile.GetMarketDatabase().GetEntries()) {
-        auto snapshotQuery = BuildDailyOrderSubmissionQuery(market.m_code,
+        auto snapshotQuery = MakeDailyOrderSubmissionQuery(market.m_code,
           account, timeOfDay, timeOfDay, userProfile.GetMarketDatabase(),
           userProfile.GetTimeZoneDatabase());
         auto snapshotQueue = std::make_shared<Queue<SequencedOrder>>();
->>>>>>> 6ca91c6f
         userProfile.GetServiceClients().GetOrderExecutionClient().
           QueryOrderSubmissions(snapshotQuery, snapshotQueue);
         try {
