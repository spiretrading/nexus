--- conflicted
+++ resolved
@@ -226,12 +226,7 @@
       mutable Nexus::TelemetryService::TelemetryClientBox m_telemetryClient;
       std::filesystem::path m_profilePath;
       std::shared_ptr<RecentlyClosedWindowListModel> m_recentlyClosedWindows;
-<<<<<<< HEAD
-      std::shared_ptr<ComboBox::QueryModel> m_security_query_model;
-=======
       std::shared_ptr<SecurityInfoQueryModel> m_security_info_query_model;
-      BookViewProperties m_defaultBookViewProperties;
->>>>>>> 80f50c39
       SavedDashboards m_savedDashboards;
       OrderImbalanceIndicatorProperties
         m_defaultOrderImbalanceIndicatorProperties;
