#ifndef SPIRE_UI_VIEWER_HPP
#define SPIRE_UI_VIEWER_HPP

namespace Spire {
  class CheckBoxTestWidget;
  class ColorSelectorButtonTestWidget;
  class ComboBoxAdapter;
  class ComboBoxTestWidget;
  class CurrencyComboBoxTestWidget;
  class DecimalSpinBoxTestWidget;
  class DurationInputTestWidget;
  class FlatButtonTestWidget;
  class FontSelectorTestWidget;
  class IconButtonTestWidget;
  class IntegerSpinBoxTestWidget;
  class MoneySpinBoxTestWidget;
  class QuantitySpinBoxTestWidget;
  class RangeInputTestWidget;
  class ScrollAreaTestWidget;
  class SecurityInputTestWidget;
  class SecurityWidgetTestWidget;
  class SpinBoxAdapter;
  class SpinBoxTestWidget;
<<<<<<< HEAD
  class StaticDropDownMenuTestWidget;
=======
  class TabTestWidget;
>>>>>>> 75409a75
  class TextInputTestWidget;
  class TimeOfDayTestWidget;
  class UiViewerWindow;
}

#endif<|MERGE_RESOLUTION|>--- conflicted
+++ resolved
@@ -21,11 +21,8 @@
   class SecurityWidgetTestWidget;
   class SpinBoxAdapter;
   class SpinBoxTestWidget;
-<<<<<<< HEAD
   class StaticDropDownMenuTestWidget;
-=======
   class TabTestWidget;
->>>>>>> 75409a75
   class TextInputTestWidget;
   class TimeOfDayTestWidget;
   class UiViewerWindow;
