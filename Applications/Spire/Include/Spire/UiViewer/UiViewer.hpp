#ifndef SPIRE_UI_VIEWER_HPP
#define SPIRE_UI_VIEWER_HPP

namespace Spire {
  class CheckBoxTestWidget;
  class ColorSelectorButtonTestWidget;
  class ComboBoxAdapter;
  class ComboBoxTestWidget;
  class CurrencyComboBoxTestWidget;
  class DecimalSpinBoxTestWidget;
  class DurationInputTestWidget;
  class FlatButtonTestWidget;
  class FontSelectorTestWidget;
  class IconButtonTestWidget;
  class IntegerSpinBoxTestWidget;
  class MoneySpinBoxTestWidget;
  class QuantitySpinBoxTestWidget;
  class RangeInputTestWidget;
  class ScrollAreaTestWidget;
  class SecurityInputTestWidget;
  class SpinBoxAdapter;
  class SpinBoxTestWidget;
<<<<<<< HEAD
  class TimeOfDayTestWidget;
=======
  class TextInputTestWidget;
>>>>>>> c698ff59
  class UiViewerWindow;
}

#endif<|MERGE_RESOLUTION|>--- conflicted
+++ resolved
@@ -20,11 +20,8 @@
   class SecurityInputTestWidget;
   class SpinBoxAdapter;
   class SpinBoxTestWidget;
-<<<<<<< HEAD
+  class TextInputTestWidget;
   class TimeOfDayTestWidget;
-=======
-  class TextInputTestWidget;
->>>>>>> c698ff59
   class UiViewerWindow;
 }
 
