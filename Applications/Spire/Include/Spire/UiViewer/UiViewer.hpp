--- conflicted
+++ resolved
@@ -15,12 +15,9 @@
   class IntegerSpinBoxTestWidget;
   class MoneySpinBoxTestWidget;
   class QuantitySpinBoxTestWidget;
-<<<<<<< HEAD
-  class SecurityWidgetTestWidget;
-=======
   class RangeInputTestWidget;
   class ScrollAreaTestWidget;
->>>>>>> 8312afc9
+  class SecurityWidgetTestWidget;
   class SpinBoxAdapter;
   class SpinBoxTestWidget;
   class UiViewerWindow;
