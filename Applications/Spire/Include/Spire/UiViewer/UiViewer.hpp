#ifndef SPIRE_UI_VIEWER_HPP
#define SPIRE_UI_VIEWER_HPP

namespace Spire {
  class CheckBoxTestWidget;
  class ColorSelectorButtonTestWidget;
  class ComboBoxAdapter;
  class ComboBoxTestWidget;
  class CurrencyComboBoxTestWidget;
  class DateInputTestWidget;
  class DecimalSpinBoxTestWidget;
<<<<<<< HEAD
  class FilteredDropDownMenuTestWidget;
=======
  class DurationInputTestWidget;
>>>>>>> da388ffd
  class FlatButtonTestWidget;
  class FontSelectorTestWidget;
  class IconButtonTestWidget;
  class IntegerSpinBoxTestWidget;
  class MarketComboBoxTestWidget;
  class MoneySpinBoxTestWidget;
  class OrderStatusComboBoxTestWidget;
  class OrderTypeComboBoxTestWidget;
  class QuantitySpinBoxTestWidget;
  class RangeInputTestWidget;
  class ScrollAreaTestWidget;
  class SecurityInputTestWidget;
  class SecurityWidgetTestWidget;
  class SideComboBoxTestWidget;
  class SpinBoxAdapter;
  class SpinBoxTestWidget;
  class StaticDropDownMenuTestWidget;
  class TabTestWidget;
  class TextInputTestWidget;
  class TimeOfDayTestWidget;
  class TransitionTestWidget;
  class UiViewerWindow;
}

#endif<|MERGE_RESOLUTION|>--- conflicted
+++ resolved
@@ -9,11 +9,8 @@
   class CurrencyComboBoxTestWidget;
   class DateInputTestWidget;
   class DecimalSpinBoxTestWidget;
-<<<<<<< HEAD
+  class DurationInputTestWidget;
   class FilteredDropDownMenuTestWidget;
-=======
-  class DurationInputTestWidget;
->>>>>>> da388ffd
   class FlatButtonTestWidget;
   class FontSelectorTestWidget;
   class IconButtonTestWidget;
