--- conflicted
+++ resolved
@@ -4,13 +4,10 @@
 namespace Spire {
   class CheckBoxTestWidget;
   class ColorSelectorButtonTestWidget;
-<<<<<<< HEAD
-  class DateInputTestWidget;
-=======
   class ComboBoxAdapter;
   class ComboBoxTestWidget;
   class CurrencyComboBoxTestWidget;
->>>>>>> de69a273
+  class DateInputTestWidget;
   class DecimalSpinBoxTestWidget;
   class DurationInputTestWidget;
   class FlatButtonTestWidget;
