--- conflicted
+++ resolved
@@ -74,16 +74,14 @@
   /** Returns a UiProfile for the ScrollBox. */
   UiProfile make_scroll_box_profile();
 
-<<<<<<< HEAD
   /** Returns a UiProfile for the ScrollableListBox. */
   UiProfile make_scrollable_list_box_profile();
 
+  /** Returns a UiProfile for the SearchBox. */
+  UiProfile make_search_box_profile();
+
   /** Returns a UiProfile for the TextAreaBox. */
   UiProfile make_text_area_box_profile();
-=======
-  /** Returns a UiProfile for the SearchBox. */
-  UiProfile make_search_box_profile();
->>>>>>> 29645cfc
 
   /** Returns a UiProfile for the TextBox. */
   UiProfile make_text_box_profile();
