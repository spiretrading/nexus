#ifndef SPIRE_STANDARD_UI_PROFILES_HPP
#define SPIRE_STANDARD_UI_PROFILES_HPP
#include <Qt>
#include "Spire/UiViewer/UiViewer.hpp"

namespace Spire {

  /** Returns a UiProfile for the Box. */
  UiProfile make_box_profile();

  /** Returns a UiProfile for the CheckBox. */
  UiProfile make_check_box_profile();

  /** Returns a UiProfile for the ColorSelectorButton. */
  UiProfile make_color_selector_button_profile();

  /** Returns a UiProfile for the CurrencyComboBox. */
  UiProfile make_currency_combo_box_profile();

  /** Returns a UiProfile for the DecimalBox. */
  UiProfile make_decimal_box_profile();

  /** Returns a UiProfile for the DecimalFilterPanel. */
  UiProfile make_decimal_filter_panel_profile();

  /** Returns a UiProfile for the DurationBox. */
  UiProfile make_duration_box_profile();

  /** Returns a UiProfile for the FilterPanel. */
  UiProfile make_filter_panel_profile();

  /** Returns a UiProfile for the FlatButton. */
  UiProfile make_flat_button_profile();

  /** Returns a UiProfile for the IconButton. */
  UiProfile make_icon_button_profile();

  /** Returns a UiProfile for the IntegerBox. */
  UiProfile make_integer_box_profile();

<<<<<<< HEAD
  /** Returns a UiProfile for the KeyInputBox. */
  UiProfile make_key_input_box_profile();
=======
  /** Returns a UiProfile for the IntegerFilterPanel. */
  UiProfile make_integer_filter_panel_profile();
>>>>>>> 6379e776

  /** Returns a UiProfile for the KeyTag. */
  UiProfile make_key_tag_profile();

  /** Returns a UiProfile for the ListItem. */
  UiProfile make_list_item_profile();

  /** Returns a UiProfile for the MoneyBox. */
  UiProfile make_money_box_profile();

  /** Returns a UiProfile for the MoneyFilterPanel. */
  UiProfile make_money_filter_panel_profile();

  /** Returns a UiProfile for the OverlayPanel. */
  UiProfile make_overlay_panel_profile();

  /** Returns a UiProfile for the ScrollBar. */
  UiProfile make_scroll_bar_profile();

  /** Returns a UiProfile for the ScrollBox. */
  UiProfile make_scroll_box_profile();

  /** Returns a UiProfile for the TextBox. */
  UiProfile make_text_box_profile();

  /** Returns a UiProfile for the TimeBox. */
  UiProfile make_time_box_profile();

  /** Returns a UiProfile for the Tooltip. */
  UiProfile make_tooltip_profile();
}

#endif<|MERGE_RESOLUTION|>--- conflicted
+++ resolved
@@ -38,13 +38,11 @@
   /** Returns a UiProfile for the IntegerBox. */
   UiProfile make_integer_box_profile();
 
-<<<<<<< HEAD
+  /** Returns a UiProfile for the IntegerFilterPanel. */
+  UiProfile make_integer_filter_panel_profile();
+
   /** Returns a UiProfile for the KeyInputBox. */
   UiProfile make_key_input_box_profile();
-=======
-  /** Returns a UiProfile for the IntegerFilterPanel. */
-  UiProfile make_integer_filter_panel_profile();
->>>>>>> 6379e776
 
   /** Returns a UiProfile for the KeyTag. */
   UiProfile make_key_tag_profile();
