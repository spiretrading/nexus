#ifndef SPIRE_STANDARD_UI_PROFILES_HPP
#define SPIRE_STANDARD_UI_PROFILES_HPP
#include <Qt>
#include "Spire/UiViewer/UiViewer.hpp"

namespace Spire {

  /** Returns a UiProfile for the Box. */
  UiProfile make_box_profile();

  /** Returns a UiProfile for the CheckBox. */
  UiProfile make_check_box_profile();

  /** Returns a UiProfile for the DecimalBox. */
  UiProfile make_decimal_box_profile();

  /** Returns a UiProfile for the DecimalFilterPanel. */
  UiProfile make_decimal_filter_panel_profile();

  /** Returns a UiProfile for the DeleteIconButton. */
  UiProfile make_delete_icon_button_profile();

  /** Returns a UiProfile for the DurationBox. */
  UiProfile make_duration_box_profile();

  /** Returns a UiProfile for the FilterPanel. */
  UiProfile make_filter_panel_profile();

  /** Returns a UiProfile for the IconButton. */
  UiProfile make_icon_button_profile();

  /** Returns a UiProfile for the IntoTip. */
  UiProfile make_info_tip_profile();

  /** Returns a UiProfile for the IntegerBox. */
  UiProfile make_integer_box_profile();

  /** Returns a UiProfile for the IntegerFilterPanel. */
  UiProfile make_integer_filter_panel_profile();

  /** Returns a UiProfile for the KeyTag. */
  UiProfile make_key_tag_profile();

  /** Returns a UiProfile for the LabelButton. */
  UiProfile make_label_button_profile();

  /** Returns a UiProfile for the Label. */
  UiProfile make_label_profile();

  /** Returns a UiProfile for the ListItem. */
  UiProfile make_list_item_profile();

  /** Returns a UiProfile for the ListView. */
  UiProfile make_list_view_profile();

  /** Returns a UiProfile for the MoneyBox. */
  UiProfile make_money_box_profile();

  /** Returns a UiProfile for the MoneyFilterPanel. */
  UiProfile make_money_filter_panel_profile();

  /** Returns a UiProfile for the OverlayPanel. */
  UiProfile make_overlay_panel_profile();

  /** Returns a UiProfile for the QuantityBox. */
  UiProfile make_quantity_box_profile();

  /** Returns a UiProfile for the RadioButton. */
  UiProfile make_radio_button_profile();

  /** Returns a UiProfile for the ScrollBar. */
  UiProfile make_scroll_bar_profile();

  /** Returns a UiProfile for the ScrollBox. */
  UiProfile make_scroll_box_profile();

<<<<<<< HEAD
  /** Returns a UiProfile for the ScrollableListBox. */
  UiProfile make_scrollable_list_box_profile();
=======
  /** Returns a UiProfile for the SearchBox. */
  UiProfile make_search_box_profile();
>>>>>>> be2e70dc

  /** Returns a UiProfile for the TextBox. */
  UiProfile make_text_box_profile();

  /** Returns a UiProfile for the TimeBox. */
  UiProfile make_time_box_profile();

  /** Returns a UiProfile for the Tooltip. */
  UiProfile make_tooltip_profile();
}

#endif<|MERGE_RESOLUTION|>--- conflicted
+++ resolved
@@ -74,13 +74,11 @@
   /** Returns a UiProfile for the ScrollBox. */
   UiProfile make_scroll_box_profile();
 
-<<<<<<< HEAD
   /** Returns a UiProfile for the ScrollableListBox. */
   UiProfile make_scrollable_list_box_profile();
-=======
+
   /** Returns a UiProfile for the SearchBox. */
   UiProfile make_search_box_profile();
->>>>>>> be2e70dc
 
   /** Returns a UiProfile for the TextBox. */
   UiProfile make_text_box_profile();
