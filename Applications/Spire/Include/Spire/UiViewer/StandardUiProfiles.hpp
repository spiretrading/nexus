#ifndef SPIRE_STANDARD_UI_PROFILES_HPP
#define SPIRE_STANDARD_UI_PROFILES_HPP
#include <Qt>
#include "Spire/UiViewer/UiViewer.hpp"

namespace Spire {

  /** Returns a UiProfile for the Box. */
  UiProfile make_box_profile();

  /** Returns a UiProfile for the CheckBox. */
  UiProfile make_check_box_profile();

  /** Returns a UiProfile for the DecimalBox. */
  UiProfile make_decimal_box_profile();

  /** Returns a UiProfile for the DecimalFilterPanel. */
  UiProfile make_decimal_filter_panel_profile();

  /** Returns a UiProfile for the DeleteIconButton. */
  UiProfile make_delete_icon_button_profile();

  /** Returns a UiProfile for the DestinationListItem. */
  UiProfile make_destination_list_item_profile();

  /** Returns a UiProfile for the DropDownBox. */
  UiProfile make_drop_down_box_profile();

  /** Returns a UiProfile for the DropDownList. */
  UiProfile make_drop_down_list_profile();

  /** Returns a UiProfile for the DurationBox. */
  UiProfile make_duration_box_profile();

  /** Returns a UiProfile for the DurationFilterPanel. */
  UiProfile make_duration_filter_panel_profile();

  /** Returns a UiProfile for the FilterPanel. */
  UiProfile make_filter_panel_profile();

  /** Returns a UiProfile for the FocusObserver. */
  UiProfile make_focus_observer_profile();

  /** Returns a UiProfile for the IconButton. */
  UiProfile make_icon_button_profile();

  /** Returns a UiProfile for the IntoTip. */
  UiProfile make_info_tip_profile();

  /** Returns a UiProfile for the InputBox. */
  UiProfile make_input_box_profile();

  /** Returns a UiProfile for the IntegerBox. */
  UiProfile make_integer_box_profile();

  /** Returns a UiProfile for the IntegerFilterPanel. */
  UiProfile make_integer_filter_panel_profile();

  /** Returns a UiProfile for the KeyInputBox. */
  UiProfile make_key_input_box_profile();

  /** Returns a UiProfile for the KeyTag. */
  UiProfile make_key_tag_profile();

  /** Returns a UiProfile for the LabelButton. */
  UiProfile make_label_button_profile();

  /** Returns a UiProfile for the Label. */
  UiProfile make_label_profile();

  /** Returns a UiProfile for the ListItem. */
  UiProfile make_list_item_profile();

  /** Returns a UiProfile for the ListView. */
  UiProfile make_list_view_profile();

  /** Returns a UiProfile for the MoneyBox. */
  UiProfile make_money_box_profile();

  /** Returns a UiProfile for the MoneyFilterPanel. */
  UiProfile make_money_filter_panel_profile();

<<<<<<< HEAD
  /** Returns a UiProfile for the OrderFieldInfoTip. */
  UiProfile make_order_field_info_tip_profile();
=======
  /** Returns a UiProfile for the NavigationView. */
  UiProfile make_navigation_view_profile();
>>>>>>> d5cc4f22

  /** Returns a UiProfile for the OrderTypeBox. */
  UiProfile make_order_type_box_profile();

  /** Returns a UiProfile for the OverlayPanel. */
  UiProfile make_overlay_panel_profile();

  /** Returns a UiProfile for the QuantityBox. */
  UiProfile make_quantity_box_profile();

  /** Returns a UiProfile for the QuantityFilterPanel. */
  UiProfile make_quantity_filter_panel_profile();

  /** Returns a UiProfile for the RadioButton. */
  UiProfile make_radio_button_profile();

  /** Returns a UiProfile for the RegionListItem. */
  UiProfile make_region_list_item_profile();

  /** Returns a UiProfile for the ScrollBar. */
  UiProfile make_scroll_bar_profile();

  /** Returns a UiProfile for the ScrollBox. */
  UiProfile make_scroll_box_profile();

  /** Returns a UiProfile for the ScrollableListBox. */
  UiProfile make_scrollable_list_box_profile();

  /** Returns a UiProfile for the SearchBox. */
  UiProfile make_search_box_profile();

  /** Returns a UiProfile for the SecurityListItem. */
  UiProfile make_security_list_item_profile();

  /** Returns a UiProfile for the SideBox. */
  UiProfile make_side_box_profile();

  /** Returns a UiProfile for the Tag. */
  UiProfile make_tag_profile();

  /** Returns a UiProfile for the TextAreaBox. */
  UiProfile make_text_area_box_profile();

  /** Returns a UiProfile for the TextBox. */
  UiProfile make_text_box_profile();

  /** Returns a UiProfile for the TimeBox. */
  UiProfile make_time_box_profile();

  /** Returns a UiProfile for the TimeInForceBox. */
  UiProfile make_time_in_force_box_profile();

  /** Returns a UiProfile for the Tooltip. */
  UiProfile make_tooltip_profile();
}

#endif<|MERGE_RESOLUTION|>--- conflicted
+++ resolved
@@ -80,13 +80,11 @@
   /** Returns a UiProfile for the MoneyFilterPanel. */
   UiProfile make_money_filter_panel_profile();
 
-<<<<<<< HEAD
+  /** Returns a UiProfile for the NavigationView. */
+  UiProfile make_navigation_view_profile();
+
   /** Returns a UiProfile for the OrderFieldInfoTip. */
   UiProfile make_order_field_info_tip_profile();
-=======
-  /** Returns a UiProfile for the NavigationView. */
-  UiProfile make_navigation_view_profile();
->>>>>>> d5cc4f22
 
   /** Returns a UiProfile for the OrderTypeBox. */
   UiProfile make_order_type_box_profile();
