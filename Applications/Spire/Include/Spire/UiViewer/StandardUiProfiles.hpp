--- conflicted
+++ resolved
@@ -86,13 +86,11 @@
   /** Returns a UiProfile for the FontStyleBox. */
   UiProfile make_font_style_box_profile();
 
-<<<<<<< HEAD
+  /** Returns a UiProfile for the HexColorBox. */
+  UiProfile make_hex_color_box_profile();
+
   /** Returns a UiProfile for the HighlightPicker. */
   UiProfile make_highlight_picker_profile();
-=======
-  /** Returns a UiProfile for the HexColorBox. */
-  UiProfile make_hex_color_box_profile();
->>>>>>> cffadecf
 
   /** Returns a UiProfile for the HighlightSwatch. */
   UiProfile make_highlight_swatch_profile();
