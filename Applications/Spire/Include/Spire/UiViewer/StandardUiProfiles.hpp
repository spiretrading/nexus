#ifndef SPIRE_STANDARD_UI_PROFILES_HPP
#define SPIRE_STANDARD_UI_PROFILES_HPP
#include <Qt>
#include "Spire/UiViewer/UiViewer.hpp"

namespace Spire {

  /** Returns a UiProfile for the Box. */
  UiProfile make_box_profile();

  /** Returns a UiProfile for the CalendarDatePicker. */
  UiProfile make_calendar_date_picker_profile();

  /** Returns a UiProfile for the CheckBox. */
  UiProfile make_check_box_profile();

<<<<<<< HEAD
  /** Returns a UiProfile for the DateBox. */
  UiProfile make_date_box_profile();
=======
  /** Returns a UiProfile for the ClosedFilterPanel. */
  UiProfile make_closed_filter_panel_profile();
>>>>>>> bd7206f9

  /** Returns a UiProfile for the DecimalBox. */
  UiProfile make_decimal_box_profile();

  /** Returns a UiProfile for the DecimalFilterPanel. */
  UiProfile make_decimal_filter_panel_profile();

  /** Returns a UiProfile for the DeleteIconButton. */
  UiProfile make_delete_icon_button_profile();

  /** Returns a UiProfile for the DestinationListItem. */
  UiProfile make_destination_list_item_profile();

  /** Returns a UiProfile for the DropDownBox. */
  UiProfile make_drop_down_box_profile();

  /** Returns a UiProfile for the DropDownList. */
  UiProfile make_drop_down_list_profile();

  /** Returns a UiProfile for the DurationBox. */
  UiProfile make_duration_box_profile();

  /** Returns a UiProfile for the DurationFilterPanel. */
  UiProfile make_duration_filter_panel_profile();

  /** Returns a UiProfile for the FilterPanel. */
  UiProfile make_filter_panel_profile();

  /** Returns a UiProfile for the FocusObserver. */
  UiProfile make_focus_observer_profile();

  /** Returns a UiProfile for the HoverObserver. */
  UiProfile make_hover_observer_profile();

  /** Returns a UiProfile for the IconButton. */
  UiProfile make_icon_button_profile();

  /** Returns a UiProfile for the IntoTip. */
  UiProfile make_info_tip_profile();

  /** Returns a UiProfile for the InputBox. */
  UiProfile make_input_box_profile();

  /** Returns a UiProfile for the IntegerBox. */
  UiProfile make_integer_box_profile();

  /** Returns a UiProfile for the IntegerFilterPanel. */
  UiProfile make_integer_filter_panel_profile();

  /** Returns a UiProfile for the KeyInputBox. */
  UiProfile make_key_input_box_profile();

  /** Returns a UiProfile for the KeyTag. */
  UiProfile make_key_tag_profile();

  /** Returns a UiProfile for the LabelButton. */
  UiProfile make_label_button_profile();

  /** Returns a UiProfile for the Label. */
  UiProfile make_label_profile();

  /** Returns a UiProfile for the ListItem. */
  UiProfile make_list_item_profile();

  /** Returns a UiProfile for the ListView. */
  UiProfile make_list_view_profile();

  /** Returns a UiProfile for the MoneyBox. */
  UiProfile make_money_box_profile();

  /** Returns a UiProfile for the MoneyFilterPanel. */
  UiProfile make_money_filter_panel_profile();

  /** Returns a UiProfile for the NavigationView. */
  UiProfile make_navigation_view_profile();

  /** Returns a UiProfile for the OrderFieldInfoTip. */
  UiProfile make_order_field_info_tip_profile();

  /** Returns a UiProfile for the OrderTypeBox. */
  UiProfile make_order_type_box_profile();

  /** Returns a UiProfile for the OrderTypeFilterPanel. */
  UiProfile make_order_type_filter_panel_profile();

  /** Returns a UiProfile for the OverlayPanel. */
  UiProfile make_overlay_panel_profile();

  /** Returns a UiProfile for the QuantityBox. */
  UiProfile make_quantity_box_profile();

  /** Returns a UiProfile for the QuantityFilterPanel. */
  UiProfile make_quantity_filter_panel_profile();

  /** Returns a UiProfile for the RadioButton. */
  UiProfile make_radio_button_profile();

  /** Returns a UiProfile for the RegionListItem. */
  UiProfile make_region_list_item_profile();

  /** Returns a UiProfile for the ScrollBar. */
  UiProfile make_scroll_bar_profile();

  /** Returns a UiProfile for the ScrollBox. */
  UiProfile make_scroll_box_profile();

  /** Returns a UiProfile for the ScrollableListBox. */
  UiProfile make_scrollable_list_box_profile();

  /** Returns a UiProfile for the SearchBox. */
  UiProfile make_search_box_profile();

  /** Returns a UiProfile for the SecurityListItem. */
  UiProfile make_security_list_item_profile();

  /** Returns a UiProfile for the SideBox. */
  UiProfile make_side_box_profile();

  /** Returns a UiProfile for the SideFilterPanel. */
  UiProfile make_side_filter_panel_profile();

  /** Returns a UiProfile for the Tag. */
  UiProfile make_tag_profile();

  /** Returns a UiProfile for the TextAreaBox. */
  UiProfile make_text_area_box_profile();

  /** Returns a UiProfile for the TextBox. */
  UiProfile make_text_box_profile();

  /** Returns a UiProfile for the TimeBox. */
  UiProfile make_time_box_profile();

  /** Returns a UiProfile for the TimeInForceBox. */
  UiProfile make_time_in_force_box_profile();

  /** Returns a UiProfile for the TimeInForceFilterPanel. */
  UiProfile make_time_in_force_filter_panel_profile();

  /** Returns a UiProfile for the Tooltip. */
  UiProfile make_tooltip_profile();
}

#endif<|MERGE_RESOLUTION|>--- conflicted
+++ resolved
@@ -14,13 +14,11 @@
   /** Returns a UiProfile for the CheckBox. */
   UiProfile make_check_box_profile();
 
-<<<<<<< HEAD
+  /** Returns a UiProfile for the ClosedFilterPanel. */
+  UiProfile make_closed_filter_panel_profile();
+
   /** Returns a UiProfile for the DateBox. */
   UiProfile make_date_box_profile();
-=======
-  /** Returns a UiProfile for the ClosedFilterPanel. */
-  UiProfile make_closed_filter_panel_profile();
->>>>>>> bd7206f9
 
   /** Returns a UiProfile for the DecimalBox. */
   UiProfile make_decimal_box_profile();
