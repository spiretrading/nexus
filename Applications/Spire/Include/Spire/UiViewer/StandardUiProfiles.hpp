#ifndef SPIRE_STANDARD_UI_PROFILES_HPP
#define SPIRE_STANDARD_UI_PROFILES_HPP
#include <Qt>
#include "Spire/UiViewer/UiViewer.hpp"

namespace Spire {

  /** Returns a UiProfile for the Box. */
  UiProfile make_box_profile();

  /** Returns a UiProfile for the CheckBox. */
  UiProfile make_check_box_profile();

  /** Returns a UiProfile for the ColorSelectorButton. */
  UiProfile make_color_selector_button_profile();

  /** Returns a UiProfile for the CurrencyComboBox. */
  UiProfile make_currency_combo_box_profile();

  /** Returns a UiProfile for the DecimalBox. */
  UiProfile make_decimal_box_profile();

  /** Returns a UiProfile for the DurationBox. */
  UiProfile make_duration_box_profile();

  /** Returns a UiProfile for the FilterPanel. */
  UiProfile make_filter_panel_profile();

  /** Returns a UiProfile for the FlatButton. */
  UiProfile make_flat_button_profile();

  /** Returns a UiProfile for the IconButton. */
  UiProfile make_icon_button_profile();

  /** Returns a UiProfile for the IntegerBox. */
  UiProfile make_integer_box_profile();

<<<<<<< HEAD
  //! Returns a UiProfile for the KeyInputBox.
  UiProfile make_key_input_box_profile();

  //! Returns a UiProfile for the KeyTag.
=======
  /** Returns a UiProfile for the KeyTag. */
>>>>>>> 56db4c6f
  UiProfile make_key_tag_profile();

  /** Returns a UiProfile for the ListItem. */
  UiProfile make_list_item_profile();

  /** Returns a UiProfile for the MoneyBox. */
  UiProfile make_money_box_profile();

  /** Returns a UiProfile for the OverlayPanel. */
  UiProfile make_overlay_panel_profile();

  /** Returns a UiProfile for the ScrollBar. */
  UiProfile make_scroll_bar_profile();

  /** Returns a UiProfile for the ScrollBox. */
  UiProfile make_scroll_box_profile();

  /** Returns a UiProfile for the TextBox. */
  UiProfile make_text_box_profile();

  /** Returns a UiProfile for the TimeBox. */
  UiProfile make_time_box_profile();

  /** Returns a UiProfile for the Tooltip. */
  UiProfile make_tooltip_profile();
}

#endif<|MERGE_RESOLUTION|>--- conflicted
+++ resolved
@@ -35,14 +35,10 @@
   /** Returns a UiProfile for the IntegerBox. */
   UiProfile make_integer_box_profile();
 
-<<<<<<< HEAD
-  //! Returns a UiProfile for the KeyInputBox.
+  /** Returns a UiProfile for the KeyInputBox. */
   UiProfile make_key_input_box_profile();
 
-  //! Returns a UiProfile for the KeyTag.
-=======
   /** Returns a UiProfile for the KeyTag. */
->>>>>>> 56db4c6f
   UiProfile make_key_tag_profile();
 
   /** Returns a UiProfile for the ListItem. */
