--- conflicted
+++ resolved
@@ -41,13 +41,11 @@
   /** Returns a UiProfile for the KeyTag. */
   UiProfile make_key_tag_profile();
 
-<<<<<<< HEAD
+  /** Returns a UiProfile for the LabelButton. */
+  UiProfile make_label_button_profile();
+
   /** Returns a UiProfile for the Label. */
   UiProfile make_label_profile();
-=======
-  /** Returns a UiProfile for the LabelButton. */
-  UiProfile make_label_button_profile();
->>>>>>> 77eb8e4c
 
   /** Returns a UiProfile for the ListItem. */
   UiProfile make_list_item_profile();
