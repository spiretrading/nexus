--- conflicted
+++ resolved
@@ -149,13 +149,11 @@
   /** Returns a UiProfile for the MenuButton. */
   UiProfile make_menu_button_profile();
 
-<<<<<<< HEAD
   /** Returns a UiProfile for the MenuIconButton. */
   UiProfile make_menu_icon_button_profile();
-=======
+
   /** Returns a UiProfile for the MenuLabelButton. */
   UiProfile make_menu_label_button_profile();
->>>>>>> c27aa3e6
 
   /** Returns a UiProfile for the MoneyBox. */
   UiProfile make_money_box_profile();
