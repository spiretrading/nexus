--- conflicted
+++ resolved
@@ -4,10 +4,7 @@
 namespace Spire {
   class AggregateBookViewModel;
   class BboBox;
-<<<<<<< HEAD
-=======
   enum class BookViewColumn;
->>>>>>> 4a2d16da
   class BookViewController;
   class BookViewHighlightPropertiesPage;
   class BookViewInteractionPropertiesPage;
@@ -18,10 +15,6 @@
   class BookViewPropertiesWindowFactory;
   class BookViewWindow;
   class BookViewWindowSettings;
-<<<<<<< HEAD
-  class LegacyBookViewWindowSettings;
-  class MarketDepth;
-=======
   class ConsolidatedUserOrderListModel;
   class LegacyBookViewWindowSettings;
   class MarketDepth;
@@ -29,7 +22,6 @@
   struct Mpid;
   class MpidBox;
   class PriceLevelModel;
->>>>>>> 4a2d16da
   class TechnicalsPanel;
 }
 
