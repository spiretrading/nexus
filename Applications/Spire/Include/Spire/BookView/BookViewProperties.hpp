--- conflicted
+++ resolved
@@ -151,13 +151,10 @@
     void Shuttle(Shuttler& shuttle, unsigned int version);
   };
 
-<<<<<<< HEAD
-=======
   /** Returns the HighlightColor associated with an OrderHighlightState. */
   const HighlightColor& get_highlight(const BookViewProperties& properties,
     BookViewHighlightProperties::OrderHighlightState state);
 
->>>>>>> 4a2d16da
   /** Returns the text representation of a OrderVisibility. */
   const QString& to_text(
     BookViewHighlightProperties::OrderVisibility visibility);
