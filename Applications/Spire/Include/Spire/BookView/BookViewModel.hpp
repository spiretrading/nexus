--- conflicted
+++ resolved
@@ -1,25 +1,12 @@
 #ifndef SPIRE_BOOK_VIEW_MODEL_HPP
 #define SPIRE_BOOK_VIEW_MODEL_HPP
-<<<<<<< HEAD
+#include "Nexus/Definitions/BboQuote.hpp"
 #include "Nexus/Definitions/BookQuote.hpp"
+#include "Nexus/Definitions/OrderStatus.hpp"
 #include "Nexus/Definitions/SecurityTechnicals.hpp"
 #include "Nexus/OrderExecutionService/OrderFields.hpp"
-#include "Spire/BookView/BookView.hpp"
 #include "Spire/Spire/ListModel.hpp"
 #include "Spire/Spire/LocalValueModel.hpp"
-=======
-#include <map>
-#include <unordered_map>
-#include <Beam/Pointers/Ref.hpp>
-#include <QAbstractItemModel>
-#include "Nexus/Definitions/Money.hpp"
-#include "Nexus/Definitions/SecurityInfo.hpp"
-#include "Nexus/Definitions/Side.hpp"
-#include "Spire/Async/EventHandler.hpp"
-#include "Spire/BookView/BookViewProperties.hpp"
-#include "Spire/LegacyUI/UserProfile.hpp"
-#include "Spire/Spire/Spire.hpp"
->>>>>>> 73976117
 
 namespace Spire {
 
@@ -33,10 +20,10 @@
   using BookQuoteListModel = ListModel<Nexus::BookQuote>;
 
   /** A ValueModel over a SecurityTechnicals. */
-  using SecurityTechnicalsValueModel = ValueModel<Nexus::SecurityTechnicals>;
+  using SecurityTechnicalsModel = ValueModel<Nexus::SecurityTechnicals>;
 
   /** A LocalValueModel over a SecurityTechnicals. */
-  using LocalSecurityTechnicalsValueModel =
+  using LocalSecurityTechnicalsModel =
     LocalValueModel<Nexus::SecurityTechnicals>;
 
   /** The model for the book view. */
@@ -44,8 +31,7 @@
     public:
 
       /** A ValueModel over optional OrderFields. */
-      using PreviewOrderModel =
-        ValueModel<boost::optional<Nexus::OrderExecutionService::OrderFields>>;
+      using PreviewOrderModel = ValueModel<boost::optional<Nexus::OrderFields>>;
 
       /** Represents the user order. */
       struct UserOrder {
@@ -73,7 +59,6 @@
       /** Returns a list of BookQuotes with the bid side. */
       virtual const std::shared_ptr<BookQuoteListModel>& get_bids() const = 0;
 
-<<<<<<< HEAD
       /** Returns a list of BookQuotes with the ask side. */
       virtual const std::shared_ptr<BookQuoteListModel>& get_asks() const = 0;
 
@@ -88,20 +73,12 @@
       /** Returns the preview order. */
       virtual const std::shared_ptr<PreviewOrderModel>&
         get_preview_order() const = 0;
-=======
-      int rowCount(const QModelIndex& parent) const override;
-      int columnCount(const QModelIndex& parent) const override;
-      QVariant data(const QModelIndex& index, int role) const override;
-      QVariant headerData(
-        int section, Qt::Orientation orientation, int role) const override;
->>>>>>> 73976117
 
       /** Returns the Bbo quote. */
       virtual const std::shared_ptr<BboQuoteModel>& get_bbo_quote() const = 0;
 
-<<<<<<< HEAD
       /** Returns the technical details about a Security. */
-      virtual const std::shared_ptr<SecurityTechnicalsValueModel>&
+      virtual const std::shared_ptr<SecurityTechnicalsModel>&
         get_technicals() const = 0;
 
     protected:
@@ -112,36 +89,6 @@
     private:
       BookViewModel(const BookViewModel&) = delete;
       BookViewModel& operator =(const BookViewModel&) = delete;
-=======
-        auto operator <=>(const OrderKey&) const = default;
-      };
-      struct BookQuoteEntry {
-        Nexus::BookQuote m_quote;
-        int m_level;
-      };
-      UserProfile* m_userProfile;
-      BookViewProperties m_properties;
-      Nexus::Security m_security;
-      Nexus::Side m_side;
-      Nexus::SecurityInfo m_securityInfo;
-      std::unordered_map<Nexus::Venue, Nexus::BookQuote> m_topLevels;
-      std::vector<std::unique_ptr<BookQuoteEntry>> m_bookQuotes;
-      std::map<OrderKey, Nexus::Quantity> m_orderQuantities;
-      std::unordered_map<std::shared_ptr<Nexus::Order>, Nexus::Quantity>
-        m_remainingOrderQuantities;
-      EventHandler m_eventHandler;
-
-      bool TestHighlight(const BookViewProperties::VenueHighlight& highlight,
-        const Nexus::BookQuote& quote) const;
-      void HighlightQuote(const Nexus::BookQuote& quote);
-      void AddQuote(const Nexus::BookQuote& quote, int quoteIndex);
-      void RemoveQuote(int quoteIndex);
-      void OnBookQuote(const Nexus::BookQuote& quote);
-      void OnOrderExecuted(const std::shared_ptr<Nexus::Order>& order);
-      void OnExecutionReport(const std::shared_ptr<Nexus::Order>& order,
-        const Nexus::ExecutionReport& executionReport);
-      void OnBookQuoteInterruption(const std::exception_ptr& e);
->>>>>>> 73976117
   };
 }
 
