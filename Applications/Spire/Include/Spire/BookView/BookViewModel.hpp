--- conflicted
+++ resolved
@@ -35,20 +35,6 @@
 
       /** Represents the user order. */
       struct UserOrder {
-<<<<<<< HEAD
-
-        /** The order destination. */
-        Nexus::Destination m_destination;
-
-        /** The order price. */
-        Nexus::Money m_price;
-
-        /** The order size. */
-        Nexus::Quantity m_size;
-
-        /** The status of the user order. */
-        Nexus::OrderStatus m_status;
-=======
 
         /** The order destination. */
         Nexus::Destination m_destination;
@@ -63,7 +49,6 @@
         Nexus::OrderStatus m_status;
 
         bool operator ==(const UserOrder&) const = default;
->>>>>>> 4a2d16da
       };
 
       /** Models a list of UserOrders. */
