#ifndef SPIRE_BOOK_VIEW_WINDOW_SETTINGS_HPP
#define SPIRE_BOOK_VIEW_WINDOW_SETTINGS_HPP
#include "Spire/BookView/BookView.hpp"
#include "Spire/LegacyUI/SecurityViewStack.hpp"
#include "Spire/LegacyUI/WindowSettings.hpp"
#include "Spire/Spire/ShuttleQtTypes.hpp"
#include "Spire/Spire/Spire.hpp"
#include "Spire/Ui/SecurityView.hpp"

namespace Spire {

  /** Stores the window settings for a BookViewWindow. */
  class BookViewWindowSettings : public LegacyUI::WindowSettings {
    public:

      /** Constructs a BookViewWindowSettings with default values. */
      BookViewWindowSettings() = default;

      /**
       * Constructs a BookViewWindowSettings.
       * @param window The BookViewWindow to represent.
       */
      explicit BookViewWindowSettings(const BookViewWindow& window);

<<<<<<< HEAD
      std::string GetName() const override;

      QWidget* Reopen(Beam::Ref<UserProfile> user_profile) const override;

      void Apply(Beam::Ref<UserProfile> user_profile,
        Beam::Out<QWidget> widget) const override;

    private:
      friend struct Beam::Serialization::DataShuttle;
=======
      virtual std::string GetName() const;
      virtual QWidget* Reopen(Beam::Ref<UserProfile> userProfile) const;
      virtual void Apply(Beam::Ref<UserProfile> userProfile,
        Beam::Out<QWidget> widget) const;

    private:
      friend struct Beam::DataShuttle;
      BookViewProperties m_properties;
      Nexus::Security m_security;
>>>>>>> 73976117
      std::string m_name;
      SecurityView::State m_security_view;
      std::string m_identifier;
      std::string m_link_identifier;
      QByteArray m_geometry;

      template<Beam::IsShuttle S>
      void shuttle(S& shuttle, unsigned int version);
  };

<<<<<<< HEAD
  template<typename Shuttler>
  void BookViewWindowSettings::Shuttle(
      Shuttler& shuttle, unsigned int version) {
    shuttle.Shuttle("name", m_name);
    shuttle.Shuttle("security_view", m_security_view);
    shuttle.Shuttle("identifier", m_identifier);
    shuttle.Shuttle("link_identifier", m_link_identifier);
    shuttle.Shuttle("geometry", m_geometry);
=======
  template<Beam::IsShuttle S>
  void BookViewWindowSettings::shuttle(S& shuttle, unsigned int version) {
    shuttle.shuttle("properties", m_properties);
    shuttle.shuttle("security", m_security);
    shuttle.shuttle("name", m_name);
    shuttle.shuttle("security_view_stack", m_securityViewStack);
    shuttle.shuttle("identifier", m_identifier);
    shuttle.shuttle("link_identifier", m_linkIdentifier);
    shuttle.shuttle("geometry", m_geometry);
    shuttle.shuttle("bid_panel_header", m_bidPanelHeader);
    shuttle.shuttle("ask_panel_header", m_askPanelHeader);
>>>>>>> 73976117
  }
}

#endif<|MERGE_RESOLUTION|>--- conflicted
+++ resolved
@@ -1,6 +1,5 @@
 #ifndef SPIRE_BOOK_VIEW_WINDOW_SETTINGS_HPP
 #define SPIRE_BOOK_VIEW_WINDOW_SETTINGS_HPP
-#include "Spire/BookView/BookView.hpp"
 #include "Spire/LegacyUI/SecurityViewStack.hpp"
 #include "Spire/LegacyUI/WindowSettings.hpp"
 #include "Spire/Spire/ShuttleQtTypes.hpp"
@@ -8,6 +7,7 @@
 #include "Spire/Ui/SecurityView.hpp"
 
 namespace Spire {
+  class BookViewWindow;
 
   /** Stores the window settings for a BookViewWindow. */
   class BookViewWindowSettings : public LegacyUI::WindowSettings {
@@ -22,27 +22,13 @@
        */
       explicit BookViewWindowSettings(const BookViewWindow& window);
 
-<<<<<<< HEAD
       std::string GetName() const override;
-
-      QWidget* Reopen(Beam::Ref<UserProfile> user_profile) const override;
-
-      void Apply(Beam::Ref<UserProfile> user_profile,
+      QWidget* Reopen(Beam::Ref<UserProfile> userProfile) const override;
+      void Apply(Beam::Ref<UserProfile> userProfile,
         Beam::Out<QWidget> widget) const override;
 
     private:
-      friend struct Beam::Serialization::DataShuttle;
-=======
-      virtual std::string GetName() const;
-      virtual QWidget* Reopen(Beam::Ref<UserProfile> userProfile) const;
-      virtual void Apply(Beam::Ref<UserProfile> userProfile,
-        Beam::Out<QWidget> widget) const;
-
-    private:
       friend struct Beam::DataShuttle;
-      BookViewProperties m_properties;
-      Nexus::Security m_security;
->>>>>>> 73976117
       std::string m_name;
       SecurityView::State m_security_view;
       std::string m_identifier;
@@ -53,28 +39,13 @@
       void shuttle(S& shuttle, unsigned int version);
   };
 
-<<<<<<< HEAD
-  template<typename Shuttler>
-  void BookViewWindowSettings::Shuttle(
-      Shuttler& shuttle, unsigned int version) {
-    shuttle.Shuttle("name", m_name);
-    shuttle.Shuttle("security_view", m_security_view);
-    shuttle.Shuttle("identifier", m_identifier);
-    shuttle.Shuttle("link_identifier", m_link_identifier);
-    shuttle.Shuttle("geometry", m_geometry);
-=======
   template<Beam::IsShuttle S>
   void BookViewWindowSettings::shuttle(S& shuttle, unsigned int version) {
-    shuttle.shuttle("properties", m_properties);
-    shuttle.shuttle("security", m_security);
     shuttle.shuttle("name", m_name);
-    shuttle.shuttle("security_view_stack", m_securityViewStack);
+    shuttle.shuttle("security_view", m_security_view);
     shuttle.shuttle("identifier", m_identifier);
-    shuttle.shuttle("link_identifier", m_linkIdentifier);
+    shuttle.shuttle("link_identifier", m_link_identifier);
     shuttle.shuttle("geometry", m_geometry);
-    shuttle.shuttle("bid_panel_header", m_bidPanelHeader);
-    shuttle.shuttle("ask_panel_header", m_askPanelHeader);
->>>>>>> 73976117
   }
 }
 
