--- conflicted
+++ resolved
@@ -5,11 +5,8 @@
 #include <QWidget>
 #include "Spire/Spire/ListModel.hpp"
 #include "Spire/Ui/CheckBox.hpp"
-<<<<<<< HEAD
+#include "Spire/Ui/MouseMoveObserver.hpp"
 #include "Spire/Ui/PressObserver.hpp"
-=======
-#include "Spire/Ui/MouseMoveObserver.hpp"
->>>>>>> b3731613
 #include "Spire/Ui/Ui.hpp"
 
 namespace Spire {
@@ -162,12 +159,8 @@
       MouseMoveObserver m_mouse_observer;
       QMargins m_window_border_size;
       boost::optional<QSize> m_window_size;
-<<<<<<< HEAD
-      std::unordered_map<int, QWidget*> m_submenus;
+      std::unordered_map<int, OverlayPanel*> m_submenus;
       std::unordered_map<int, PressObserver> m_check_item_press_observers;
-=======
-      std::unordered_map<int, OverlayPanel*> m_submenus;
->>>>>>> b3731613
       boost::signals2::scoped_connection m_window_style_connection;
 
       QWidget* build_item(const std::shared_ptr<AnyListModel>& list, int index);
