--- conflicted
+++ resolved
@@ -22,7 +22,7 @@
   /** Wraps a MarketCode so that it can be displayed in a model. **/
   struct MarketToken {
 
-    /** Wraps the MarketCode. */
+    /** The MarketCode being wrapped. */
     Nexus::MarketCode m_code;
 
     /** Constructs a default token. */
@@ -34,96 +34,11 @@
      */
     MarketToken(Nexus::MarketCode code);
 
-    /**
-     * Returns <code>true</code> iff <i>token</i> has the same <i>code</i> as
-     * <code>this</code>.
-     */
-    bool operator ==(MarketToken token) const;
-
-    /**
-     * Returns <code>true</code> iff <i>token</i> has a different <i>code</i>
-     * from <code>this</code>.
-     */
-    bool operator !=(MarketToken token) const;
+    auto operator <=>(const MarketToken& token) const = default;
   };
 
-  /**
-   * Wraps a Side so that it can be displayed within the context of a
-   * position.
-   */
-  struct PositionSideToken {
-
-    /** Wraps the Side. */
-    Nexus::Side m_side;
-
-    /** Constructs a default token. */
-    PositionSideToken() = default;
-
-    /**
-     * Wraps a Side.
-     * @param side The Side to wrap.
-     */
-    PositionSideToken(Nexus::Side side);
-
-    /** Returns the string representation of this Side. */
-    QString to_string() const;
-
-    /**
-     * Returns <code>true</code> iff <i>token</i> has the same <i>side</i> as
-     * <code>this</code>.
-     */
-    bool operator ==(PositionSideToken token) const;
-
-    /**
-     * Returns <code>true</code> iff <i>token</i> has a different <i>side</i>
-     * from <code>this</code>.
-     */
-    bool operator !=(PositionSideToken token) const;
-  };
-<<<<<<< HEAD
-=======
-}
-
-Q_DECLARE_METATYPE(boost::gregorian::date);
-Q_DECLARE_METATYPE(boost::posix_time::ptime);
-Q_DECLARE_METATYPE(boost::posix_time::time_duration);
-Q_DECLARE_METATYPE(Nexus::CountryCode);
-Q_DECLARE_METATYPE(Nexus::CurrencyId);
-Q_DECLARE_METATYPE(Nexus::Money);
-Q_DECLARE_METATYPE(Nexus::OrderStatus);
-Q_DECLARE_METATYPE(Nexus::OrderType);
-Q_DECLARE_METATYPE(Nexus::Quantity);
-Q_DECLARE_METATYPE(Nexus::Region);
-Q_DECLARE_METATYPE(Nexus::Security);
-Q_DECLARE_METATYPE(Nexus::Side);
-Q_DECLARE_METATYPE(Nexus::TimeInForce);
-Q_DECLARE_METATYPE(Spire::MarketToken);
-Q_DECLARE_METATYPE(Spire::PositionSideToken);
-
-/** Add back this style when charting is implemented. */
-//Q_DECLARE_METATYPE(Spire::TrendLineStyle);
-Q_DECLARE_METATYPE(std::any);
-
-namespace Spire {
-
-  /** Converts a posix time duration into a QTime. */
-  QTime to_qtime(boost::posix_time::time_duration time);
-
-  /** Converts a QTime into a posix time duration. */
-  boost::posix_time::time_duration to_time_duration(const QTime& time);
-
-  /** Converts a QDateTime into a posix timestamp. */
-  QDateTime to_qdate_time(boost::posix_time::ptime time);
-
-  /** Converts a posix timestamp into a QDateTime. */
-  boost::posix_time::ptime to_ptime(const QDateTime& time);
-
-  /** Converts an std::any to a QVariant. */
-  QVariant to_qvariant(const std::any& value);
-
-  /** Registers the custom QVariant types. */
-  void register_custom_qt_variants();
->>>>>>> 42050b54
+  /** Returns a CountryCode's three letter code. */
+  QString to_three_letter_code(Nexus::CountryCode code);
 
   /** Returns the text representation of an int. */
   QString to_text(int value);
@@ -141,7 +56,7 @@
   QString to_text(boost::posix_time::time_duration time);
 
   /** Returns the text representation of a CountryCode. */
-  QString displayText(Nexus::CountryCode code);
+  QString to_text(Nexus::CountryCode code);
 
   /** Returns the text representation of a CurrencyId. */
   QString to_text(Nexus::CurrencyId currency);
@@ -166,9 +81,6 @@
 
   /** Returns the text representation of an OrderType. */
   const QString& to_text(Nexus::OrderType type);
-
-  /** Returns the text representation of a PositionSideToken. */
-  QString to_text(PositionSideToken token);
 
   /** Returns the text representation of a Region. */
   QString to_text(const Nexus::Region& region);
