#ifndef SPIRE_CUSTOM_VARIANTS_HPP
#define SPIRE_CUSTOM_VARIANTS_HPP
#include <any>
#include <boost/date_time/gregorian/greg_date.hpp>
#include <boost/date_time/posix_time/posix_time.hpp>
#include <boost/optional/optional.hpp>
#include <QSortFilterProxyModel>
#include <QStyledItemDelegate>
#include <QVariant>
#include "Nexus/Definitions/Currency.hpp"
#include "Nexus/Definitions/Market.hpp"
#include "Nexus/Definitions/Money.hpp"
#include "Nexus/Definitions/OrderStatus.hpp"
#include "Nexus/Definitions/OrderType.hpp"
#include "Nexus/Definitions/Quantity.hpp"
#include "Nexus/Definitions/Region.hpp"
#include "Nexus/Definitions/Security.hpp"
#include "Nexus/Definitions/Side.hpp"
#include "Nexus/Definitions/TimeInForce.hpp"
#include "Spire/Spire/Spire.hpp"
#include "Spire/Ui/Ui.hpp"

namespace Spire {

  /** Wraps a MarketCode so that it can be displayed in a model. **/
  struct MarketToken {

    /** Wraps the MarketCode. */
    Nexus::MarketCode m_code;

    /** Constructs a default token. */
    MarketToken() = default;

    /**
     * Wraps a MarketCode.
     * @param code The MarketCode to wrap.
     */
    MarketToken(Nexus::MarketCode code);

    /**
     * Returns <code>true</code> iff <i>token</i> has the same <i>code</i> as
     * <code>this</code>.
     */
    bool operator ==(MarketToken token) const;

    /**
     * Returns <code>true</code> iff <i>token</i> has a different <i>code</i>
     * from <code>this</code>.
     */
    bool operator !=(MarketToken token) const;
  };

  /**
   * Wraps a Side so that it can be displayed within the context of a
   * position.
   */
  struct PositionSideToken {

    /** Wraps the Side. */
    Nexus::Side m_side;

    /** Constructs a default token. */
    PositionSideToken() = default;

    /**
     * Wraps a Side.
     * @param side The Side to wrap.
     */
    PositionSideToken(Nexus::Side side);

    /** Returns the string representation of this Side. */
    QString to_string() const;

    /**
     * Returns <code>true</code> iff <i>token</i> has the same <i>side</i> as
     * <code>this</code>.
     */
    bool operator ==(PositionSideToken token) const;

    /**
     * Returns <code>true</code> iff <i>token</i> has a different <i>side</i>
     * from <code>this</code>.
     */
    bool operator !=(PositionSideToken token) const;
  };
}

Q_DECLARE_METATYPE(boost::gregorian::date);
Q_DECLARE_METATYPE(boost::posix_time::ptime);
Q_DECLARE_METATYPE(boost::posix_time::time_duration);
Q_DECLARE_METATYPE(Nexus::CurrencyId);
Q_DECLARE_METATYPE(Nexus::Money);
Q_DECLARE_METATYPE(Nexus::OrderStatus);
Q_DECLARE_METATYPE(Nexus::OrderType);
Q_DECLARE_METATYPE(Nexus::Quantity);
Q_DECLARE_METATYPE(Nexus::Region);
Q_DECLARE_METATYPE(Nexus::Security);
Q_DECLARE_METATYPE(Nexus::Side);
Q_DECLARE_METATYPE(Nexus::TimeInForce);
Q_DECLARE_METATYPE(Spire::MarketToken);
Q_DECLARE_METATYPE(Spire::PositionSideToken);

/** Add back this style when charting is implemented. */
//Q_DECLARE_METATYPE(Spire::TrendLineStyle);
Q_DECLARE_METATYPE(std::any);

namespace Spire {

  /** Converts a posix time duration into a QTime. */
  QTime to_qtime(boost::posix_time::time_duration time);

  /** Converts a QTime into a posix time duration. */
  boost::posix_time::time_duration to_time_duration(const QTime& time);

  /** Converts a QDateTime into a posix timestamp. */
  QDateTime to_qdate_time(boost::posix_time::ptime time);

  /** Converts a posix timestamp into a QDateTime. */
  boost::posix_time::ptime to_ptime(const QDateTime& time);

  /** Converts an std::any to a QVariant. */
  QVariant to_qvariant(const std::any& value);

  /** Registers the custom QVariant types. */
  void register_custom_qt_variants();

<<<<<<< HEAD
  /** Returns the text representation of a CountryCode. */
  const QString displayText(Nexus::CountryCode country);

  /** Returns the text representation of a MarketCode. */
  const QString displayText(Nexus::MarketCode market);
=======
  /** Returns the text representation of an int. */
  QString displayText(int value);

  /** Returns the text representation of an std::string. */
  QString displayText(const std::string& value);

  /** Returns the text representation of a date. */
  QString displayText(boost::gregorian::date date);

  /** Returns the text representation of a ptime. */
  QString displayText(boost::posix_time::ptime time);

  /** Returns the text representation of a time_duration. */
  QString displayText(boost::posix_time::time_duration time);

  /** Returns the text representation of a CurrencyId. */
  QString displayText(Nexus::CurrencyId currency);

  /** Returns the text representation of a MarketToken. */
  QString displayText(MarketToken market);

  /** Returns the text representation of a Money value. */
  QString displayText(Nexus::Money value);

  /** Returns the text representation of a Quantity value. */
  QString displayText(Nexus::Quantity value);
>>>>>>> 25af8bce

  /** Returns the text representation of a TimeInForce. */
  const QString& displayText(Nexus::TimeInForce time_in_force);

  /** Returns the text representation of a Side. */
  const QString& displayText(Nexus::Side side);

  /** Returns the text representation of an OrderStatus. */
  const QString& displayText(Nexus::OrderStatus status);

  /** Returns the text representation of an OrderType. */
  const QString& displayText(Nexus::OrderType type);

  /** Returns the text representation of a PositionSideToken. */
  QString displayText(PositionSideToken token);

  /** Returns the text representation of a Region. */
  QString displayText(const Nexus::Region& region);

  /** Returns the text representation of a Security. */
  QString displayText(const Nexus::Security& security);

  /** Returns the text representation of the value stored within an AnyRef. */
  QString displayText(const AnyRef& value);

  /** Returns the text representation of the value stored within an std::any. */
  QString displayText(const std::any& value);

  template<typename T>
  QString displayText(const T&) = delete;

  /** Tests if two <code>std::any</code> have equal types and values. */
  bool is_equal(const std::any& left, const std::any& right);

  /**
   * Constructs an instance of the given type from its string representation.
   * @param T The type to construct.
   * @param string The string used to instantiate the object.
   * @returns An initialized optional iff construction was successful and the
   *          object is valid.
   */
  template<typename T>
  boost::optional<T> from_string(const QString& string) = delete;

  /** Implements Qt's item delegate to support the custom QVariant types. **/
  class CustomVariantItemDelegate : public QStyledItemDelegate {
    public:

      /**
       * Constructs an item delegate for custom variants.
       * @param parent The parent object.
       */
      explicit CustomVariantItemDelegate(QObject* parent = nullptr);

      QString displayText(const QVariant& value,
        const QLocale& locale = QLocale()) const override;
  };

  /** Implements Qt's proxy model to support the custom QVariant types. **/
  class CustomVariantSortFilterProxyModel : public QSortFilterProxyModel {
    public:

      /**
       * Constructs a proxy model for custom variants.
       * @param parent The parent object.
       */
      explicit CustomVariantSortFilterProxyModel(QObject* parent = nullptr);

    protected:
      bool lessThan(
        const QModelIndex& left, const QModelIndex& right) const override;
  };

  template<>
  boost::optional<int> from_string(const QString& string);

  template<>
  boost::optional<double> from_string(const QString& string);

  template<>
  boost::optional<boost::gregorian::date> from_string(const QString& string);

  template<>
  boost::optional<boost::posix_time::ptime> from_string(const QString& string);

  template<>
  boost::optional<boost::posix_time::time_duration>
    from_string(const QString& string);

  template<>
  boost::optional<std::string> from_string(const QString& string);

  template<>
  boost::optional<Nexus::CurrencyId> from_string(const QString& string);

  template<>
  boost::optional<Nexus::Money> from_string(const QString& string);

  template<>
  boost::optional<Nexus::Quantity> from_string(const QString& string);

  template<>
  boost::optional<Nexus::Region> from_string(const QString& string);

  template<>
  boost::optional<Nexus::OrderStatus> from_string(const QString& string);

  template<>
  boost::optional<Nexus::OrderType> from_string(const QString& string);

  template<>
  boost::optional<Nexus::Security> from_string(const QString& string);

  template<>
  boost::optional<Nexus::Side> from_string(const QString& string);

  template<>
  boost::optional<Nexus::TimeInForce> from_string(const QString& string);

  template<>
  boost::optional<QColor> from_string(const QString& string);

  template<>
  boost::optional<QKeySequence> from_string(const QString& string);
}

#endif<|MERGE_RESOLUTION|>--- conflicted
+++ resolved
@@ -124,13 +124,6 @@
   /** Registers the custom QVariant types. */
   void register_custom_qt_variants();
 
-<<<<<<< HEAD
-  /** Returns the text representation of a CountryCode. */
-  const QString displayText(Nexus::CountryCode country);
-
-  /** Returns the text representation of a MarketCode. */
-  const QString displayText(Nexus::MarketCode market);
-=======
   /** Returns the text representation of an int. */
   QString displayText(int value);
 
@@ -157,7 +150,6 @@
 
   /** Returns the text representation of a Quantity value. */
   QString displayText(Nexus::Quantity value);
->>>>>>> 25af8bce
 
   /** Returns the text representation of a TimeInForce. */
   const QString& displayText(Nexus::TimeInForce time_in_force);
