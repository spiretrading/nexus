--- conflicted
+++ resolved
@@ -29,24 +29,13 @@
        */
       explicit TransitionView(QWidget* body, QWidget* parent = nullptr);
 
-<<<<<<< HEAD
-      /**
-       * Sets the loading status of the component data.
-       * @param status The status of data.
-=======
       /** Returns the loading status of data. */
       Status get_status() const;
 
       /** Sets the loading status of the component data.
        *  @param status The status of data.
->>>>>>> d49b7c2d
        */
       void set_status(Status status);
-
-      /**
-       * Returns the loading status of data.
-       */
-      Status get_status() const;
 
     private:
       QWidget* m_body;
