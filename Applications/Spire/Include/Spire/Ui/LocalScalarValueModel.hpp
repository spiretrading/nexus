--- conflicted
+++ resolved
@@ -65,18 +65,6 @@
 
   template<typename T>
   LocalScalarValueModel<T>::LocalScalarValueModel()
-<<<<<<< HEAD
-    : m_state(m_model.get_state()),
-      m_increment(std::numeric_limits<Scalar>::max() /
-        std::numeric_limits<Scalar>::max()) {}
-
-  template<typename T>
-  LocalScalarValueModel<T>::LocalScalarValueModel(Type current)
-    : m_model(std::move(current)),
-      m_state(m_model.get_state()),
-      m_increment(std::numeric_limits<Scalar>::max() /
-        std::numeric_limits<Scalar>::max()) {}
-=======
       : m_state(m_model.get_state()) {
     if constexpr(std::numeric_limits<Scalar>::is_specialized) {
       m_increment =
@@ -93,7 +81,6 @@
         std::numeric_limits<Scalar>::max() / std::numeric_limits<Scalar>::max();
     }
   }
->>>>>>> 49b93dc3
 
   template<typename T>
   void LocalScalarValueModel<T>::set_minimum(
@@ -149,11 +136,7 @@
         if(*value != m_model.get_current() && (*value % m_increment) != 0) {
           return QValidator::State::Invalid;
         }
-<<<<<<< HEAD
-      } else {
-=======
       } else if constexpr(std::numeric_limits<Type>::is_specialized) {
->>>>>>> 49b93dc3
         if(*value != m_model.get_current() && fmod(*value, m_increment) != 0) {
           return QValidator::State::Invalid;
         }
@@ -161,12 +144,7 @@
     }
     m_state = m_model.set_current(value);
     if(value) {
-<<<<<<< HEAD
-      if(m_minimum && *value < *m_minimum ||
-          m_maximum && *value > *m_maximum) {
-=======
       if(m_minimum && *value < *m_minimum || m_maximum && *value > *m_maximum) {
->>>>>>> 49b93dc3
         m_state = QValidator::Intermediate;
       }
     }
