--- conflicted
+++ resolved
@@ -117,11 +117,7 @@
    * @param background_color The background color.
    * @return The text color.
    */
-<<<<<<< HEAD
-  QColor get_apca_text_color(const QColor& background_color);
-=======
   QColor apca_text_color(const QColor& background_color);
->>>>>>> 0b33393d
 }
 
 #endif