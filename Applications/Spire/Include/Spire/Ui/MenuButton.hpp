--- conflicted
+++ resolved
@@ -44,7 +44,6 @@
   };
 
   /**
-<<<<<<< HEAD
    * Returns a newly constructed MenuButton displaying an Icon and no tooltip.
    * @param icon The icon used within the button.
    * @param parent The parent widget.
@@ -59,13 +58,13 @@
    */
   MenuButton* make_menu_icon_button(QImage icon, QString tooltip,
     QWidget* parent = nullptr);
-=======
+
+  /**
    * Returns a newly constructed MenuButton displaying a text label.
    * @param label The button's text label.
    * @param parent The parent widget.
    */
   MenuButton* make_menu_label_button(QString label, QWidget* parent = nullptr);
->>>>>>> c27aa3e6
 }
 
 #endif