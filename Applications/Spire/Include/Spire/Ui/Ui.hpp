--- conflicted
+++ resolved
@@ -17,12 +17,9 @@
   class CalendarDatePicker;
   template<typename T> class CastListModel;
   class CheckBox;
-<<<<<<< HEAD
-  class DateBox;
-=======
   class ClosedFilterPanel;
   class ColumnViewListModel;
->>>>>>> bd7206f9
+  class DateBox;
   class DecimalBox;
   class DestinationListItem;
   class DropDownBox;
