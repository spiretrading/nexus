#ifndef SPIRE_UI_HPP
#define SPIRE_UI_HPP
#include <boost/date_time/posix_time/posix_time_duration.hpp>
#include <QHeaderView>
#include <QImage>
#include <QPropertyAnimation>
#include <QRect>
#include <QSize>
#include <QString>
#include "Spire/Spire/Spire.hpp"

namespace Spire {
  class ArrayListModel;
  class ArrayTableModel;
  class Box;
  class Button;
  class CheckBox;
  class DecimalBox;
  class DropShadow;
  class DurationBox;
  class FilteredTableModel;
  class FilterPanel;
  class Icon;
  class InfoTip;
  class LayeredWidget;
  class ListModel;
  class ListView;
  class MoneyBox;
  class OverlayPanel;
  class RowViewListModel;
  template<typename T> class ScalarFilterPanel;
  class ScrollBar;
  class ScrollBox;
  class ScrollableLayer;
  class SearchBox;
  class SecurityStack;
  class SortedTableModel;
  class TableModel;
<<<<<<< HEAD
  class TextAreaBox;
=======
  class Tag;
>>>>>>> 8c3442ec
  class TextBox;
  class TimeBox;
  class TitleBar;
  class Tooltip;
  class TransitionWidget;
  class TranslatedTableModel;
  class Window;

  /**
   * Draws a border inside the given region.
   * @param region The region to draw a border inside of.
   * @param color The border's color.
   * @param painter The QPainter instance that draws the border.
   */
  void draw_border(const QRect& region, const QColor& color, QPainter* painter);

  /**
   * Fades a window in by animating its window opacity. The returned animation
   * is deleted on completion.
   * @param target The window to fade in or out. Used as the parent for the
   *               returned QPropertyAnimation.
   * @param reverse True iff the animation should be reversed (fade out).
   * @param fade_speed_ms The fade speed, in milliseconds.
   * @returns The animation assigned to the target.
   */
  QPropertyAnimation* fade_window(
    QObject* target, bool reverse, boost::posix_time::time_duration fade_speed);

  /**
   * Builds a QImage from an SVG resource where the size of the SVG is equal
   * to the image as a whole.
   * @param path The path to the SVG resource.
   * @param size The size of the image to render.
   * @return An image rendered from the SVG resource to the specified size.
   */
  QImage imageFromSvg(const QString& path, const QSize& size);

  /**
   * Builds a QImage from an SVG resource where the size of the SVG is embedded
   * within the image.
   * @param path The path to the SVG resource.
   * @param size The size of the image to render.
   * @param box The location and size to render the SVG within the image.
   * @return An image rendered from the SVG resource to the specified
   *         dimensions.
   */
  QImage imageFromSvg(const QString& path, const QSize& size, const QRect& box);

  /**
   * Constructs a horizontal Spire-styled table header with fixed size,
   * immovable, column headers.
   * @param parent The parent widget.
   */
  QHeaderView* make_fixed_header(QWidget* parent);

  /**
   * Constructs a horizontal, Spire-styled, table header.
   * @param parent The parent widget.
   */
  QHeaderView* make_header(QWidget* parent);
}

#endif<|MERGE_RESOLUTION|>--- conflicted
+++ resolved
@@ -36,11 +36,8 @@
   class SecurityStack;
   class SortedTableModel;
   class TableModel;
-<<<<<<< HEAD
+  class Tag;
   class TextAreaBox;
-=======
-  class Tag;
->>>>>>> 8c3442ec
   class TextBox;
   class TimeBox;
   class TitleBar;
