--- conflicted
+++ resolved
@@ -14,11 +14,8 @@
   class ArrayTableModel;
   class Box;
   class Button;
-<<<<<<< HEAD
   class CalendarDatePicker;
-=======
   template<typename T> class CastListModel;
->>>>>>> 2888b208
   class CheckBox;
   class DecimalBox;
   class DestinationListItem;
