--- conflicted
+++ resolved
@@ -17,11 +17,8 @@
   class CalendarDatePicker;
   template<typename T> class CastListModel;
   class CheckBox;
-<<<<<<< HEAD
   class ClosedFilterPanel;
-=======
   class ColumnViewListModel;
->>>>>>> 8a2e7bc8
   class DecimalBox;
   class DestinationListItem;
   class DropDownBox;
