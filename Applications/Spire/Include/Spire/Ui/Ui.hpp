#ifndef SPIRE_UI_HPP
#define SPIRE_UI_HPP
#include <boost/date_time/posix_time/posix_time_duration.hpp>
#include <QHeaderView>
#include <QImage>
#include <QPropertyAnimation>
#include <QRect>
#include <QSize>
#include <QString>
#include "Spire/Spire/Spire.hpp"

namespace Spire {
  class AnyInputBox;
  class Box;
  class BoxGeometry;
  class BoxPainter;
  class Button;
  class CalendarDatePicker;
  class CheckBox;
  class ClickObserver;
  class ClosedFilterPanel;
  class ComboBox;
  class ContextMenu;
  class DateBox;
  class DateFilterPanel;
  class DecimalBox;
  class DestinationBox;
  class DestinationListItem;
  class DropDownBox;
  class DropDownList;
  class DropShadow;
  class DurationBox;
  class EmptySelectionModel;
  class EmptyTableFilter;
  template<typename T> class EnumBox;
  class FilterPanel;
  class FocusObserver;
  class GlobalPositionObserver;
  struct Highlight;
  class HoverObserver;
  class Icon;
  class InfoTip;
  class KeyInputBox;
  class LayeredWidget;
  class ListItem;
  class ListView;
  class MarketBox;
  class MoneyBox;
  class MultiSelectionModel;
  class NavigationView;
  class OpenFilterPanel;
  template<typename T> class OpenFilterPanelTemplate;
  class OverlayPanel;
  class PressObserver;
  class RegionListItem;
  class ResponsiveLabel;
  template<typename T> class ScalarFilterPanel;
  class ScrollBar;
  class ScrollBox;
  class ScrollableLayer;
  class ScrollableListBox;
  class SearchBox;
  class SecurityBox;
  class SecurityListItem;
  class SecurityStack;
<<<<<<< HEAD
  class SecurityView;
  class SortedTableModel;
=======
  class SingleSelectionModel;
>>>>>>> 46af0b5c
  template<typename T> class StagingValueModel;
  class StandardTableFilter;
  class SplitView;
  class SubmenuItem;
  class TabView;
  class TableBody;
  class TableCurrentController;
  class TableHeader;
  class TableHeaderItem;
  class TableFilter;
  class TableItem;
  class TableView;
  class Tag;
  class TagBox;
  class TextAreaBox;
  class TextBox;
  class TimeBox;
  class TitleBar;
  class ToggleButton;
  class Tooltip;
  class TransitionView;
  class TransitionWidget;
  class Window;
  class WindowObserver;

  /**
   * Fades a window in by animating its window opacity. The returned animation
   * is deleted on completion.
   * @param target The window to fade in or out. Used as the parent for the
   *               returned QPropertyAnimation.
   * @param reverse True iff the animation should be reversed (fade out).
   * @param fade_speed_ms The fade speed, in milliseconds.
   * @returns The animation assigned to the target.
   */
  QPropertyAnimation* fade_window(
    QObject* target, bool reverse, boost::posix_time::time_duration fade_speed);

  /**
   * Find the focus proxy that is at the bottom of the proxy chain of a widget.
   * @param widget The widget with a focus proxy.
   * @returns The focus proxy widget.
   */
  QWidget* find_focus_proxy(QWidget& widget);

  /**
   * Builds a QImage from an SVG resource where the size of the SVG is equal
   * to the image as a whole.
   * @param path The path to the SVG resource.
   * @param size The size of the image to render.
   * @return An image rendered from the SVG resource to the specified size.
   */
  QImage imageFromSvg(const QString& path, const QSize& size);

  /**
   * Builds a QImage from an SVG resource where the size of the SVG is embedded
   * within the image.
   * @param path The path to the SVG resource.
   * @param size The size of the image to render.
   * @param box The location and size to render the SVG within the image.
   * @return An image rendered from the SVG resource to the specified
   *         dimensions.
   */
  QImage imageFromSvg(const QString& path, const QSize& size, const QRect& box);
}

#endif<|MERGE_RESOLUTION|>--- conflicted
+++ resolved
@@ -63,12 +63,9 @@
   class SecurityBox;
   class SecurityListItem;
   class SecurityStack;
-<<<<<<< HEAD
   class SecurityView;
+  class SingleSelectionModel;
   class SortedTableModel;
-=======
-  class SingleSelectionModel;
->>>>>>> 46af0b5c
   template<typename T> class StagingValueModel;
   class StandardTableFilter;
   class SplitView;
