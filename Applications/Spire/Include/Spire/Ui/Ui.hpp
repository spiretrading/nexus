--- conflicted
+++ resolved
@@ -36,12 +36,9 @@
   class LayeredWidget;
   template<typename T> class LocalScalarValueModel;
   template<typename T> class LocalValueModel;
-<<<<<<< HEAD
   using LocalBooleanModel = LocalValueModel<bool>;
-=======
   using LocalDurationModel =
     LocalScalarValueModel<boost::posix_time::time_duration>;
->>>>>>> febb4184
   using LocalIntegerModel = LocalScalarValueModel<int>;
   using LocalOptionalDurationModel =
     LocalScalarValueModel<boost::optional<boost::posix_time::time_duration>>;
