--- conflicted
+++ resolved
@@ -56,17 +56,13 @@
   class SecurityStack;
   class SortedTableModel;
   template<typename T> class StagingValueModel;
-<<<<<<< HEAD
+  class StandardTableFilter;
   class SubMenuItem;
-  class TableHeaderCell;
-=======
-  class StandardTableFilter;
   class TableBody;
   class TableHeader;
   class TableHeaderItem;
   class TableFilter;
   class TableItem;
->>>>>>> 715d3fe6
   class TableModel;
   class TableView;
   class Tag;
