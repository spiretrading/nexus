#ifndef SPIRE_UI_HPP
#define SPIRE_UI_HPP
#include <boost/date_time/posix_time/posix_time_duration.hpp>
#include <QHeaderView>
#include <QImage>
#include <QPropertyAnimation>
#include <QRect>
#include <QSize>
#include <QString>
#include "Spire/Spire/Spire.hpp"

namespace Spire {
  class ArrayListModel;
  class ArrayTableModel;
  class Box;
  class Button;
  class CheckBox;
  class DecimalBox;
  class Dialog;
  class DropShadow;
  class DurationBox;
  class FilteredTableModel;
  class FilterPanel;
  class Icon;
  class InfoTip;
  class LayeredWidget;
  class ListModel;
  class ListView;
  class MoneyBox;
  class OverlayPanel;
  class RowViewListModel;
  template<typename T> class ScalarFilterPanel;
  class ScrollBar;
  class ScrollBox;
  class ScrollableLayer;
<<<<<<< HEAD
  class ScrollableListBox;
=======
  class SearchBox;
>>>>>>> be2e70dc
  class SecurityStack;
  class SortedTableModel;
  class TableModel;
  class TextBox;
  class TimeBox;
  class TitleBar;
  class Tooltip;
  class TransitionWidget;
  class TranslatedTableModel;
  class Window;

  //! Draws a border inside the given region.
  /*!
    \param region The region to draw a border inside of.
    \param color The border's color.
    \param painter The QPainter instance that draws the border.
  */
  void draw_border(const QRect& region, const QColor& color,
    QPainter* painter);

  /**
   * Fades a window in by animating its window opacity. The returned animation
   * is deleted on completion.
   * @param target The window to fade in or out. Used as the parent for the
   *               returned QPropertyAnimation.
   * @param reverse True iff the animation should be reversed (fade out).
   * @param fade_speed_ms The fade speed, in milliseconds.
   * @returns The animation assigned to the target.
   */
  QPropertyAnimation* fade_window(QObject* target, bool reverse,
    boost::posix_time::time_duration fade_speed);

  /**
   * Gets the border size of a widget from its styling.
   * @param widget The widget which has a border.
   * @returns The border size.
   */
  QSize get_border_size(const QWidget& widget);

  //! Builds a QImage from an SVG resource where the size of the SVG is equal
  //! to the image as a whole.
  /*!
    \param path The path to the SVG resource.
    \param size The size of the image to render.
    \return An image rendered from the SVG resource to the specified size.
  */
  QImage imageFromSvg(const QString& path, const QSize& size);

  //! Builds a QImage from an SVG resource where the size of the SVG is embedded
  //! within the image.
  /*!
    \param path The path to the SVG resource.
    \param size The size of the image to render.
    \param box The location and size to render the SVG within the image.
    \return An image rendered from the SVG resource to the specified dimensions.
  */
  QImage imageFromSvg(const QString& path, const QSize& size, const QRect& box);

  //! Constructs a horizontal Spire-styled table header with fixed size,
  //! immovable, column headers.
  /*
    \param parent The parent widget.
  */
  QHeaderView* make_fixed_header(QWidget* parent);

  //! Constructs a horizontal, Spire-styled, table header.
  /*
    \param parent The parent widget.
  */
  QHeaderView* make_header(QWidget* parent);
}

#endif<|MERGE_RESOLUTION|>--- conflicted
+++ resolved
@@ -33,11 +33,8 @@
   class ScrollBar;
   class ScrollBox;
   class ScrollableLayer;
-<<<<<<< HEAD
   class ScrollableListBox;
-=======
   class SearchBox;
->>>>>>> be2e70dc
   class SecurityStack;
   class SortedTableModel;
   class TableModel;
