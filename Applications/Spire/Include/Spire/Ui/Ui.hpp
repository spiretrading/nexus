#ifndef SPIRE_UI_HPP
#define SPIRE_UI_HPP
#include <boost/date_time/posix_time/posix_time_duration.hpp>
#include <QHeaderView>
#include <QImage>
#include <QPropertyAnimation>
#include <QRect>
#include <QSize>
#include <QString>
#include "Spire/Spire/Spire.hpp"

namespace Spire {
  class AnyInputBox;
  class Box;
  class BoxGeometry;
  class BoxPainter;
  class Button;
  class CalendarDatePicker;
  class CheckBox;
  class ClickObserver;
  class ClosedFilterPanel;
  class ComboBox;
  class ContextMenu;
  class DateBox;
  class DateFilterPanel;
  class DecimalBox;
  class DestinationBox;
  class DestinationListItem;
  class DropDownBox;
  class DropDownList;
  class DropShadow;
  class DurationBox;
  template<typename T> class EmptySelectionModel;
  class EmptyTableFilter;
  template<typename T> class EnumBox;
  class FilterPanel;
  class FocusObserver;
  class GlobalPositionObserver;
  struct Highlight;
  class HoverObserver;
  class Icon;
  class InfoTip;
  class KeyInputBox;
  class LayeredWidget;
  class ListItem;
  class ListView;
  class MarketBox;
  class MoneyBox;
  template<typename T> class MultiSelectionModel;
  class NavigationView;
  class OpenFilterPanel;
  template<typename T> class OpenFilterPanelTemplate;
  class OverlayPanel;
<<<<<<< HEAD
  class RegionBox;
=======
  class PressObserver;
>>>>>>> 25af8bce
  class RegionListItem;
  class ResponsiveLabel;
  template<typename T> class ScalarFilterPanel;
  class ScrollBar;
  class ScrollBox;
  class ScrollableLayer;
  class ScrollableListBox;
  class SearchBox;
  class SecurityBox;
  class SecurityListItem;
  class SecurityStack;
  class SecurityView;
  template<typename T> class SingleSelectionModel;
  class SortedTableModel;
  template<typename T> class StagingValueModel;
  class StandardTableFilter;
  class SplitView;
  class SubmenuItem;
  class TabView;
  class TableBody;
  class TableCurrentController;
  class TableHeader;
  class TableHeaderItem;
  class TableFilter;
  class TableItem;
  class TableSelectionModel;
  class TableView;
  class Tag;
  class TagBox;
  class TagComboBox;
  class TextAreaBox;
  class TextBox;
  class TimeBox;
  class TitleBar;
  class ToggleButton;
  class Tooltip;
  class TransitionView;
  class TransitionWidget;
  class Window;
  class WindowObserver;

  /**
   * Fades a window in by animating its window opacity. The returned animation
   * is deleted on completion.
   * @param target The window to fade in or out. Used as the parent for the
   *               returned QPropertyAnimation.
   * @param reverse True iff the animation should be reversed (fade out).
   * @param fade_speed_ms The fade speed, in milliseconds.
   * @returns The animation assigned to the target.
   */
  QPropertyAnimation* fade_window(
    QObject* target, bool reverse, boost::posix_time::time_duration fade_speed);

  /**
   * Find the focus proxy that is at the bottom of the proxy chain of a widget.
   * @param widget The widget with a focus proxy.
   * @returns The focus proxy widget.
   */
  QWidget* find_focus_proxy(QWidget& widget);

  /**
   * Builds a QImage from an SVG resource where the size of the SVG is equal
   * to the image as a whole.
   * @param path The path to the SVG resource.
   * @param size The size of the image to render.
   * @return An image rendered from the SVG resource to the specified size.
   */
  QImage imageFromSvg(const QString& path, const QSize& size);

  /**
   * Builds a QImage from an SVG resource where the size of the SVG is embedded
   * within the image.
   * @param path The path to the SVG resource.
   * @param size The size of the image to render.
   * @param box The location and size to render the SVG within the image.
   * @return An image rendered from the SVG resource to the specified
   *         dimensions.
   */
  QImage imageFromSvg(const QString& path, const QSize& size, const QRect& box);
}

#endif<|MERGE_RESOLUTION|>--- conflicted
+++ resolved
@@ -51,11 +51,8 @@
   class OpenFilterPanel;
   template<typename T> class OpenFilterPanelTemplate;
   class OverlayPanel;
-<<<<<<< HEAD
+  class PressObserver;
   class RegionBox;
-=======
-  class PressObserver;
->>>>>>> 25af8bce
   class RegionListItem;
   class ResponsiveLabel;
   template<typename T> class ScalarFilterPanel;
