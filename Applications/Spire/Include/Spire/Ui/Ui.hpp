--- conflicted
+++ resolved
@@ -24,11 +24,8 @@
   class DropDownMenuItem;
   class DropDownMenuList;
   class DropShadow;
-<<<<<<< HEAD
   class DurationBox;
-=======
   class FilteredTableModel;
->>>>>>> a3ae9b30
   class FlatButton;
   class IconButton;
   class IntegerBox;
