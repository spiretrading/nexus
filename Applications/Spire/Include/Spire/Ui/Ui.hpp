--- conflicted
+++ resolved
@@ -23,11 +23,8 @@
   class DropShadow;
   class FlatButton;
   class IconButton;
-<<<<<<< HEAD
+  class IntegerSpinBox;
   class MarketInputWidget;
-=======
-  class IntegerSpinBox;
->>>>>>> 4ba4241e
   class MoneyInputWidget;
   class MonthAndYearSpinBox;
   class OrderStatusInputWidget;
