--- conflicted
+++ resolved
@@ -17,13 +17,10 @@
   class IconButton;
   class MoneyInputWidget;
   class PropertiesWindowButtonsWidget;
-<<<<<<< HEAD
   class QuantityInputWidget;
-=======
   class RangeInputSlider;
   class RangeInputWidget;
   class ScalarWidget;
->>>>>>> 711beab6
   class SecurityStack;
   class SecurityWidget;
   class TitleBar;
