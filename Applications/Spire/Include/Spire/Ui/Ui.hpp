#ifndef SPIRE_UI_HPP
#define SPIRE_UI_HPP
#include <boost/optional/optional.hpp>
#include <QHeaderView>
#include <QImage>
#include <QLineEdit>
#include <QRect>
#include <QSize>
#include <QString>
#include "Spire/Spire/Spire.hpp"

namespace Spire {
  class Box;
  class Button;
  class CalendarDayWidget;
  class CalendarModel;
  class CalendarWidget;
  class CheckBox;
  class ColonWidget;
  class DateInputWidget;
  class DecimalSpinBox;
  class Dialog;
  class DropDownMenu;
  class DropDownMenuItem;
  class DropDownMenuList;
  class DropShadow;
  class FilteredTableModel;
  class FlatButton;
  class Icon;
  class IconButton;
  class IntegerBox;
  class IntegerSpinBox;
  class KeySequenceInputField;
  class LayeredWidget;
  template<typename T> class LocalScalarValueModel;
  template<typename T> class LocalValueModel;
  using LocalBooleanModel = LocalValueModel<bool>;
  using LocalIntegerModel = LocalScalarValueModel<int>;
  using LocalOptionalIntegerModel = LocalScalarValueModel<boost::optional<int>>;
  using LocalTextModel = LocalValueModel<QString>;
  class MoneyInputWidget;
  class MonthAndYearSpinBox;
  class PropertiesWindowButtonsWidget;
  class QuantitySpinBox;
  class RangeInputSlider;
  class RangeInputWidget;
  class RealSpinBox;
  template<typename T> class ScalarValueModel;
  using OptionalIntegerModel = ScalarValueModel<boost::optional<int>>;
  using IntegerModel = ScalarValueModel<int>;
  class ScalarWidget;
  class ScrollArea;
  class ScrollBar;
  class ScrollBox;
  class ScrollableLayer;
  class SecurityStack;
  class SecurityWidget;
  class TabWidget;
  class TableModel;
  class TableModelTransactionLog;
  class TextBox;
  class TitleBar;
  class Tooltip;
  class TransitionWidget;
  class TranslatedTableModel;
  template<typename T> class ValueModel;
<<<<<<< HEAD
  using BoolModel = ValueModel<bool>;
=======
  using BooleanModel = ValueModel<bool>;
>>>>>>> 66c8f450
  using TextModel = ValueModel<QString>;
  class Window;

  //! Draws a border inside the given region.
  /*!
    \param region The region to draw a border inside of.
    \param color The border's color.
    \param painter The QPainter instance that draws the border.
  */
  void draw_border(const QRect& region, const QColor& color,
    QPainter* painter);

  //! Builds a QImage from an SVG resource where the size of the SVG is equal
  //! to the image as a whole.
  /*!
    \param path The path to the SVG resource.
    \param size The size of the image to render.
    \return An image rendered from the SVG resource to the specified size.
  */
  QImage imageFromSvg(const QString& path, const QSize& size);

  //! Builds a QImage from an SVG resource where the size of the SVG is embedded
  //! within the image.
  /*!
    \param path The path to the SVG resource.
    \param size The size of the image to render.
    \param box The location and size to render the SVG within the image.
    \return An image rendered from the SVG resource to the specified dimensions.
  */
  QImage imageFromSvg(const QString& path, const QSize& size, const QRect& box);

  //! Constructs a horizontal Spire-styled table header with fixed size,
  //! immovable, column headers.
  /*
    \param parent The parent widget.
  */
  QHeaderView* make_fixed_header(QWidget* parent);

  //! Constructs a horizontal, Spire-styled, table header.
  /*
    \param parent The parent widget.
  */
  QHeaderView* make_header(QWidget* parent);
}

#endif<|MERGE_RESOLUTION|>--- conflicted
+++ resolved
@@ -64,11 +64,7 @@
   class TransitionWidget;
   class TranslatedTableModel;
   template<typename T> class ValueModel;
-<<<<<<< HEAD
-  using BoolModel = ValueModel<bool>;
-=======
   using BooleanModel = ValueModel<bool>;
->>>>>>> 66c8f450
   using TextModel = ValueModel<QString>;
   class Window;
 
