--- conflicted
+++ resolved
@@ -52,10 +52,7 @@
       IconButton(QImage icon, Style style, QWidget* parent = nullptr);
 
     protected:
-<<<<<<< HEAD
-=======
       void keyPressEvent(QKeyEvent* event) override;
->>>>>>> d8720479
       void mouseMoveEvent(QMouseEvent* event) override;
       void paintEvent(QPaintEvent* event) override;
       QSize sizeHint() const override;
