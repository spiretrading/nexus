#ifndef SPIRE_DROP_DOWN_LIST_HPP
#define SPIRE_DROP_DOWN_LIST_HPP
#include <Beam/SignalHandling/ConnectionGroup.hpp>
#include <QVBoxLayout>
#include "Spire/Spire/Spire.hpp"
#include "Spire/Ui/CustomQtVariants.hpp"
#include "Spire/Ui/DropDownItem.hpp"
#include "Spire/Ui/DropDownWindow.hpp"
#include "Spire/Ui/ScrollArea.hpp"

namespace Spire {

  //! Represents a pop-up drop down list.
  class DropDownList : public DropDownWindow {
    public:

      //! Signals that an item was highlighted using the keyboard.
      /*!
        \param value The item's value.
      */
      using ActivatedSignal = Signal<void (const QVariant& value)>;

      //! Signals that an item was highlighted using the mouse.
      /*!
        \param value The item's value.
      */
      using HighlightedSignal = Signal<void (const QVariant& value)>;

      //! Signals that an item was selected.
      /*!
        \param index The item's list index.
      */
      using IndexSelectedSignal = Signal<void (int index)>;

      //! Signals that an item was selected.
      /*!
        \param value The item's value.
      */
      using ValueSelectedSignal = Signal<void (const QVariant& value)>;

      //! Constructs a DropDownList.
      /*!
        \param items The items to display.
        \param is_click_activated True iff the DropDownList should be shown
               or hidden in response to parent widget mouse/keyboard activation
               events.
        \param parent The parent widget. Used to determine the position of the
               DropDownList.
      */
      DropDownList(std::vector<DropDownItem*> items,
        bool is_click_activated, QWidget* parent = nullptr);

      //! Activates the next item in the list. Activates the first item if no
      //! item is currently active.
      void activate_next();

      //! Activates the previous item in the list. Activates the last item if
      //! no item is currently active.
      void activate_previous();

<<<<<<< HEAD
      //! Removes the highlight from the activated item.
      void clear_activated_item();
=======
      //! Removes the highlight from the active item.
      void clear_active_item();
>>>>>>> 6563c133

      //! Returns the value of the item at the given index.
      /*!
        \param index The index of the item.
      */
      const QVariant& get_value(int index);

      //! Appends an item to the list.
      /*!
        \param item The item to append to the list.
      */
      void insert_item(DropDownItem* item);

      //! Returns the number of items in the list.
      int item_count() const;

      //! Removes and deletes an item.
      /*!
        \param index The index of the item to remove.
      */
      void remove_item(int index);

      //! Highlights the first item in the list that starts with the given
      //! text.
      /*!
        \param text The text to match against the item.
        \return True iff an item was highlighted.
      */
      bool set_highlight(const QString& text);

      //! Sets the items to display, overwriting any existing items.
      /*!
        \param items The new items to display.
      */
      void set_items(const std::vector<DropDownItem*>& items);

      //! Connects a slot to the activated signal.
      boost::signals2::connection connect_activated_signal(
        const ActivatedSignal::slot_type& slot) const;
      
      //! Connects a slot to the highlighted signal.
      boost::signals2::connection connect_highlighted_signal(
        const HighlightedSignal::slot_type& slot) const;
      
      //! Connects a slot to the index selected signal.
      boost::signals2::connection connect_index_selected_signal(
        const IndexSelectedSignal::slot_type& slot) const;
      
      //! Connects a slot to the value selected signal.
      boost::signals2::connection connect_value_selected_signal(
        const ValueSelectedSignal::slot_type& slot) const;

    protected:
      bool eventFilter(QObject* watched, QEvent* event) override;
      void keyPressEvent(QKeyEvent* event) override;

    private:
      mutable ActivatedSignal m_activated_signal;
      mutable HighlightedSignal m_highlighted_signal;
      mutable IndexSelectedSignal m_index_selected_signal;
      mutable ValueSelectedSignal m_value_selected_signal;
      int m_max_displayed_items;
      QVBoxLayout* m_layout;
      ScrollArea* m_scroll_area;
      boost::optional<int> m_highlight_index;
      CustomVariantItemDelegate m_item_delegate;
      Beam::SignalHandling::ConnectionGroup m_item_selected_connections;

      DropDownItem* get_item(int index);
      void set_highlight(int index);
      void scroll_to_highlight();
      void update_height();
      void on_item_selected(QVariant value, int index);
      void on_item_selected(QVariant value, DropDownItem* item);
  };
}

#endif<|MERGE_RESOLUTION|>--- conflicted
+++ resolved
@@ -58,13 +58,8 @@
       //! no item is currently active.
       void activate_previous();
 
-<<<<<<< HEAD
-      //! Removes the highlight from the activated item.
-      void clear_activated_item();
-=======
       //! Removes the highlight from the active item.
       void clear_active_item();
->>>>>>> 6563c133
 
       //! Returns the value of the item at the given index.
       /*!
