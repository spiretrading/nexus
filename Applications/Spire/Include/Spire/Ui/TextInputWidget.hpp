--- conflicted
+++ resolved
@@ -9,16 +9,6 @@
   class TextInputWidget : public QLineEdit {
     public:
 
-<<<<<<< HEAD
-      //! Represents style types that the TextInputWidget supports;
-      enum class Style {
-
-        //! Style used when input is embedded in a table or list.
-        CELL,
-
-        //! Style used when input is used in a layout.
-        DEFAULT
-=======
       /** The styles available to render the TextInputWidget. */
       enum class Style {
 
@@ -27,7 +17,6 @@
 
         /** Render using the table cell style. */
         CELL
->>>>>>> e9e1046a
       };
 
       //! Constructs a TextInputWidget with the default style.
@@ -43,17 +32,10 @@
       */
       explicit TextInputWidget(QString text, QWidget* parent = nullptr);
 
-<<<<<<< HEAD
-      //! Returns the left padding of the current style.
-      int get_padding() const;
-
-      //! Sets the input's style.
-=======
       //! Returns the left text padding.
       int get_padding() const;
 
       //! Sets the TextInputWidget's style.
->>>>>>> e9e1046a
       void set_style(Style style);
 
     protected:
