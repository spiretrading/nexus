--- conflicted
+++ resolved
@@ -68,8 +68,26 @@
      */
     int m_end;
 
+    /** Constructs a Highlight at position 0. */
+    Highlight();
+
+    /**
+     * Constructs a collapsed Highlight, that is the start and end are the same.
+     * @param position The position of the cursor.
+     */
+    explicit Highlight(int position);
+
+    /** Constructs a Highlight. */
+    Highlight(int start, int end);
+
     auto operator <=>(const Highlight&) const = default;
   };
+
+  /** Returns <code>true</code> iff a highlight's start is equal to its end. */
+  bool is_collapsed(const Highlight& highlight);
+
+  /** Returns the size of the selection, including its direction. */
+  int get_size(const Highlight& highlight);
 
   /** A value model over a Highlight. */
   using HighlightModel = ValueModel<Highlight>;
@@ -118,7 +136,7 @@
       const QString& get_submission() const;
 
       /** Returns the highlight model. */
-      std::shared_ptr<HighlightModel> get_highlight() const;
+      const std::shared_ptr<HighlightModel>& get_highlight() const;
 
       /** Sets the placeholder value. */
       void set_placeholder(const QString& placeholder);
@@ -167,6 +185,7 @@
       std::shared_ptr<HighlightModel> m_highlight;
       bool m_is_rejected;
       bool m_has_update;
+      bool m_is_handling_key_press;
       StyleProperties m_line_edit_styles;
       TextValidator* m_text_validator;
       QLineEdit* m_line_edit;
@@ -174,13 +193,6 @@
       boost::signals2::scoped_connection m_style_connection;
       boost::signals2::scoped_connection m_placeholder_style_connection;
       boost::signals2::scoped_connection m_current_connection;
-<<<<<<< HEAD
-      QString m_submission;
-      bool m_is_rejected;
-      bool m_has_update;
-      bool m_is_handling_key_press;
-=======
->>>>>>> 14675a0f
       mutable boost::optional<QSize> m_size_hint;
 
       QSize compute_decoration_size() const;
@@ -192,6 +204,7 @@
       void on_current(const QString& current);
       void on_editing_finished();
       void on_text_edited(const QString& text);
+      void on_cursor_position(int old_position, int new_position);
       void on_selection();
       void on_highlight(const Highlight& highlight);
       void on_style();
