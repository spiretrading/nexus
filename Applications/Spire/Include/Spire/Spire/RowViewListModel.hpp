#ifndef SPIRE_ROW_VIEW_LIST_MODEL_HPP
#define SPIRE_ROW_VIEW_LIST_MODEL_HPP
#include <boost/signals2/connection.hpp>
#include "Spire/Spire/ListModel.hpp"
#include "Spire/Spire/ListModelTransactionLog.hpp"
#include "Spire/Spire/Spire.hpp"
#include "Spire/Spire/TableModel.hpp"

namespace Spire {
namespace Details {
  template<typename T>
  struct AnyRefRowViewListModel {};

  template<>
  struct AnyRefRowViewListModel<AnyRef> {
    mutable AnyRef m_reference;
  };
}

  /**
   * Implements a ListModel that provides a view into a single row of a source
   * table model.
   * @param <T> The type of values stored in the row to view.
   */
  template<typename T>
  class RowViewListModel :
      public ListModel<T>, private Details::AnyRefRowViewListModel<T> {
    public:
      using Type = typename ListModel<T>::Type;

      using OperationSignal = ListModel<T>::OperationSignal;

      using AddOperation = typename ListModel<T>::AddOperation;

      using MoveOperation = typename ListModel<T>::MoveOperation;

      using RemoveOperation = typename ListModel<T>::RemoveOperation;

      using UpdateOperation = typename ListModel<T>::UpdateOperation;

      using StartTransaction = typename ListModel<T>::StartTransaction;

      using EndTransaction = typename ListModel<T>::EndTransaction;

      /**
       * Constructs a RowViewListModel from a specified row of the table model.
       * @param source The table model.
       * @param row The index of the row to be viewed. 
       */
      RowViewListModel(std::shared_ptr<TableModel> source, int row);

      int get_size() const override;

      const Type& get(int index) const override;

      QValidator::State set(int index, const Type& value) override;

      boost::signals2::connection connect_operation_signal(
        const typename OperationSignal::slot_type& slot) const override;

      using ListModel<T>::transact;

    protected:
      void transact(const std::function<void ()>& transaction) override;

    private:
      std::shared_ptr<TableModel> m_source;
      int m_row;
      ListModelTransactionLog<Type> m_transaction;
      boost::signals2::scoped_connection m_source_connection;

      void on_operation(const TableModel::Operation& operation);
  };

  template<typename T>
  RowViewListModel<T>::RowViewListModel(
      std::shared_ptr<TableModel> source, int row)
      : m_source(std::move(source)) {
    if(row < 0 || row >= m_source->get_row_size()) {
      m_row = -1;
      m_source = nullptr;
    } else {
      m_row = row;
      m_source_connection = m_source->connect_operation_signal(
        std::bind_front(&RowViewListModel::on_operation, this));
    }
  }

  template<typename T>
  int RowViewListModel<T>::get_size() const {
    if(m_row == -1) {
      return 0;
    }
    return m_source->get_column_size();
  }

  template<typename T>
  const typename RowViewListModel<T>::Type& RowViewListModel<T>::get(int index)
      const {
    if(m_row == -1) {
      throw std::out_of_range("The row is out of range.");
    }
    if constexpr(std::is_same_v<Type, AnyRef>) {
      this->m_reference = m_source->at(m_row, index);
      return this->m_reference;
    } else {
      return m_source->get<Type>(m_row, index);
    }
  }

  template<typename T>
  QValidator::State RowViewListModel<T>::set(int index, const Type& value) {
    if(m_row == -1) {
      return QValidator::State::Invalid;
    }
    return m_source->set(m_row, index, value);
  }

  template<typename T>
  boost::signals2::connection RowViewListModel<T>::connect_operation_signal(
      const typename OperationSignal::slot_type& slot) const {
    return m_transaction.connect_operation_signal(slot);
  }

  template<typename T>
  void RowViewListModel<T>::transact(
      const std::function<void ()>& transaction) {
    m_transaction.transact(transaction);
  }

  template<typename T>
  void RowViewListModel<T>::on_operation(
      const TableModel::Operation& operation) {
    visit(operation,
      [&] (const TableModel::StartTransaction) {
        m_transaction.start();
      },
      [&] (const TableModel::EndTransaction) {
        m_transaction.end();
      },
      [&] (const TableModel::AddOperation& operation) {
        if(m_row >= operation.m_index) {
          ++m_row;
        }
      },
      [&] (const TableModel::MoveOperation& operation) {
        if(m_row == operation.m_source) {
          m_row = operation.m_destination;
        } else if(operation.m_source < operation.m_destination) {
          if(m_row > operation.m_source && m_row <= operation.m_destination) {
            --m_row;
          }
<<<<<<< HEAD
        },
        [&] (const TableModel::UpdateOperation& operation) {
          if(m_row == operation.m_row) {
            if constexpr(std::is_same_v<Type, AnyRef>) {
              m_transaction.push(UpdateOperation(operation.m_column,
                AnyRef(operation.m_previous), AnyRef(operation.m_value)));
            } else {
              m_transaction.push(UpdateOperation(operation.m_column,
                std::any_cast<const Type&>(operation.m_previous),
                std::any_cast<const Type&>(operation.m_value)));
            }
          }
        });
=======
        } else if(m_row >= operation.m_destination &&
            m_row < operation.m_source) {
          ++m_row;
        }
      },
      [&] (const TableModel::RemoveOperation& operation) {
        if(m_row == operation.m_index) {
          m_source_connection.disconnect();
          m_row = -1;
          m_source = nullptr;
        } else if(m_row > operation.m_index) {
          --m_row;
        }
      },
      [&] (const TableModel::UpdateOperation& operation) {
        if(m_row == operation.m_row) {
          m_transaction.push(UpdateOperation(operation.m_column,
            std::any_cast<const Type&>(operation.m_previous),
            std::any_cast<const Type&>(operation.m_value)));
        }
>>>>>>> f05a14e1
      });
  }
}

#endif<|MERGE_RESOLUTION|>--- conflicted
+++ resolved
@@ -150,21 +150,6 @@
           if(m_row > operation.m_source && m_row <= operation.m_destination) {
             --m_row;
           }
-<<<<<<< HEAD
-        },
-        [&] (const TableModel::UpdateOperation& operation) {
-          if(m_row == operation.m_row) {
-            if constexpr(std::is_same_v<Type, AnyRef>) {
-              m_transaction.push(UpdateOperation(operation.m_column,
-                AnyRef(operation.m_previous), AnyRef(operation.m_value)));
-            } else {
-              m_transaction.push(UpdateOperation(operation.m_column,
-                std::any_cast<const Type&>(operation.m_previous),
-                std::any_cast<const Type&>(operation.m_value)));
-            }
-          }
-        });
-=======
         } else if(m_row >= operation.m_destination &&
             m_row < operation.m_source) {
           ++m_row;
@@ -181,11 +166,15 @@
       },
       [&] (const TableModel::UpdateOperation& operation) {
         if(m_row == operation.m_row) {
-          m_transaction.push(UpdateOperation(operation.m_column,
-            std::any_cast<const Type&>(operation.m_previous),
-            std::any_cast<const Type&>(operation.m_value)));
+          if constexpr(std::is_same_v<Type, AnyRef>) {
+            m_transaction.push(UpdateOperation(operation.m_column,
+              AnyRef(operation.m_previous), AnyRef(operation.m_value)));
+          } else {
+            m_transaction.push(UpdateOperation(operation.m_column,
+              std::any_cast<const Type&>(operation.m_previous),
+              std::any_cast<const Type&>(operation.m_value)));
+          }
         }
->>>>>>> f05a14e1
       });
   }
 }
