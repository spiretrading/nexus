#ifndef SPIRE_HPP
#define SPIRE_HPP
#include <concepts>
#include <boost/signals2/dummy_mutex.hpp>
#include <boost/signals2/signal_type.hpp>
#ifdef _DEBUG
  #include <QDebug>
#endif

namespace Spire {
<<<<<<< HEAD
  class SpireServiceClients;
  using SpirePosition = Nexus::Accounting::Position<Nexus::Security>;
  using SpireInventory = Nexus::Accounting::Inventory<SpirePosition>;
  using SpireBookkeeper = Nexus::Accounting::TrueAverageBookkeeper<
    SpireInventory>;
  using SpirePortfolio = Nexus::Accounting::Portfolio<SpireBookkeeper>;
  using SpirePortfolioController = Nexus::Accounting::PortfolioController<
    SpirePortfolio, Nexus::MarketDataService::MarketDataClientBox>;
  class UserProfile;
}

namespace Spire {
  class AnyListModel;
  class AnyListValueModel;
  class AnyQueryModel;
  class AnyValueModel;
  class AnyRef;
  template<typename T> class ArrayListModel;
  class ArrayTableModel;
  template<typename T> class ArrayValueToListModel;
  template<typename T> class ColumnViewListModel;
  template<typename T> class CompositeModel;
  template<typename T> class ConstantValueModel;
  class Definitions;
  template<typename T> class EnumSetTestModel;
  class Field;
  template<typename T> class FieldValueModel;
  template<typename T> class FilteredListModel;
  class FilteredTableModel;
  class ListCurrentIndexModel;
  class ListIndexTracker;
  template<typename T> class ListIndexValueModel;
  template<typename T> class ListModel;
  template<typename T> class ListModelIterator;
  template<typename T> class ListModelReference;
  template<typename T> class ListToTableModel;
  template<typename T> class ListValueModel;
  template<typename T> class LocalQueryModel;
  template<typename T> class LocalScalarValueModel;
  class LocalTechnicalsModel;
  template<typename T> class LocalValueModel;
  template<typename T> class ModelTransactionLog;
  template<typename T> class OptionalScalarValueModelDecorator;
  template<typename T> class ProxyScalarValueModel;
  template<typename T> class ProxyValueModel;
  template<typename T> class QtValueModel;
  template<typename T> class QueryModel;
  template<typename T> class ReversedListModel;
  class RowView;
  template<typename T> class RowViewListModel;
  class Scalar;
  template<typename T> class ScalarValueModel;
  template<typename T> class ScalarValueModelDecorator;
  class SecurityDeck;
  class ServiceSecurityInfoQueryModel;
  template<typename T> class SortedListModel;
  class SortedTableModel;
  template<typename T> struct SubscriptionResult;
  class TableCurrentIndexModel;
  class TableModel;
  class TableRowIndexTracker;
  class TableToListModel;
  class TechnicalsModel;
  template<typename T> class ToDecimalModel;
  template<typename T> class ToTextModel;
  template<typename T, typename U, typename F, typename G>
    class TransformListModel;
  template<typename T, typename U, typename F, typename G>
    class TransformValueModel;
  template<typename T> class TranslatedListModel;
  class TranslatedTableModel;
  class UnsignedQuantityModel;
  template<typename T, std::invocable<const T&> F> class ValidatedValueModel;
  template<typename T> class ValueModel;
=======
>>>>>>> 73976117

  /** Defines the common type of boost signal used throughout Spire. */
  template<typename F>
  using Signal = typename boost::signals2::signal_type<F,
    boost::signals2::keywords::mutex_type<boost::signals2::dummy_mutex>>::type;
}

#endif<|MERGE_RESOLUTION|>--- conflicted
+++ resolved
@@ -8,83 +8,6 @@
 #endif
 
 namespace Spire {
-<<<<<<< HEAD
-  class SpireServiceClients;
-  using SpirePosition = Nexus::Accounting::Position<Nexus::Security>;
-  using SpireInventory = Nexus::Accounting::Inventory<SpirePosition>;
-  using SpireBookkeeper = Nexus::Accounting::TrueAverageBookkeeper<
-    SpireInventory>;
-  using SpirePortfolio = Nexus::Accounting::Portfolio<SpireBookkeeper>;
-  using SpirePortfolioController = Nexus::Accounting::PortfolioController<
-    SpirePortfolio, Nexus::MarketDataService::MarketDataClientBox>;
-  class UserProfile;
-}
-
-namespace Spire {
-  class AnyListModel;
-  class AnyListValueModel;
-  class AnyQueryModel;
-  class AnyValueModel;
-  class AnyRef;
-  template<typename T> class ArrayListModel;
-  class ArrayTableModel;
-  template<typename T> class ArrayValueToListModel;
-  template<typename T> class ColumnViewListModel;
-  template<typename T> class CompositeModel;
-  template<typename T> class ConstantValueModel;
-  class Definitions;
-  template<typename T> class EnumSetTestModel;
-  class Field;
-  template<typename T> class FieldValueModel;
-  template<typename T> class FilteredListModel;
-  class FilteredTableModel;
-  class ListCurrentIndexModel;
-  class ListIndexTracker;
-  template<typename T> class ListIndexValueModel;
-  template<typename T> class ListModel;
-  template<typename T> class ListModelIterator;
-  template<typename T> class ListModelReference;
-  template<typename T> class ListToTableModel;
-  template<typename T> class ListValueModel;
-  template<typename T> class LocalQueryModel;
-  template<typename T> class LocalScalarValueModel;
-  class LocalTechnicalsModel;
-  template<typename T> class LocalValueModel;
-  template<typename T> class ModelTransactionLog;
-  template<typename T> class OptionalScalarValueModelDecorator;
-  template<typename T> class ProxyScalarValueModel;
-  template<typename T> class ProxyValueModel;
-  template<typename T> class QtValueModel;
-  template<typename T> class QueryModel;
-  template<typename T> class ReversedListModel;
-  class RowView;
-  template<typename T> class RowViewListModel;
-  class Scalar;
-  template<typename T> class ScalarValueModel;
-  template<typename T> class ScalarValueModelDecorator;
-  class SecurityDeck;
-  class ServiceSecurityInfoQueryModel;
-  template<typename T> class SortedListModel;
-  class SortedTableModel;
-  template<typename T> struct SubscriptionResult;
-  class TableCurrentIndexModel;
-  class TableModel;
-  class TableRowIndexTracker;
-  class TableToListModel;
-  class TechnicalsModel;
-  template<typename T> class ToDecimalModel;
-  template<typename T> class ToTextModel;
-  template<typename T, typename U, typename F, typename G>
-    class TransformListModel;
-  template<typename T, typename U, typename F, typename G>
-    class TransformValueModel;
-  template<typename T> class TranslatedListModel;
-  class TranslatedTableModel;
-  class UnsignedQuantityModel;
-  template<typename T, std::invocable<const T&> F> class ValidatedValueModel;
-  template<typename T> class ValueModel;
-=======
->>>>>>> 73976117
 
   /** Defines the common type of boost signal used throughout Spire. */
   template<typename F>
