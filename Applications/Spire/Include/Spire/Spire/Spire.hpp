--- conflicted
+++ resolved
@@ -17,11 +17,8 @@
   template<typename T> class CompositeModel;
   template<typename T> class ConstantValueModel;
   class Definitions;
-<<<<<<< HEAD
   class ExcludingQueryModel;
-=======
   class Field;
->>>>>>> 42050b54
   template<typename T> class FieldValueModel;
   class FilteredTableModel;
   class KeySequenceValidationModel;
