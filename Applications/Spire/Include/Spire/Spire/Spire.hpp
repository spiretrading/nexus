#ifndef SPIRE_HPP
#define SPIRE_HPP
#include <concepts>
#include <boost/signals2/dummy_mutex.hpp>
#include <boost/signals2/signal_type.hpp>
#ifdef _DEBUG
  #include <QDebug>
#endif

namespace Spire {
  class AnyListModel;
  class AnyRef;
  template<typename T> class ArrayListModel;
  class ArrayTableModel;
  class CancelKeySequenceValidationModel;
  template<typename T> class ColumnViewListModel;
  template<typename T> class ConstantValueModel;
  class Definitions;
  template<typename T> class FieldValueModel;
  class FilteredTableModel;
  class KeySequenceValidationModel;
  template<typename T> class ListIndexValueModel;
  template<typename T> class ListModel;
  template<typename T> class ListValueModel;
  class LocalRangeInputModel;
  template<typename T> class LocalScalarValueModel;
  class LocalTechnicalsModel;
  template<typename T> class LocalValueModel;
<<<<<<< HEAD
  template<typename T> class OptionalScalarValueModelDecorator;
=======
  template<typename T> class ModelTransactionLog;
>>>>>>> 46af0b5c
  template<typename T> class QtFuture;
  template<typename T> class QtPromise;
  class QtTaskQueue;
  class RangeInputModel;
  class RealSpinBoxModel;
  template<typename T> class RowViewListModel;
  class Scalar;
  template<typename T> class ScalarValueModel;
  template<typename T> class ScalarValueModelDecorator;
  class SortedTableModel;
  template<typename T> class SpinBoxModel;
  class SpireController;
  template<typename T> struct SubscriptionResult;
  class TableModel;
  class TaskKeySequenceValidationModel;
  class TechnicalsModel;
  class TestKeySequenceValidationModel;
  template<typename T> class ToDecimalModel;
  template<typename T> class ToTextModel;
  template<typename T, typename U, typename F, typename G>
    class TransformValueModel;
  class TranslatedTableModel;
  class UnsignedQuantityModel;
  template<typename T, std::invocable<const T&> F> class ValidatedValueModel;
  template<typename T> class ValueModel;

  /** Defines the common type of boost signal used throughout Spire. */
  template<typename F>
  using Signal = typename boost::signals2::signal_type<F,
    boost::signals2::keywords::mutex_type<boost::signals2::dummy_mutex>>::type;
}

#endif<|MERGE_RESOLUTION|>--- conflicted
+++ resolved
@@ -26,11 +26,8 @@
   template<typename T> class LocalScalarValueModel;
   class LocalTechnicalsModel;
   template<typename T> class LocalValueModel;
-<<<<<<< HEAD
+  template<typename T> class ModelTransactionLog;
   template<typename T> class OptionalScalarValueModelDecorator;
-=======
-  template<typename T> class ModelTransactionLog;
->>>>>>> 46af0b5c
   template<typename T> class QtFuture;
   template<typename T> class QtPromise;
   class QtTaskQueue;
