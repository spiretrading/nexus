--- conflicted
+++ resolved
@@ -1,10 +1,10 @@
 #ifndef SPIRE_ORDER_TASKS_PAGE_HPP
 #define SPIRE_ORDER_TASKS_PAGE_HPP
 #include <QWidget>
-#include "Spire/KeyBindings/TableMatchCache.hpp"
 #include "Spire/KeyBindings/OrderTask.hpp"
 #include "Spire/KeyBindings/OrderTasksRow.hpp"
 #include "Spire/KeyBindings/OrderTasksToTableModel.hpp"
+#include "Spire/KeyBindings/TableMatchCache.hpp"
 #include "Spire/KeyBindings/TableRowDragDrop.hpp"
 #include "Spire/Ui/TableView.hpp"
 
@@ -67,11 +67,8 @@
         m_region_key_set;
       boost::optional<TableView::Index> m_previous_index;
       AddedRow m_added_row;
-<<<<<<< HEAD
       std::unique_ptr<TableMatchCache> m_table_match_cache;
-=======
       std::unique_ptr<TableRowDragDrop> m_table_row_drag_drop;
->>>>>>> ed37b8ac
       boost::signals2::scoped_connection m_current_connection;
       boost::signals2::scoped_connection m_sort_connection;
       boost::signals2::scoped_connection m_list_operation_connection;
