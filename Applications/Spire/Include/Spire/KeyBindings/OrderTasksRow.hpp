#ifndef SPIRE_ORDER_TASKS_ROW_HPP
#define SPIRE_ORDER_TASKS_ROW_HPP
#include <QPointer>
#include "Spire/KeyBindings/OrderTask.hpp"
#include "Spire/KeyBindings/TableRow.hpp"
#include "Spire/Ui/ComboBox.hpp"
#include "Spire/Ui/HoverObserver.hpp"

namespace Spire {
namespace Styles {

  /** Selects the item being edited. */
  using Editing = StateSelector<void, struct EditingSelectorTag>;

  /** Selects the grab handle being hovered. */
  using HoveredGrabHandle =
    StateSelector<void, struct HoveredGrabHandleSelectorTag>;

  /** Selects the row which is out of range. */
  using OutOfRangeRow = StateSelector<void, struct OutOfRangeRowSelectorTag>;
}

  /** Represents a row of the TableView within the OrderTasksPage. */
  class OrderTasksRow : public TableRow {
    public:

      /** Represents a cell of the TableView. */
      struct TableCell {

        /** The cell component. */
        QWidget* m_cell;

        /** The editor of this cell which could be null. */
        EditableBox* m_editor;
      };

      /** Lists out the columns of the row. */
      enum class Column {

        /** The grab handle field. */
        GRAB_HANDLE,

        /** The name field. */
        NAME,

        /** The region field. */
        REGION,

        /** The destination field. */
        DESTINATION,

        /** The order type field. */
        ORDER_TYPE,

        /** The side field. */
        SIDE,

        /** The quantity field. */
        QUANTITY,

        /** The time in force field. */
        TIME_IN_FORCE,

        /** The key field. */
        KEY
      };

      /** The number of columns in this row. */
      static const auto COLUMN_SIZE = 9;

      /**
       * Constructs an OrderTasksRow.
       * @param order_tasks The list of OrderTasks.
       * @param row The row index of this OrderTasksRow.
       */
      OrderTasksRow(std::shared_ptr<ListModel<OrderTask>> order_tasks, int row);

      int get_row_index() const override;

<<<<<<< HEAD
      QWidget* get_row() const override;
=======
      /** Returns the row widget. */
      QWidget* get_row() const;

      /** Returns <code>true</code> iff this row is draggable. */
      bool is_draggable() const;
>>>>>>> bb05dfd0

      QWidget* get_grab_handle() const override;

      bool is_draggable() const override;

      void set_draggable(bool is_draggable) override;

      bool is_ignore_filters() const override;

      void set_ignore_filters(bool is_ignore_filters) override;

      bool is_out_of_range() const override;

      void set_out_of_range(bool is_out_of_range) override;

      /**
       * Build a cell.
       * @param region_query_model The model used to query region matches.
       * @param destinations The destination database.
       * @param markets The market database.
       * @param model The table model of the TableView.
       * @param row The row index.
       * @param column The column index.
       */
      TableCell build_cell(
        const std::shared_ptr<ComboBox::QueryModel>& region_query_model,
        const Nexus::DestinationDatabase& destinations,
        const Nexus::MarketDatabase& markets,
        const std::shared_ptr<TableModel>& table, int row, int column);

    private:
      std::shared_ptr<ListModel<OrderTask>> m_order_tasks;
      int m_row_index;
      QPointer<QWidget> m_row;
      QPointer<QWidget> m_grab_handle;
      bool m_is_draggable;
      bool m_is_ignore_filters;
      bool m_is_out_of_range;
      std::unique_ptr<HoverObserver> m_hover_observer;
      boost::signals2::scoped_connection m_operation_connection;

      void make_hover_observer();
      EditableBox* make_editor(
        const std::shared_ptr<ComboBox::QueryModel>& region_query_model,
        const Nexus::DestinationDatabase& destinations,
        const Nexus::MarketDatabase& markets,
        const std::shared_ptr<TableModel>& table, int row, int column);
      EditableBox* make_empty_editor(
        const std::shared_ptr<ComboBox::QueryModel>& region_query_model,
        const Nexus::DestinationDatabase& destinations,
        const Nexus::MarketDatabase& markets,
        const std::shared_ptr<TableModel>& table, int row, int column);
      void on_operation(const ListModel<OrderTask>::Operation& operation);
      void on_submit(AnyInputBox* input_box, Column column,
        const AnyRef& submission);
  };
}

#endif<|MERGE_RESOLUTION|>--- conflicted
+++ resolved
@@ -77,15 +77,7 @@
 
       int get_row_index() const override;
 
-<<<<<<< HEAD
       QWidget* get_row() const override;
-=======
-      /** Returns the row widget. */
-      QWidget* get_row() const;
-
-      /** Returns <code>true</code> iff this row is draggable. */
-      bool is_draggable() const;
->>>>>>> bb05dfd0
 
       QWidget* get_grab_handle() const override;
 
