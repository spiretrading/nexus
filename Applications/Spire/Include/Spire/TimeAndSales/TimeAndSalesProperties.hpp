#ifndef SPIRE_TIME_AND_SALES_PROPERTIES_HPP
#define SPIRE_TIME_AND_SALES_PROPERTIES_HPP
#include <array>
#include <bitset>
#include <filesystem>
#include <Beam/Serialization/ShuttleArray.hpp>
#include <Beam/Serialization/ShuttleBitset.hpp>
#include <QFont>
#include "Spire/Spire/LocalValueModel.hpp"
#include "Spire/Spire/ShuttleQtTypes.hpp"
#include "Spire/TimeAndSales/BboIndicator.hpp"
#include "Spire/TimeAndSales/TimeAndSales.hpp"
#include "Spire/TimeAndSales/TimeAndSalesTableModel.hpp"
#include "Spire/Ui/HighlightBox.hpp"

namespace Spire {
  class UserProfile;

  /** A ValueModel over a TimeAndSalesProperties. */
  using TimeAndSalesPropertiesModel = ValueModel<TimeAndSalesProperties>;

  /** A LocalValueModel over a TimeAndSalesProperties. */
  using LocalTimeAndSalesPropertiesModel =
    LocalValueModel<TimeAndSalesProperties>;

  /** Represents the properties used in the time and sales window. */
  class TimeAndSalesProperties {
    public:

      /** Returns the default properties. */
      static const TimeAndSalesProperties& get_default();

       /* Constructs an empty set of properties. */
      TimeAndSalesProperties() = default;

      /**
       * Returns the highlight color of a specific BBO indicator.
       * @param indicator The highlighted indicator.
       */
      const HighlightColor& get_highlight_color(BboIndicator indicator) const;

      /**
       * Sets the highlight color to a specific BBO indicator.
       * @param indicator The indicator to be highlighted.
       * @param highlight_color The highlight color of the indicator.
       */
      void set_highlight_color(BboIndicator indicator,
        const HighlightColor& highlight_color);

      /* Returns the font. */
      const QFont& get_font() const;

      /**
       * Sets the font used in the time and sales window.
       * @param font The font to be used.
       */
      void set_font(const QFont& font);

      /** Returns <code>true</code> iff a column is visible. */
      bool is_visible(TimeAndSalesTableModel::Column column) const;

      /** Sets whether a column is visible. */
      void set_visible(TimeAndSalesTableModel::Column column, bool is_visible);

      /** Returns <code>true</code> iff the grid is shown. */
      bool is_grid_enabled() const;

      /**
       * Sets whether to enable display grid.
       * @param is_enabled True iff the grid is shown.
       */
      void set_grid_enabled(bool is_enabled);

    private:
<<<<<<< HEAD
      static const auto COLUMN_COUNT = 10;
      friend struct Beam::Serialization::DataShuttle;
      std::array<HighlightColor, BBO_INDICATOR_COUNT> m_highlight_colors;
=======
      friend struct Beam::DataShuttle;
      std::array<QColor, PRICE_RANGE_COUNT> m_priceRangeForegroundColor;
      std::array<QColor, PRICE_RANGE_COUNT> m_priceRangeBackgroundColor;
      std::array<bool, COLUMN_COUNT> m_visibleColumns;
      bool m_showGridLines;
      bool m_verticalScrollBarVisible;
      bool m_horizontalScrollBarVisible;
>>>>>>> 73976117
      QFont m_font;
      std::bitset<COLUMN_COUNT> m_visible_columns;
      bool m_is_grid_enabled;

      template<Beam::IsShuttle S>
      void shuttle(S& shuttle, unsigned int version);
  };

<<<<<<< HEAD
  /**
   * Loads TimeAndSalesProperties from a file.
   * @param path The path to the file to load.
   * @return The properties loaded from the given <i>path</i>.
   */
  TimeAndSalesProperties load_time_and_sales_properties(
    const std::filesystem::path& path);

  /**
   * Saves TimeAndSalesProperties to a file.
   * @param properties The properties to save.
   * @param path The path to the save the properties to.
   */
  void save_time_and_sales_properties(const TimeAndSalesProperties& properties,
    const std::filesystem::path& path);

  template<typename Shuttler>
  void TimeAndSalesProperties::Shuttle(
      Shuttler& shuttle, unsigned int version) {
    shuttle.Shuttle("highlight_colors", m_highlight_colors);
    shuttle.Shuttle("font", m_font);
    shuttle.Shuttle("visible_columns", m_visible_columns);
    shuttle.Shuttle("is_grid_enabled", m_is_grid_enabled);
=======
  template<Beam::IsShuttle S>
  void TimeAndSalesProperties::shuttle(S& shuttle, unsigned int version) {
    shuttle.shuttle("price_range_foreground_color",
      m_priceRangeForegroundColor);
    shuttle.shuttle("price_range_background_color",
      m_priceRangeBackgroundColor);
    shuttle.shuttle("visible_columns", m_visibleColumns);
    shuttle.shuttle("show_grid_lines", m_showGridLines);
    shuttle.shuttle("vertical_scroll_bar_visible", m_verticalScrollBarVisible);
    shuttle.shuttle("horizontal_scroll_bar_visible",
      m_horizontalScrollBarVisible);
    shuttle.shuttle("font", m_font);
>>>>>>> 73976117
  }
}

#endif<|MERGE_RESOLUTION|>--- conflicted
+++ resolved
@@ -9,19 +9,10 @@
 #include "Spire/Spire/LocalValueModel.hpp"
 #include "Spire/Spire/ShuttleQtTypes.hpp"
 #include "Spire/TimeAndSales/BboIndicator.hpp"
-#include "Spire/TimeAndSales/TimeAndSales.hpp"
 #include "Spire/TimeAndSales/TimeAndSalesTableModel.hpp"
 #include "Spire/Ui/HighlightBox.hpp"
 
 namespace Spire {
-  class UserProfile;
-
-  /** A ValueModel over a TimeAndSalesProperties. */
-  using TimeAndSalesPropertiesModel = ValueModel<TimeAndSalesProperties>;
-
-  /** A LocalValueModel over a TimeAndSalesProperties. */
-  using LocalTimeAndSalesPropertiesModel =
-    LocalValueModel<TimeAndSalesProperties>;
 
   /** Represents the properties used in the time and sales window. */
   class TimeAndSalesProperties {
@@ -44,8 +35,8 @@
        * @param indicator The indicator to be highlighted.
        * @param highlight_color The highlight color of the indicator.
        */
-      void set_highlight_color(BboIndicator indicator,
-        const HighlightColor& highlight_color);
+      void set_highlight_color(
+        BboIndicator indicator, const HighlightColor& highlight_color);
 
       /* Returns the font. */
       const QFont& get_font() const;
@@ -72,19 +63,9 @@
       void set_grid_enabled(bool is_enabled);
 
     private:
-<<<<<<< HEAD
+      friend struct Beam::DataShuttle;
       static const auto COLUMN_COUNT = 10;
-      friend struct Beam::Serialization::DataShuttle;
       std::array<HighlightColor, BBO_INDICATOR_COUNT> m_highlight_colors;
-=======
-      friend struct Beam::DataShuttle;
-      std::array<QColor, PRICE_RANGE_COUNT> m_priceRangeForegroundColor;
-      std::array<QColor, PRICE_RANGE_COUNT> m_priceRangeBackgroundColor;
-      std::array<bool, COLUMN_COUNT> m_visibleColumns;
-      bool m_showGridLines;
-      bool m_verticalScrollBarVisible;
-      bool m_horizontalScrollBarVisible;
->>>>>>> 73976117
       QFont m_font;
       std::bitset<COLUMN_COUNT> m_visible_columns;
       bool m_is_grid_enabled;
@@ -93,7 +74,13 @@
       void shuttle(S& shuttle, unsigned int version);
   };
 
-<<<<<<< HEAD
+  /** A ValueModel over a TimeAndSalesProperties. */
+  using TimeAndSalesPropertiesModel = ValueModel<TimeAndSalesProperties>;
+
+  /** A LocalValueModel over a TimeAndSalesProperties. */
+  using LocalTimeAndSalesPropertiesModel =
+    LocalValueModel<TimeAndSalesProperties>;
+
   /**
    * Loads TimeAndSalesProperties from a file.
    * @param path The path to the file to load.
@@ -110,27 +97,12 @@
   void save_time_and_sales_properties(const TimeAndSalesProperties& properties,
     const std::filesystem::path& path);
 
-  template<typename Shuttler>
-  void TimeAndSalesProperties::Shuttle(
-      Shuttler& shuttle, unsigned int version) {
-    shuttle.Shuttle("highlight_colors", m_highlight_colors);
-    shuttle.Shuttle("font", m_font);
-    shuttle.Shuttle("visible_columns", m_visible_columns);
-    shuttle.Shuttle("is_grid_enabled", m_is_grid_enabled);
-=======
   template<Beam::IsShuttle S>
   void TimeAndSalesProperties::shuttle(S& shuttle, unsigned int version) {
-    shuttle.shuttle("price_range_foreground_color",
-      m_priceRangeForegroundColor);
-    shuttle.shuttle("price_range_background_color",
-      m_priceRangeBackgroundColor);
-    shuttle.shuttle("visible_columns", m_visibleColumns);
-    shuttle.shuttle("show_grid_lines", m_showGridLines);
-    shuttle.shuttle("vertical_scroll_bar_visible", m_verticalScrollBarVisible);
-    shuttle.shuttle("horizontal_scroll_bar_visible",
-      m_horizontalScrollBarVisible);
+    shuttle.shuttle("highlight_colors", m_highlight_colors);
     shuttle.shuttle("font", m_font);
->>>>>>> 73976117
+    shuttle.shuttle("visible_columns", m_visible_columns);
+    shuttle.shuttle("is_grid_enabled", m_is_grid_enabled);
   }
 }
 
