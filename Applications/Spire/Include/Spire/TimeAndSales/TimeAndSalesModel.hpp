--- conflicted
+++ resolved
@@ -2,6 +2,7 @@
 #define SPIRE_TIME_AND_SALES_MODEL_HPP
 #include "Nexus/MarketDataService/SecurityMarketDataQuery.hpp"
 #include "Spire/Async/QtPromise.hpp"
+#include "Spire/Spire/Spire.hpp"
 #include "Spire/TimeAndSales/BboIndicator.hpp"
 
 namespace Spire {
@@ -28,7 +29,6 @@
 
       virtual ~TimeAndSalesModel() = default;
 
-<<<<<<< HEAD
       /*
        * Query the limited number of entries before the specified sequence.
        * @param sequence The end sequence that the query should stop.
@@ -38,7 +38,7 @@
        *         <i>sequence</i>.
        */
       virtual QtPromise<std::vector<Entry>> query_until(
-        Beam::Queries::Sequence sequence, int max_count) = 0;
+        Beam::Sequence sequence, int max_count) = 0;
 
       /* Connects a slot to the update signal. */
       virtual boost::signals2::connection connect_update_signal(
@@ -48,13 +48,6 @@
 
       /* Constructs a TimeAndSalesModel. */
       TimeAndSalesModel() = default;
-=======
-      int rowCount(const QModelIndex& parent) const override;
-      int columnCount(const QModelIndex& parent) const override;
-      QVariant data(const QModelIndex& index, int role) const override;
-      QVariant headerData(
-        int section, Qt::Orientation orientation, int role) const override;
->>>>>>> 73976117
 
     private:
       TimeAndSalesModel(const TimeAndSalesModel&) = delete;
