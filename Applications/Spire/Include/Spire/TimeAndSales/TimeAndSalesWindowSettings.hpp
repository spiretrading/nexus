--- conflicted
+++ resolved
@@ -7,10 +7,10 @@
 #include "Spire/LegacyUI/WindowSettings.hpp"
 #include "Spire/Spire/ShuttleQtTypes.hpp"
 #include "Spire/Spire/Spire.hpp"
-#include "Spire/TimeAndSales/TimeAndSales.hpp"
 #include "Spire/Ui/SecurityView.hpp"
 
 namespace Spire {
+  class TimeAndSalesWindow;
 
   /** Stores the window settings for a TimeAndSalesWindow. */
   class TimeAndSalesWindowSettings : public LegacyUI::WindowSettings {
@@ -26,25 +26,12 @@
       explicit TimeAndSalesWindowSettings(const TimeAndSalesWindow& window);
 
       std::string GetName() const override;
-<<<<<<< HEAD
-
-      QWidget* Reopen(Beam::Ref<UserProfile> user_profile) const override;
-
-      void Apply(Beam::Ref<UserProfile> user_profile,
-        Beam::Out<QWidget> widget) const override;
-
-    private:
-      friend struct Beam::Serialization::DataShuttle;
-=======
       QWidget* Reopen(Beam::Ref<UserProfile> userProfile) const override;
       void Apply(Beam::Ref<UserProfile> userProfile,
         Beam::Out<QWidget> widget) const override;
 
     private:
       friend struct Beam::DataShuttle;
-      TimeAndSalesProperties m_properties;
-      Nexus::Security m_security;
->>>>>>> 73976117
       std::string m_name;
       SecurityView::State m_security_view;
       std::vector<int> m_column_widths;
@@ -56,30 +43,14 @@
       void shuttle(S& shuttle, unsigned int version);
   };
 
-<<<<<<< HEAD
-  template<typename Shuttler>
-  void TimeAndSalesWindowSettings::Shuttle(
-      Shuttler& shuttle, unsigned int version) {
-    shuttle.Shuttle("name", m_name);
-    shuttle.Shuttle("security_view", m_security_view);
-    shuttle.Shuttle("column_widths", m_column_widths);
-    shuttle.Shuttle("identifier", m_identifier);
-    shuttle.Shuttle("link_identifier", m_link_identifier);
-    shuttle.Shuttle("geometry", m_geometry);
-=======
   template<Beam::IsShuttle S>
   void TimeAndSalesWindowSettings::shuttle(S& shuttle, unsigned int version) {
-    shuttle.shuttle("properties", m_properties);
-    shuttle.shuttle("security", m_security);
     shuttle.shuttle("name", m_name);
-    shuttle.shuttle("security_view_stack", m_securityViewStack);
+    shuttle.shuttle("security_view", m_security_view);
+    shuttle.shuttle("column_widths", m_column_widths);
     shuttle.shuttle("identifier", m_identifier);
-    shuttle.shuttle("link_identifier", m_linkIdentifier);
+    shuttle.shuttle("link_identifier", m_link_identifier);
     shuttle.shuttle("geometry", m_geometry);
-    shuttle.shuttle("splitter_state", m_splitterState);
-    shuttle.shuttle("view_header_state", m_viewHeaderState);
-    shuttle.shuttle("snapshot_header_state", m_snapshotHeaderState);
->>>>>>> 73976117
   }
 }
 
