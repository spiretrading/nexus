--- conflicted
+++ resolved
@@ -80,13 +80,8 @@
       QLabel* m_logo_widget;
       TextBox* m_status_label;
       TextBox* m_username_text_box;
-<<<<<<< HEAD
-      QLineEdit* m_password_line_edit;
+      TextBox* m_password_text_box;
       Button* m_sign_in_button;
-=======
-      TextBox* m_password_text_box;
-      FlatButton* m_sign_in_button;
->>>>>>> 854d98d2
       Button* m_close_button;
       bool m_is_dragging;
       QPoint m_last_pos;
