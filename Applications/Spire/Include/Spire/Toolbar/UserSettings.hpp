#ifndef SPIRE_ENVIRONMENT_SETTINGS_HPP
#define SPIRE_ENVIRONMENT_SETTINGS_HPP
#include <filesystem>
#include <Beam/Collections/EnumSet.hpp>
#include <Beam/Serialization/DataShuttle.hpp>
#include <Beam/Serialization/ShuttleOptional.hpp>
#include <boost/optional/optional.hpp>
#include "Nexus/Definitions/RegionMap.hpp"
#include "Spire/Dashboard/SavedDashboards.hpp"
#include "Spire/KeyBindings/KeyBindingsModel.hpp"
#include "Spire/OrderImbalanceIndicator/OrderImbalanceIndicatorProperties.hpp"
#include "Spire/PortfolioViewer/PortfolioViewerProperties.hpp"
#include "Spire/TimeAndSales/TimeAndSalesProperties.hpp"

namespace Spire {
namespace Details {

  /** Enumerates the types of settings a user can store. */
  BEAM_ENUM(Category,

    /** The book view. */
    BOOK_VIEW,

    /** The order imbalance indicator. */
    ORDER_IMBALANCE_INDICATOR,

    /** The interactions. */
    INTERACTIONS,

    /** The key bindings. */
    KEY_BINDINGS,

    /** The portfolio. */
    PORTFOLIO,

    /** The time and sales. */
    TIME_AND_SALES,

    /** The watchlist. */
    WATCHLIST,

    /** The layout. */
    LAYOUT);
}

  /** Stores a variety of settings that can be exported by a user. */
  struct UserSettings {
    using Category = Details::Category;

    /** A Category set represented by a bitset. */
    using Categories = Beam::EnumSet<Category>;

    /** Defines a value model over the Settings. */
    using CategoriesModel = ValueModel<Categories>;

    /** Defines a local value model over the Categories. */
    using LocalCategoriesModel = LocalValueModel<Categories>;

    /** The dashboards. */
    boost::optional<SavedDashboards> m_dashboards;

    /** The OrderImbalance indicator properties. */
    boost::optional<OrderImbalanceIndicatorProperties>
      m_order_imbalance_indicator_properties;

    /** The key bindings. */
    std::shared_ptr<KeyBindingsModel> m_key_bindings;

    /** The portfolio properties. */
    boost::optional<PortfolioViewerProperties> m_portfolio_properties;

    /** The time and sales properties. */
    boost::optional<TimeAndSalesProperties> m_time_and_sales_properties;

    /** The window layouts. */
    boost::optional<std::vector<std::shared_ptr<LegacyUI::WindowSettings>>>
      m_layouts;
  };

  /** Returns the text representation of a Category. */ 
  const QString& to_text(UserSettings::Category category);

  /**
   * Exports the user's settings.
   * @param categories The categories to export.
   * @param path The file path to export to.
   * @param user_profile The user's profile.
   */
  void export_settings(UserSettings::Categories categories,
    const std::filesystem::path& path, const UserProfile& userProfile);

  /**
   * Imports the user's settings.
   * @param categories The categories to import.
   * @param path The file path to import from.
   * @param user_profile The user's profile.
   * @return The list of top-level windows to open as part of the restored
   *         layout.
   */
  std::vector<QWidget*> import_settings(UserSettings::Categories categories,
    const std::filesystem::path& path, Beam::Out<UserProfile> userProfile);
}

namespace Beam {
  template<>
  struct Shuttle<Spire::UserSettings> {
<<<<<<< HEAD
    template<typename Shuttler>
    void operator ()(Shuttler& shuttle, Spire::UserSettings& value,
        unsigned int version) {
      shuttle.Shuttle("dashboards", value.m_dashboards);
      shuttle.Shuttle("order_imbalance_indicator_properties",
=======
    template<IsShuttle S>
    void operator ()(
        S& shuttle, Spire::UserSettings& value, unsigned int version) const {
      shuttle.shuttle("book_view_properties", value.m_book_view_properties);
      shuttle.shuttle("dashboards", value.m_dashboards);
      shuttle.shuttle("order_imbalance_indicator_properties",
>>>>>>> 73976117
        value.m_order_imbalance_indicator_properties);
      shuttle.shuttle("key_bindings", *value.m_key_bindings);
      shuttle.shuttle("portfolio_viewer_properties",
        value.m_portfolio_properties);
      shuttle.shuttle("time_and_sales_properties",
        value.m_time_and_sales_properties);
      shuttle.shuttle("window_layouts", value.m_layouts);
    }
  };
}

#endif<|MERGE_RESOLUTION|>--- conflicted
+++ resolved
@@ -104,20 +104,11 @@
 namespace Beam {
   template<>
   struct Shuttle<Spire::UserSettings> {
-<<<<<<< HEAD
-    template<typename Shuttler>
-    void operator ()(Shuttler& shuttle, Spire::UserSettings& value,
-        unsigned int version) {
-      shuttle.Shuttle("dashboards", value.m_dashboards);
-      shuttle.Shuttle("order_imbalance_indicator_properties",
-=======
     template<IsShuttle S>
     void operator ()(
         S& shuttle, Spire::UserSettings& value, unsigned int version) const {
-      shuttle.shuttle("book_view_properties", value.m_book_view_properties);
       shuttle.shuttle("dashboards", value.m_dashboards);
       shuttle.shuttle("order_imbalance_indicator_properties",
->>>>>>> 73976117
         value.m_order_imbalance_indicator_properties);
       shuttle.shuttle("key_bindings", *value.m_key_bindings);
       shuttle.shuttle("portfolio_viewer_properties",
