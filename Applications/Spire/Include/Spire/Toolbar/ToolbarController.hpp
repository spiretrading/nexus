--- conflicted
+++ resolved
@@ -2,15 +2,12 @@
 #define SPIRE_TOOLBAR_CONTROLLER_HPP
 #include <memory>
 #include <Beam/Pointers/Ref.hpp>
-<<<<<<< HEAD
-#include "Spire/Blotter/Blotter.hpp"
-#include "Spire/BookView/BookView.hpp"
-=======
->>>>>>> 73976117
 #include "Spire/KeyBindings/KeyBindingsWindow.hpp"
 #include "Spire/Toolbar/ToolbarWindow.hpp"
 
 namespace Spire {
+  class BookViewController;
+  class UserProfile;
 
   /** Implements the main application controller for the ToolbarWindow. */
   class ToolbarController {
