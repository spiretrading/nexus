find_package(Qt5Widgets REQUIRED)
file(GLOB header_files ${SPIRE_INCLUDE_PATH}/Spire/Spire/*.hpp)
file(GLOB source_files ${SPIRE_SOURCE_PATH}/Spire/*.cpp)
include_directories(${CMAKE_CURRENT_BINARY_DIR})
if(WIN32)
  file(GLOB resource_files ${SPIRE_SOURCE_PATH}/Spire/*.rc)
  file(GLOB manifest_files ${SPIRE_SOURCE_PATH}/Spire/*.manifest)
  set(app_type WIN32)
elseif(APPLE)
  set(app_type MACOSX_BUNDLE)
  set(resource_files "")
  set(manifest_files "")
else()
  set(resource_files "")
  set(manifest_files "")
endif(WIN32)
include_directories(${PROJECT_BINARY_DIR})
add_executable(Spire ${app_type} ${header_files} ${source_files}
  ${resource_files} ${manifest_files})
set_source_files_properties(${header_files} PROPERTIES HEADER_FILE_ONLY TRUE)
target_link_libraries(Spire Async Dashboard Charting PortfolioViewer Utilities
<<<<<<< HEAD
  RiskTimer AccountViewer KeyBindings Blotter Catalog BookView Library Login
=======
  RiskTimer AccountViewer LegacyKeyBindings Blotter Catalog BookView Library
>>>>>>> 233624fd
  Resources TimeAndSales OrderImbalanceIndicator InputWidgets CanvasView Canvas
  LegacyResources LegacyUI
  debug ${CRYPTOPP_LIBRARY_DEBUG_PATH}
  optimized ${CRYPTOPP_LIBRARY_OPTIMIZED_PATH}
  debug ${LUA_LIBRARY_DEBUG_PATH}
  optimized ${LUA_LIBRARY_OPTIMIZED_PATH}
  debug ${OPEN_SSL_LIBRARY_DEBUG_PATH}
  optimized ${OPEN_SSL_LIBRARY_OPTIMIZED_PATH}
  debug ${OPEN_SSL_BASE_LIBRARY_DEBUG_PATH}
  optimized ${OPEN_SSL_BASE_LIBRARY_OPTIMIZED_PATH}
  debug ${QT_ACCESS_LIBRARY_DEBUG_PATH}
  optimized ${QT_ACCESS_LIBRARY_OPTIMIZED_PATH}
  debug ${QT_CORE_LIBRARY_DEBUG_PATH}
  optimized ${QT_CORE_LIBRARY_OPTIMIZED_PATH}
  debug ${QT_EVENT_LIBRARY_DEBUG_PATH}
  optimized ${QT_EVENT_LIBRARY_OPTIMIZED_PATH}
  debug ${QT_FONT_LIBRARY_DEBUG_PATH}
  optimized ${QT_FONT_LIBRARY_OPTIMIZED_PATH}
  debug ${QT_FREETYPE_LIBRARY_DEBUG_PATH}
  optimized ${QT_FREETYPE_LIBRARY_OPTIMIZED_PATH}
  debug ${QT_GIF_LIBRARY_DEBUG_PATH}
  optimized ${QT_GIF_LIBRARY_OPTIMIZED_PATH}
  debug ${QT_GUI_LIBRARY_DEBUG_PATH}
  optimized ${QT_GUI_LIBRARY_OPTIMIZED_PATH}
  debug ${QT_HBNG_LIBRARY_DEBUG_PATH}
  optimized ${QT_HBNG_LIBRARY_OPTIMIZED_PATH}
  debug ${QT_MAIN_LIBRARY_DEBUG_PATH}
  optimized ${QT_MAIN_LIBRARY_OPTIMIZED_PATH}
  debug ${QT_PCRE_LIBRARY_DEBUG_PATH}
  optimized ${QT_PCRE_LIBRARY_OPTIMIZED_PATH}
  debug ${QT_PNG_LIBRARY_DEBUG_PATH}
  optimized ${QT_PNG_LIBRARY_OPTIMIZED_PATH}
  debug ${QT_SVG_ICON_PLUGIN_LIBRARY_DEBUG_PATH}
  optimized ${QT_SVG_ICON_PLUGIN_LIBRARY_OPTIMIZED_PATH}
  debug ${QT_SVG_LIBRARY_DEBUG_PATH}
  optimized ${QT_SVG_LIBRARY_OPTIMIZED_PATH}
  debug ${QT_THEME_LIBRARY_DEBUG_PATH}
  optimized ${QT_THEME_LIBRARY_OPTIMIZED_PATH}
  debug ${QT_WIDGETS_LIBRARY_DEBUG_PATH}
  optimized ${QT_WIDGETS_LIBRARY_OPTIMIZED_PATH}
  debug ${YAML_LIBRARY_DEBUG_PATH}
  optimized ${YAML_LIBRARY_OPTIMIZED_PATH}
  debug ${ZLIB_LIBRARY_DEBUG_PATH}
  optimized ${ZLIB_LIBRARY_OPTIMIZED_PATH})
if(UNIX)
  SET(CMAKE_CXX_FLAGS "${CMAKE_CXX_FLAGS} -fPIC")
  target_link_libraries(Spire
    debug ${BOOST_CHRONO_LIBRARY_DEBUG_PATH}
    optimized ${BOOST_CHRONO_LIBRARY_OPTIMIZED_PATH}
    debug ${BOOST_THREAD_LIBRARY_DEBUG_PATH}
    optimized ${BOOST_THREAD_LIBRARY_OPTIMIZED_PATH}
    debug ${BOOST_SYSTEM_LIBRARY_DEBUG_PATH}
    optimized ${BOOST_SYSTEM_LIBRARY_OPTIMIZED_PATH}
    pthread rt)
endif()
if(WIN32)
  target_link_libraries(Spire
    debug ${QT_WINDOWS_ACCESSIBILITY_LIBRARY_DEBUG_PATH}
    optimized ${QT_WINDOWS_ACCESSIBILITY_LIBRARY_OPTIMIZED_PATH}
    debug ${QT_WINDOWS_LIBRARY_DEBUG_PATH}
    optimized ${QT_WINDOWS_LIBRARY_OPTIMIZED_PATH}
    Crypt32.lib dwmapi.lib imm32.lib netapi32.lib opengl32.lib userenv.lib
    version.lib winmm.lib ws2_32.lib wtsapi32.lib)
endif()
install(TARGETS Spire DESTINATION ${PROJECT_BINARY_DIR}/Application)<|MERGE_RESOLUTION|>--- conflicted
+++ resolved
@@ -19,13 +19,9 @@
   ${resource_files} ${manifest_files})
 set_source_files_properties(${header_files} PROPERTIES HEADER_FILE_ONLY TRUE)
 target_link_libraries(Spire Async Dashboard Charting PortfolioViewer Utilities
-<<<<<<< HEAD
-  RiskTimer AccountViewer KeyBindings Blotter Catalog BookView Library Login
-=======
-  RiskTimer AccountViewer LegacyKeyBindings Blotter Catalog BookView Library
->>>>>>> 233624fd
-  Resources TimeAndSales OrderImbalanceIndicator InputWidgets CanvasView Canvas
-  LegacyResources LegacyUI
+  RiskTimer AccountViewer LegacyKeyBindings KeyBindings Blotter Catalog BookView
+  Library Login Resources TimeAndSales OrderImbalanceIndicator InputWidgets
+  CanvasView Canvas LegacyResources LegacyUI
   debug ${CRYPTOPP_LIBRARY_DEBUG_PATH}
   optimized ${CRYPTOPP_LIBRARY_OPTIMIZED_PATH}
   debug ${LUA_LIBRARY_DEBUG_PATH}
