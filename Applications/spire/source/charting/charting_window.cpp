--- conflicted
+++ resolved
@@ -29,12 +29,9 @@
 ChartingWindow::ChartingWindow(Ref<SecurityInputModel> input_model,
     QWidget* parent)
     : QWidget(parent),
-<<<<<<< HEAD
+      m_model(std::make_shared<EmptyChartModel>(ChartValue::Type::TIMESTAMP,
+        ChartValue::Type::MONEY)),
       m_is_mouse_dragging(false) {
-=======
-      m_model(std::make_shared<EmptyChartModel>(ChartValue::Type::TIMESTAMP,
-        ChartValue::Type::MONEY)) {
->>>>>>> 2bd3ff5c
   m_body = new QWidget(this);
   m_body->installEventFilter(this);
   m_body->setMinimumSize(scale(400, 320));
@@ -132,15 +129,10 @@
   setTabOrder(auto_scale_button, draw_line_button);
   setTabOrder(draw_line_button, m_period_line_edit);
   m_security_widget->setFocus();
-<<<<<<< HEAD
-  m_chart = new ChartView(ChartValue::Type::TIMESTAMP,
-    ChartValue::Type::MONEY, this);
+  m_chart = new ChartView(*m_model, this);
   m_chart->setFocusPolicy(Qt::NoFocus);
   m_chart->setMouseTracking(true);
   m_chart->setAttribute(Qt::WA_Hover);
-=======
-  m_chart = new ChartView(*m_model, this);
->>>>>>> 2bd3ff5c
   m_security_widget->set_widget(m_chart);
   m_chart->installEventFilter(this);
 }
