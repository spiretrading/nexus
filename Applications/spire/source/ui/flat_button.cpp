#include "spire/ui/flat_button.hpp"
#include <QHBoxLayout>
#include <QKeyEvent>
#include <QMouseEvent>
#include <QPointF>
#include "spire/spire/dimensions.hpp"

using namespace boost;
using namespace boost::signals2;
using namespace spire;
using style = flat_button::style;

flat_button::flat_button(QWidget* parent)
  : flat_button("", parent) {}

flat_button::flat_button(const QString& label, QWidget* parent)
    : QWidget(parent),
      m_clickable(true),
      m_last_focus_reason(Qt::MouseFocusReason) {
  m_label = new QLabel(label, this);
  m_label->setSizePolicy(QSizePolicy::Ignored, QSizePolicy::Ignored);
  auto layout = new QHBoxLayout(this);
  layout->setContentsMargins({});
  layout->addWidget(m_label);
  setFocusPolicy(Qt::StrongFocus);
  m_default_style.m_background_color = Qt::white;
  m_default_style.m_border_color = Qt::transparent;
  m_default_style.m_text_color = Qt::black;
  m_hover_style.m_background_color = Qt::white;
  m_hover_style.m_border_color = Qt::transparent;
  m_hover_style.m_text_color = Qt::black;
  m_focus_style.m_background_color = Qt::white;
  m_focus_style.m_border_color = Qt::transparent;
  m_focus_style.m_text_color = Qt::black;
  m_disabled_style.m_background_color = Qt::transparent;
  m_disabled_style.m_border_color = Qt::white;
  m_disabled_style.m_text_color = Qt::white;
  set_style(m_default_style);
  set_hover_style(m_hover_style);
  set_focus_style(m_focus_style);
  set_disabled_style(m_disabled_style);
}

void flat_button::set_text(const QString& text) {
  m_label->setText(text);
}

<<<<<<< HEAD
void flat_button::set_stylesheet(const QString& default_style,
    const QString& hover_style, const QString& focused_style,
    const QString& disabled_style) {
  m_default_style = QString("QLabel { %1 }").arg(default_style);
  m_hover_style = QString("QLabel:hover { %1 }").arg(hover_style);
  m_focused_style = QString("QLabel { %1 }").arg(focused_style);
  m_disabled_style = QString("QLabel { %1 }").arg(disabled_style);
  if(m_last_focus_reason == Qt::MouseFocusReason) {
    set_hover_stylesheet();
  } else {
    set_focused_stylesheet();
  }
  auto search_string = QString("background-color:");
  auto index = m_default_style.indexOf(search_string);
  if(index != -1) {
    auto color_hex = m_default_style.mid(
      index + search_string.size(), 8).trimmed();
    if(color_hex.endsWith(';')) {
      color_hex.chop(1);
    }
    m_background_color = QColor(color_hex);
  }
}

const QColor& flat_button::get_background_color() {
  return m_background_color;
=======
const style& flat_button::get_style() const {
  return m_default_style;
}

void flat_button::set_style(const style& default_style) {
  m_default_style = default_style;
  on_style_updated();
}

const style& flat_button::get_hover_style() const {
  return m_hover_style;
}

void flat_button::set_hover_style(const style& hover_style) {
  m_hover_style = hover_style;
  on_style_updated();
}

const style& flat_button::get_focus_style() const {
  return m_focus_style;
}

void flat_button::set_focus_style(const style& focus_style) {
  m_focus_style = focus_style;
  on_style_updated();
}

const style& flat_button::get_disabled_style() const {
  return m_disabled_style;
}

void flat_button::set_disabled_style(const style& disabled_style) {
  m_disabled_style = disabled_style;
  on_style_updated();
>>>>>>> b5541127
}

connection flat_button::connect_clicked_signal(
    const clicked_signal::slot_type& slot) const {
  return m_clicked_signal.connect(slot);
}

void flat_button::changeEvent(QEvent* event) {
  if(event->type() == QEvent::FontChange) {
    m_label->setFont(font());
  } else if(event->type() == QEvent::EnabledChange) {
    if(!isEnabled()) {
      disable_button();
    } else {
      enable_button();
    }
  }
}

void flat_button::focusInEvent(QFocusEvent* event) {
  if(event->reason() == Qt::ActiveWindowFocusReason) {
    if(m_last_focus_reason == Qt::MouseFocusReason) {
      set_hover_stylesheet();
    } else {
      set_focus_stylesheet();
    }
    return;
  } else if(event->reason() != Qt::MouseFocusReason) {
    set_focus_stylesheet();
  } else {
    set_hover_stylesheet();
  }
  m_last_focus_reason = event->reason();
}

void flat_button::focusOutEvent(QFocusEvent* event) {
  set_hover_stylesheet();
}

void flat_button::keyPressEvent(QKeyEvent* event) {
  if(event->key() == Qt::Key_Enter || event->key() == Qt::Key_Return) {
    if(m_clickable) {
      m_clicked_signal();
    }
  }
}

void flat_button::mousePressEvent(QMouseEvent* event) {
  event->accept();
}

void flat_button::mouseReleaseEvent(QMouseEvent* event) {
  if(event->button() == Qt::LeftButton && m_clickable) {
    set_hover_stylesheet();
    m_last_focus_reason = Qt::MouseFocusReason;
    if(rect().contains(event->localPos().toPoint())) {
      m_clicked_signal();
    }
  }
}

void flat_button::disable_button() {
  m_clickable = false;
  setFocusPolicy(Qt::NoFocus);
  set_disabled_stylesheet();
}

void flat_button::enable_button() {
  m_clickable = true;
  setFocusPolicy(Qt::StrongFocus);
  set_hover_stylesheet();
}

QString flat_button::get_stylesheet_properties(const style& s) {
  return QString(R"(
      background-color: %1;
      border: %2px solid %3 %4px solid %3;
      color: %5;
      qproperty-alignment: AlignCenter;)")
        .arg(s.m_background_color.name(QColor::HexArgb)).arg(scale_height(1))
        .arg(s.m_border_color.name(QColor::HexArgb)).arg(scale_width(1))
        .arg(s.m_text_color.name(QColor::HexArgb));
}

void flat_button::set_disabled_stylesheet() {
  m_label->setStyleSheet(get_stylesheet_properties(m_disabled_style));
}

void flat_button::set_focus_stylesheet() {
  m_label->setStyleSheet(
    QString(R"(QLabel { %1 })").arg(
      get_stylesheet_properties(m_default_style)) +
    QString(R"(QLabel:hover { %1 })").arg(
      get_stylesheet_properties(m_hover_style)) +
    QString(R"(QLabel { %1 })").arg(
      get_stylesheet_properties(m_focus_style)));
}

void flat_button::set_hover_stylesheet() {
  m_label->setStyleSheet(
    QString(R"(QLabel { %1 })").arg(
      get_stylesheet_properties(m_default_style)) +
    QString(R"(QLabel:hover { %1 })").arg(
      get_stylesheet_properties(m_hover_style)));
}

void flat_button::on_style_updated() {
  if(!hasFocus() && isEnabled()) {
    set_hover_stylesheet();
  } else if(hasFocus()) {
    set_focus_stylesheet();
  } else {
    set_disabled_stylesheet();
  }
}<|MERGE_RESOLUTION|>--- conflicted
+++ resolved
@@ -45,34 +45,6 @@
   m_label->setText(text);
 }
 
-<<<<<<< HEAD
-void flat_button::set_stylesheet(const QString& default_style,
-    const QString& hover_style, const QString& focused_style,
-    const QString& disabled_style) {
-  m_default_style = QString("QLabel { %1 }").arg(default_style);
-  m_hover_style = QString("QLabel:hover { %1 }").arg(hover_style);
-  m_focused_style = QString("QLabel { %1 }").arg(focused_style);
-  m_disabled_style = QString("QLabel { %1 }").arg(disabled_style);
-  if(m_last_focus_reason == Qt::MouseFocusReason) {
-    set_hover_stylesheet();
-  } else {
-    set_focused_stylesheet();
-  }
-  auto search_string = QString("background-color:");
-  auto index = m_default_style.indexOf(search_string);
-  if(index != -1) {
-    auto color_hex = m_default_style.mid(
-      index + search_string.size(), 8).trimmed();
-    if(color_hex.endsWith(';')) {
-      color_hex.chop(1);
-    }
-    m_background_color = QColor(color_hex);
-  }
-}
-
-const QColor& flat_button::get_background_color() {
-  return m_background_color;
-=======
 const style& flat_button::get_style() const {
   return m_default_style;
 }
@@ -107,7 +79,6 @@
 void flat_button::set_disabled_style(const style& disabled_style) {
   m_disabled_style = disabled_style;
   on_style_updated();
->>>>>>> b5541127
 }
 
 connection flat_button::connect_clicked_signal(
