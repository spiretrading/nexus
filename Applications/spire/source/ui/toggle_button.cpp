#include "spire/ui/toggle_button.hpp"
#include <QEvent>
#include <QFocusEvent>
#include <QHBoxLayout>
#include <QMouseEvent>
#include <QPainter>
#include <QPaintEvent>
#include "spire/spire/dimensions.hpp"

using namespace boost::signals2;
using namespace Spire;

ToggleButton::ToggleButton(QImage icon, QImage toggle_icon, QWidget* parent)
    : ToggleButton(icon, toggle_icon, icon, parent) {}

ToggleButton::ToggleButton(QImage icon, QImage toggle_icon, QImage hover_icon,
    QWidget* parent)
    : ToggleButton(icon, toggle_icon, hover_icon, icon, parent) {}

ToggleButton::ToggleButton(QImage icon, QImage toggle_icon, QImage hover_icon,
    QImage disable_icon, QWidget* parent)
    : QWidget(parent),
      m_is_toggled(false),
      m_is_focused(false),
      m_icon_button(icon, hover_icon, icon,
        parent),
      m_icon(std::move(icon)),
      m_hover_icon(std::move(hover_icon)),
      m_toggle_icon(std::move(toggle_icon)),
      m_disabled_icon(std::move(disable_icon)) {
  setFocusPolicy(Qt::NoFocus);
  m_icon_button.installEventFilter(this);
  auto layout = new QHBoxLayout(this);
  layout->setContentsMargins({});
  layout->addWidget(&m_icon_button);
}

void ToggleButton::set_toggled(bool toggled) {
  if(m_is_toggled != toggled) {
    swap_toggle();
  }
}

void ToggleButton::setEnabled(bool enabled) {
  set_icons(enabled);
  QWidget::setEnabled(enabled);
}

void ToggleButton::setDisabled(bool disabled) {
  set_icons(!disabled);
  QWidget::setDisabled(disabled);
}

connection ToggleButton::connect_clicked_signal(
    const ClickedSignal::slot_type& slot) const {
  return m_icon_button.connect_clicked_signal(slot);
}

bool ToggleButton::eventFilter(QObject* object, QEvent* event) {
  if(event->type() == QEvent::WindowActivate ||
      event->type() == QEvent::WindowDeactivate) {
    return true;
  } else if(event->type() == QEvent::MouseButtonRelease) {
    auto mouse_event = static_cast<QMouseEvent*>(event);
    if(mouse_event->button() == Qt::LeftButton) {
      swap_toggle();
    }
  } else if(event->type() == QEvent::KeyPress) {
    auto e = static_cast<QKeyEvent*>(event);
    if(e->key() == Qt::Key_Enter || e->key() == Qt::Key_Return ||
        e->key() == Qt::Key_Space) {
      swap_toggle();
    }
  } else if(event->type() == QEvent::FocusIn) {
    auto e = static_cast<QFocusEvent*>(event);
    if(e->reason() == Qt::TabFocusReason ||
        e->reason() == Qt::BacktabFocusReason) {
      m_is_focused = true;
      update();
    }
  } else if(event->type() == QEvent::FocusOut) {
    m_is_focused = false;
    update();
  }
<<<<<<< HEAD
}

void ToggleButton::focusOutEvent(QFocusEvent* event) {
  m_is_focused = false;
  update();
}

void ToggleButton::keyPressEvent(QKeyEvent* event) {
  if(event->key() == Qt::Key_Enter || event->key() == Qt::Key_Return ||
      event->key() == Qt::Key_Space) {
    swap_toggle();
  }
  event->ignore();
=======
  return QWidget::eventFilter(object, event);
>>>>>>> 97cedd4c
}

void ToggleButton::paintEvent(QPaintEvent* event) {
  if(m_is_focused) {
    auto painter = QPainter(this);
    painter.setPen(QColor("#4B23A0"));
    painter.drawLine(scale_width(5), event->rect().height() - 2,
      event->rect().width() - scale_width(6), event->rect().height() - 2);
    painter.drawLine(scale_width(5), event->rect().height() - 1,
      event->rect().width() - scale_width(6), event->rect().height() - 1);
  }
  QWidget::paintEvent(event);
}

void ToggleButton::resizeEvent(QResizeEvent* event) {
  m_icon_button.resize(size());
  QWidget::resizeEvent(event);
}

void ToggleButton::set_icons(bool enabled) {
  if(enabled) {
    if(m_is_toggled) {
      m_icon_button.set_icon(m_toggle_icon, m_hover_icon);
    } else {
      m_icon_button.set_icon(m_icon, m_hover_icon);
    }
  } else {
    m_icon_button.set_icon(m_disabled_icon, m_disabled_icon);
  }
}

void ToggleButton::swap_toggle() {
  m_is_toggled = !m_is_toggled;
  if(m_is_toggled) {
    m_icon_button.set_icon(m_toggle_icon, m_toggle_icon);
  } else {
    m_icon_button.set_icon(m_icon, m_hover_icon);
  }
}<|MERGE_RESOLUTION|>--- conflicted
+++ resolved
@@ -82,7 +82,7 @@
     m_is_focused = false;
     update();
   }
-<<<<<<< HEAD
+  return QWidget::eventFilter(object, event);
 }
 
 void ToggleButton::focusOutEvent(QFocusEvent* event) {
@@ -96,9 +96,6 @@
     swap_toggle();
   }
   event->ignore();
-=======
-  return QWidget::eventFilter(object, event);
->>>>>>> 97cedd4c
 }
 
 void ToggleButton::paintEvent(QPaintEvent* event) {
