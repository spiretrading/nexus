#include "spire/ui/window.hpp"
#include <QEvent>
#include <QVBoxLayout>
#include "spire/spire/dimensions.hpp"
#include "spire/ui/drop_shadow.hpp"
#include "spire/ui/title_bar.hpp"

using namespace spire;

window::window(QWidget* body, QWidget* parent)
    : QWidget(parent),
      m_body(body) {
  this->::QWidget::window()->setWindowFlags(
    this->::QWidget::window()->windowFlags() | Qt::Window |
    Qt::FramelessWindowHint | Qt::WindowSystemMenuHint);
  this->::QWidget::window()->setAttribute(Qt::WA_TranslucentBackground);
  auto shadow = new drop_shadow(this);
  resize(m_body->width() + scale_width(25),
    m_body->height() + scale_height(25));
  auto layout = new QVBoxLayout(this);
  layout->setContentsMargins({});
  layout->setSpacing(0);
  m_border = new QWidget(this);
  m_border->setObjectName("window_border");
  m_border->resize(m_body->size() + scale(1, 1));
  set_border_stylesheet("#A0A0A0");
  layout->addWidget(m_border);
  auto border_layout = new QVBoxLayout(m_border);
  border_layout->setMargin(scale_width(1));
  border_layout->setSpacing(0);
  m_title_bar = new title_bar(m_border);
  border_layout->addWidget(m_title_bar);
  border_layout->addWidget(m_body);
  m_title_bar->connect_maximize_signal([=] { on_maximize(); });
  this->::QWidget::window()->installEventFilter(this);
}

QWidget* window::get_body() {
  return m_body;
}

void window::set_icon(const QImage& icon) {
  m_title_bar->set_icon(icon);
}

void window::set_icon(const QImage& icon, const QImage& unfocused_icon) {
  m_title_bar->set_icon(icon, unfocused_icon);
}

<<<<<<< HEAD
void window::changeEvent(QEvent* event) {
  if(event->type() == QEvent::WindowStateChange) {
    auto& changeEvent = *static_cast<QWindowStateChangeEvent*>(event);
    if(!windowState().testFlag(Qt::WindowMinimized) &&
        graphicsEffect() == nullptr) {
      auto drop_shadow = make_drop_shadow_effect(this);
      layout()->setMargin(drop_shadow->blurRadius());
      setGraphicsEffect(drop_shadow);
    }
    if(windowState().testFlag(Qt::WindowMinimized)) {
      setGraphicsEffect(nullptr);
      layout()->setContentsMargins({});
    } else if(windowState().testFlag(Qt::WindowMaximized)) {
      layout()->setContentsMargins({});
    } else if(layout()->margin() == 0) {
      auto effect = static_cast<const QGraphicsDropShadowEffect*>(
        graphicsEffect());
      layout()->setMargin(effect->blurRadius());
    }
  }
  QWidget::changeEvent(event);
}

=======
>>>>>>> 689317f2
bool window::eventFilter(QObject* watched, QEvent* event) {
  if(watched == this->::QWidget::window()) {
    if(event->type() == QEvent::WindowActivate) {
      set_border_stylesheet("#A0A0A0");
    } else if(event->type() == QEvent::WindowDeactivate) {
      set_border_stylesheet("#C8C8C8");
    }
  }
  return QWidget::eventFilter(watched, event);
}

void window::set_border_stylesheet(const QColor& color) {
  m_border->setStyleSheet(QString(R"(
    #window_border {
                    border: %1px solid %3 %2px solid %3;
    })").arg(scale_height(1)).arg(scale_width(1)).arg(color.name()));
}

void window::on_maximize() {
  setGraphicsEffect(nullptr);
  layout()->setContentsMargins({});
  repaint();
}<|MERGE_RESOLUTION|>--- conflicted
+++ resolved
@@ -47,32 +47,6 @@
   m_title_bar->set_icon(icon, unfocused_icon);
 }
 
-<<<<<<< HEAD
-void window::changeEvent(QEvent* event) {
-  if(event->type() == QEvent::WindowStateChange) {
-    auto& changeEvent = *static_cast<QWindowStateChangeEvent*>(event);
-    if(!windowState().testFlag(Qt::WindowMinimized) &&
-        graphicsEffect() == nullptr) {
-      auto drop_shadow = make_drop_shadow_effect(this);
-      layout()->setMargin(drop_shadow->blurRadius());
-      setGraphicsEffect(drop_shadow);
-    }
-    if(windowState().testFlag(Qt::WindowMinimized)) {
-      setGraphicsEffect(nullptr);
-      layout()->setContentsMargins({});
-    } else if(windowState().testFlag(Qt::WindowMaximized)) {
-      layout()->setContentsMargins({});
-    } else if(layout()->margin() == 0) {
-      auto effect = static_cast<const QGraphicsDropShadowEffect*>(
-        graphicsEffect());
-      layout()->setMargin(effect->blurRadius());
-    }
-  }
-  QWidget::changeEvent(event);
-}
-
-=======
->>>>>>> 689317f2
 bool window::eventFilter(QObject* watched, QEvent* event) {
   if(watched == this->::QWidget::window()) {
     if(event->type() == QEvent::WindowActivate) {
