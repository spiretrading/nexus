#ifndef SPIRE_TOOLBAR_WINDOW_HPP
#define SPIRE_TOOLBAR_WINDOW_HPP
#include <QWidget>
#include "spire/toolbar/recently_closed_model.hpp"
#include "spire/toolbar/toolbar.hpp"
#include "spire/ui/ui.hpp"

namespace spire {

  //! \brief Displays the toolbar window.
  class toolbar_window : public QWidget {
    public:

      //! Signals that this window has closed.
      using closed_signal = signal<void ()>;

<<<<<<< HEAD
=======
      //! Signals that a recently closed window should be re-opened.
      using reopen_signal =
        signal<void (const recently_closed_model::entry& w)>;

>>>>>>> 5a7e81a7
      //! Connects a slot to the closed signal.
      boost::signals2::connection connect_closed_signal(
        const closed_signal::slot_type& slot) const;

<<<<<<< HEAD
      // Constructs a toolbar_window.
      /*!
        \param parent The parent widget to toolbar_window.
      */
      toolbar_window(QWidget* parent = nullptr);
=======
      //! Connects a slot to the reopen window signal.
      boost::signals2::connection connect_reopen_signal(
        const reopen_signal::slot_type& slot) const;
>>>>>>> 5a7e81a7

    protected:
      void closeEvent(QCloseEvent* event) override;

    private:
      mutable closed_signal m_closed_signal;
<<<<<<< HEAD

      icon_button* m_account_button;
      icon_button* m_key_bindings_button;
      icon_button* m_canvas_button;
      icon_button* m_bookview_button;
      icon_button* m_time_sale_button;
      icon_button* m_chart_button;
      icon_button* m_dashboard_button;
      icon_button* m_order_imbalances_button;
      icon_button* m_blotter_button;
=======
      mutable reopen_signal m_reopen_signal;
>>>>>>> 5a7e81a7
  };
}

#endif<|MERGE_RESOLUTION|>--- conflicted
+++ resolved
@@ -14,36 +14,33 @@
       //! Signals that this window has closed.
       using closed_signal = signal<void ()>;
 
-<<<<<<< HEAD
-=======
       //! Signals that a recently closed window should be re-opened.
       using reopen_signal =
         signal<void (const recently_closed_model::entry& w)>;
 
->>>>>>> 5a7e81a7
-      //! Connects a slot to the closed signal.
-      boost::signals2::connection connect_closed_signal(
-        const closed_signal::slot_type& slot) const;
-
-<<<<<<< HEAD
       // Constructs a toolbar_window.
       /*!
         \param parent The parent widget to toolbar_window.
       */
       toolbar_window(QWidget* parent = nullptr);
-=======
+
+      //! Connects a slot to the closed signal.
+      boost::signals2::connection connect_closed_signal(
+        const closed_signal::slot_type& slot) const;
+
       //! Connects a slot to the reopen window signal.
       boost::signals2::connection connect_reopen_signal(
         const reopen_signal::slot_type& slot) const;
->>>>>>> 5a7e81a7
 
     protected:
       void closeEvent(QCloseEvent* event) override;
 
     private:
       mutable closed_signal m_closed_signal;
-<<<<<<< HEAD
+      mutable reopen_signal m_reopen_signal;
 
+      icon_button* m_minimize_button;
+      icon_button* m_close_button;
       icon_button* m_account_button;
       icon_button* m_key_bindings_button;
       icon_button* m_canvas_button;
@@ -53,9 +50,6 @@
       icon_button* m_dashboard_button;
       icon_button* m_order_imbalances_button;
       icon_button* m_blotter_button;
-=======
-      mutable reopen_signal m_reopen_signal;
->>>>>>> 5a7e81a7
   };
 }
 
