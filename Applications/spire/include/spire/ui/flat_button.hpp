--- conflicted
+++ resolved
@@ -20,11 +20,6 @@
       */
       flat_button(const QString& label, QWidget* parent = nullptr);
 
-      //! Connects a slot to the clicked signal.
-      boost::signals2::connection connect_clicked_signal(
-        const clicked_signal::slot_type& slot) const;
-
-<<<<<<< HEAD
       //! Sets the flat_button's text.
       /*!
         \param text The text to set.
@@ -37,13 +32,13 @@
       */
       void set_clickable(bool clickable);
 
+      //! Connects a slot to the clicked signal.
+      boost::signals2::connection connect_clicked_signal(
+        const clicked_signal::slot_type& slot) const;
+
     protected:
       void changeEvent(QEvent* event) override;
       void mousePressEvent(QMouseEvent* event) override;
-=======
-    protected:
-      void changeEvent(QEvent* event) override;
->>>>>>> 82e076df
       void mouseReleaseEvent(QMouseEvent* event) override;
 
     private:
