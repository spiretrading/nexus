--- conflicted
+++ resolved
@@ -1,9 +1,5 @@
 #!/bin/bash
-<<<<<<< HEAD
-beam_commit="27e3db48dd8f15bda2b469bda14681f3409d2efb"
-=======
 beam_commit="7f60b7e12e24b390659eb0d52bd90ba7906e12da"
->>>>>>> c77227a5
 if [ ! -d "Beam" ]; then
   git clone https://www.github.com/spiretrading/beam.git Beam
   if [ "$?" == "0" ]; then
