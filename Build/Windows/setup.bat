SETLOCAL

if exist quickfix goto end_quick_fix_setup
  wget --no-check-certificate http://prdownloads.sourceforge.net/quickfix/quickfix-1.14.3.zip
  if not exist quickfix-1.14.3.zip goto end_quick_fix_setup
    unzip quickfix-1.14.3.zip
    pushd quickfix
    devenv /Upgrade quickfix_vs12.sln
    popd
    pushd quickfix\src\C++
    cat Utility.cpp | sed "s/  result = _beginthreadex( NULL, 0, &func, var, 0, &id );/  result = _beginthreadex( NULL, 0, reinterpret_cast<_beginthreadex_proc_type>(\&func), var, 0, \&id );/" > Utility.cpp.new
    mv Utility.cpp.new Utility.cpp
    popd
    pushd quickfix
    msbuild quickfix_vs12.sln /p:PlatformToolset=v140 /p:configuration=Debug /p:UseEnv=true
    msbuild quickfix_vs12.sln /p:PlatformToolset=v140 /p:configuration=Release /p:UseEnv=true
    popd
    rm quickfix-1.14.3.zip
:end_quick_fix_setup

if exist qt-5.5.0 goto end_qt_setup
  wget --no-check-certificate https://download.qt.io/archive/qt/5.5/5.5.0/single/qt-everywhere-opensource-src-5.5.0.zip
  if not exist qt-everywhere-opensource-src-5.5.0.zip goto end_qt_setup
    unzip qt-everywhere-opensource-src-5.5.0.zip
    mv qt-everywhere-opensource-src-5.5.0 qt-5.5.0
    pushd qt-5.5.0
    wget --no-check-certificate http://download.qt.io/official_releases/jom/jom.zip -O jom.zip
    unzip jom.zip
    echo y >> accept
<<<<<<< HEAD
    configure -opensource -static -make libs -make tools -opengl desktop -no-icu -qt-zlib -mp < accept
    jom -j 12 > qt.log
=======
    start /wait cmd.exe @cmd /k "configure -opensource -static -make libs -make tools -opengl desktop -no-icu -qt-zlib -mp < accept & exit"
    set CL=/MP
    nmake
>>>>>>> 9f8435ca
    rm accept
    popd
    rm qt-everywhere-opensource-src-5.5.0.zip
:end_qt_setup

CALL %~dp0../../Applications/ClientWebPortal/Build/Windows/setup.bat

ENDLOCAL<|MERGE_RESOLUTION|>--- conflicted
+++ resolved
@@ -24,17 +24,10 @@
     unzip qt-everywhere-opensource-src-5.5.0.zip
     mv qt-everywhere-opensource-src-5.5.0 qt-5.5.0
     pushd qt-5.5.0
-    wget --no-check-certificate http://download.qt.io/official_releases/jom/jom.zip -O jom.zip
-    unzip jom.zip
     echo y >> accept
-<<<<<<< HEAD
-    configure -opensource -static -make libs -make tools -opengl desktop -no-icu -qt-zlib -mp < accept
-    jom -j 12 > qt.log
-=======
     start /wait cmd.exe @cmd /k "configure -opensource -static -make libs -make tools -opengl desktop -no-icu -qt-zlib -mp < accept & exit"
     set CL=/MP
     nmake
->>>>>>> 9f8435ca
     rm accept
     popd
     rm qt-everywhere-opensource-src-5.5.0.zip
