#!/bin/bash
let cores="`grep -c "processor" < /proc/cpuinfo`"
directory=$(dirname $(readlink -f $0))

<<<<<<< HEAD
expected_commit="20e91ff0faaaf7f421877446e7eb8244e3ada859"
=======
expected_commit="7987a72c97e6e760fc525329df47846f55570adb"
>>>>>>> 78e9c271
if [ ! -d "Beam" ]; then
  sudo -u $(logname) git clone https://www.github.com/eidolonsystems/beam.git Beam
  pushd Beam
  sudo -u $(logname) git checkout "$expected_commit"
  popd
  ./Beam/Build/Make/setup.sh
  pushd ./Beam/Build/Make
  sudo -u $(logname) ./run_cmake.sh
  sudo -u $(logname) ./build.sh
  popd
fi
if [ -d "Beam" ]; then
  pushd Beam
  commit="`git log -1 | head -1 | awk '{ print $2 }'`"
  if [ "$commit" != "$expected_commit" ]; then
    sudo -u $(logname) git checkout master
    sudo -u $(logname) git pull
    sudo -u $(logname) git checkout "$expected_commit"
    popd
    ./Beam/Build/Make/setup.sh
    pushd ./Beam/Build/Make
    sudo -u $(logname) ./run_cmake.sh
    sudo -u $(logname) ./build.sh
  fi
  popd
fi

if [ ! -d "quickfix-v.1.14.4" ]; then
  sudo -u $(logname) wget https://github.com/quickfix/quickfix/archive/v.1.14.4.zip --no-check-certificate -O v.1.14.4.zip
  if [ -f v.1.14.4.zip ]; then
    sudo -u $(logname) unzip v.1.14.4.zip
    pushd quickfix-v.1.14.4
    sudo -u $(logname) ./bootstrap
    sudo -u $(logname) ./configure
    sudo -u $(logname) make -j $cores
    sudo -u $(logname) make check
    make install
    popd
    rm v.1.14.4.zip
  fi
fi

sudo -u $(logname) pip3 install argparse
sudo -u $(logname) pip3 install HTMLParser
sudo -u $(logname) pip3 install GitPython<|MERGE_RESOLUTION|>--- conflicted
+++ resolved
@@ -2,11 +2,7 @@
 let cores="`grep -c "processor" < /proc/cpuinfo`"
 directory=$(dirname $(readlink -f $0))
 
-<<<<<<< HEAD
-expected_commit="20e91ff0faaaf7f421877446e7eb8244e3ada859"
-=======
 expected_commit="7987a72c97e6e760fc525329df47846f55570adb"
->>>>>>> 78e9c271
 if [ ! -d "Beam" ]; then
   sudo -u $(logname) git clone https://www.github.com/eidolonsystems/beam.git Beam
   pushd Beam
