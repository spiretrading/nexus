#!/bin/bash
let cores="`grep -c "processor" < /proc/cpuinfo`"
directory=$(dirname $(readlink -f $0))

<<<<<<< HEAD
beam_commit="7791540c510d3e581edb03b0fd910135da1e00bc"
=======
beam_commit="b847efc596c71d37c7636df73db2b17345d47e82"
>>>>>>> 2c36fa1b
if [ ! -d "Beam" ]; then
  sudo -u $(logname) git clone https://www.github.com/eidolonsystems/beam.git Beam
  pushd Beam
  sudo -u $(logname) git checkout "$beam_commit"
  popd
  ./Beam/Build/Make/setup.sh
  pushd ./Beam/Build/Make
  sudo -u $(logname) ./run_cmake.sh
  sudo -u $(logname) ./build.sh
  popd
fi
if [ -d "Beam" ]; then
  pushd Beam
  commit="`git log -1 | head -1 | awk '{ print $2 }'`"
  if [ "$commit" != "$beam_commit" ]; then
    sudo -u $(logname) git checkout master
    sudo -u $(logname) git pull
    sudo -u $(logname) git checkout "$beam_commit"
    popd
    ./Beam/Build/Make/setup.sh
    pushd ./Beam/Build/Make
    sudo -u $(logname) ./run_cmake.sh
    sudo -u $(logname) ./build.sh
  fi
  popd
fi

if [ ! -d "quickfix-v.1.15.1" ]; then
  sudo -u $(logname) wget https://github.com/quickfix/quickfix/archive/49b3508e48f0bbafbab13b68be72250bdd971ac2.zip -O quickfix-v.1.15.1.zip --no-check-certificate
  if [ -f quickfix-v.1.15.1.zip ]; then
    sudo -u $(logname) unzip quickfix-v.1.15.1.zip
    sudo -u $(logname) mv quickfix-49b3508e48f0bbafbab13b68be72250bdd971ac2 quickfix-v.1.15.1
    pushd ./quickfix-v.1.15.1
    pushd ./src/C++
    sudo -u $(logname) sed -i '105s/.*/template<typename T> using SmartPtr = std::shared_ptr<T>;/' Utility.h
    sudo -u $(logname) sed -i '108s/.*/template<typename T> using SmartPtr = std::shared_ptr<T>;/' Utility.h
    popd
    sudo -u $(logname) ./bootstrap
    sudo -u $(logname) ./configure
    sudo -u $(logname) make -j $cores
    make install
    popd
    rm quickfix-v.1.15.1.zip
  fi
fi

sudo -u $(logname) pip3 install argparse HTMLParser GitPython pymysql pytz pyyaml<|MERGE_RESOLUTION|>--- conflicted
+++ resolved
@@ -2,11 +2,7 @@
 let cores="`grep -c "processor" < /proc/cpuinfo`"
 directory=$(dirname $(readlink -f $0))
 
-<<<<<<< HEAD
-beam_commit="7791540c510d3e581edb03b0fd910135da1e00bc"
-=======
 beam_commit="b847efc596c71d37c7636df73db2b17345d47e82"
->>>>>>> 2c36fa1b
 if [ ! -d "Beam" ]; then
   sudo -u $(logname) git clone https://www.github.com/eidolonsystems/beam.git Beam
   pushd Beam
@@ -53,4 +49,6 @@
   fi
 fi
 
-sudo -u $(logname) pip3 install argparse HTMLParser GitPython pymysql pytz pyyaml+sudo -u $(logname) pip3 install argparse
+sudo -u $(logname) pip3 install HTMLParser
+sudo -u $(logname) pip3 install GitPython